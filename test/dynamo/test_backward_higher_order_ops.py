--- conflicted
+++ resolved
@@ -156,31 +156,23 @@
                     actual,
                     """\
 class GraphModule(torch.nn.Module):
-    def forward(self, L_inputs_ : list):
+    def forward(self, L_inputs_ : list, L_sizes_0_: "Sym(s0)"):
         l_inputs_ = L_inputs_
-
-        getitem: "f32[2]" = l_inputs_[0];  l_inputs_ = None
-
-        validate_outputs = torch__dynamo_compiled_autograd_ops_validate_outputs([getitem], [((None, None, device(type='cpu'), 6, 0, None), [2], False)]);  getitem = None
-        getitem_3: "f32[2]" = validate_outputs[0];  validate_outputs = None
-
-<<<<<<< HEAD
-        call_aot_bwd_prologue = torch__dynamo_compiled_autograd_call_aot_bwd_prologue((), [], getitem_3);  getitem_3 = None
-        getitem_5: "f32[2]" = call_aot_bwd_prologue[0];  call_aot_bwd_prologue = None
-
-        new_grad: "f32[2]" = torch.clone(getitem_5)
-
-        result: "f32[2]" = getitem_5 * getitem_5;  getitem_5 = None
-=======
+        l_sizes_0_ = L_sizes_0_
+
+        getitem: "f32[s0]" = l_inputs_[0];  l_inputs_ = None
+
+        validate_outputs = torch__dynamo_compiled_autograd_ops_validate_outputs([getitem], [((None, None, device(type='cpu'), 6, 0, None), [l_sizes_0_], False)]);  getitem = l_sizes_0_ = None
+        getitem_9: "f32[s0]" = validate_outputs[0];  validate_outputs = None
+
         call_aot_bwd_prologue = torch__dynamo_compiled_autograd_call_aot_bwd_prologue((), [], getitem_9);  getitem_9 = None
         aot3_tangents_1: "f32[s0]" = call_aot_bwd_prologue[0];  call_aot_bwd_prologue = None
 
         new_grad: "f32[s0]" = torch.clone(aot3_tangents_1)
 
         result: "f32[s0]" = aot3_tangents_1 * aot3_tangents_1;  aot3_tangents_1 = None
->>>>>>> f80bee49
-
-        new_grad_1: "f32[2]" = torch.clone(result);  result = None
+
+        new_grad_1: "f32[s0]" = torch.clone(result);  result = None
         return (new_grad, new_grad_1)
 """,
                 )
@@ -241,36 +233,26 @@
                     actual,
                     """\
 class GraphModule(torch.nn.Module):
-    def forward(self, L_inputs_ : list, L_hooks_1_keywords_fn_keywords_obj_counter: "Sym(s1)"):
+    def forward(self, L_inputs_ : list, L_sizes_0_: "Sym(s0)", L_hooks_1_keywords_fn_keywords_obj_counter: "Sym(s7)"):
         l_inputs_ = L_inputs_
+        l_sizes_0_ = L_sizes_0_
         l_hooks_1_keywords_fn_keywords_obj_counter = L_hooks_1_keywords_fn_keywords_obj_counter
 
-        getitem: "f32[2]" = l_inputs_[0];  l_inputs_ = None
-
-        validate_outputs = torch__dynamo_compiled_autograd_ops_validate_outputs([getitem], [((None, None, device(type='cpu'), 6, 0, None), [2], False)]);  getitem = None
-        getitem_3: "f32[2]" = validate_outputs[0];  validate_outputs = None
-
-<<<<<<< HEAD
-        call_aot_bwd_prologue = torch__dynamo_compiled_autograd_call_aot_bwd_prologue((), [], getitem_3);  getitem_3 = None
-        getitem_5: "f32[2]" = call_aot_bwd_prologue[0];  call_aot_bwd_prologue = None
-
-        new_grad: "f32[2]" = torch.clone(getitem_5)
-=======
+        getitem: "f32[s0]" = l_inputs_[0];  l_inputs_ = None
+
+        validate_outputs = torch__dynamo_compiled_autograd_ops_validate_outputs([getitem], [((None, None, device(type='cpu'), 6, 0, None), [l_sizes_0_], False)]);  getitem = l_sizes_0_ = None
+        getitem_9: "f32[s0]" = validate_outputs[0];  validate_outputs = None
+
         call_aot_bwd_prologue = torch__dynamo_compiled_autograd_call_aot_bwd_prologue((), [], getitem_9);  getitem_9 = None
         aot0_tangents_1: "f32[s0]" = call_aot_bwd_prologue[0];  call_aot_bwd_prologue = None
 
         new_grad: "f32[s0]" = torch.clone(aot0_tangents_1)
->>>>>>> f80bee49
-
-        add: "Sym(s1 + 1)" = l_hooks_1_keywords_fn_keywords_obj_counter + 1;  l_hooks_1_keywords_fn_keywords_obj_counter = None
-
-<<<<<<< HEAD
-        result: "f32[2]" = getitem_5 * getitem_5;  getitem_5 = None
-=======
+
+        add: "Sym(s7 + 1)" = l_hooks_1_keywords_fn_keywords_obj_counter + 1;  l_hooks_1_keywords_fn_keywords_obj_counter = None
+
         result: "f32[s0]" = aot0_tangents_1 * aot0_tangents_1;  aot0_tangents_1 = None
->>>>>>> f80bee49
-
-        new_grad_1: "f32[2]" = torch.clone(result);  result = None
+
+        new_grad_1: "f32[s0]" = torch.clone(result);  result = None
         return (new_grad, new_grad_1, add)
 """,
                 )
