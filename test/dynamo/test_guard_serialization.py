# Owner(s): ["module: dynamo"]

import dataclasses
import pickle
import sys
import types

import torch
import torch._dynamo.testing
import torch._inductor.config
import torch._inductor.test_case
import torch.onnx.operators
import torch.utils.cpp_extension
from torch._dynamo.bytecode_transformation import transform_code_object
from torch._dynamo.guards import CheckFunctionManager, CompileId
from torch._dynamo.symbolic_convert import InstructionTranslator, SpeculationLog
from torch._dynamo.utils import dynamo_timed, get_metrics_context
from torch._guards import compile_context, CompileContext, tracing


@dataclasses.dataclass
class _FrameState:
    f_locals: dict
    f_globals: dict
    f_code: types.CodeType
    f_builtins: dict


class TestGuardSerialization(torch._inductor.test_case.TestCase):
    def _tracefunc(self, frame, event, arg):
        if event != "call":
            return

        if self._frame_state is not None:
            return

        self._frame_state = _FrameState(
            f_locals=frame.f_locals,
            f_globals=frame.f_globals,
            f_code=frame.f_code,
            f_builtins=frame.f_builtins,
        )

    def _test_serialization(self, guard_type, fn, *args, **kwargs):
        self._frame_state = None
        sys.settrace(self._tracefunc)
        if isinstance(fn, torch.nn.Module):
            fn = fn.forward
        try:
            fn(*args, **kwargs)
        finally:
            sys.settrace(None)

        assert self._frame_state is not None

        def guard_filter_fn(guards):
            ret = [g.guard_type == guard_type for g in guards]
            self.assertTrue(any(ret))
            return ret

        ref_gm = None
        loaded_gm = None

        def transform(instructions: list, code_options: dict[str, object]):
            """
            The goal is here is not to reimplement dynamo, but just to have a
            simplified version to extract the state from symbolic convert.
            Should not work on all cases, but should work on simple functions
            in this test file.
            """
            nonlocal ref_gm
            nonlocal loaded_gm

            tracer = InstructionTranslator(
                instructions,
                self._frame_state.f_code,
                self._frame_state.f_locals,
                self._frame_state.f_globals,
                self._frame_state.f_builtins,
                fn.__closure__ or (),
                [],  # TODO tf_mode_stack,
                code_options,
                lambda gm, *args, **kwargs: gm.forward,
                one_graph=False,
                export=False,
                export_constraints=None,
                frame_state=None,
                speculation_log=SpeculationLog(),
                exn_vt_stack=None,
                distributed_state=None,
            )
            with compile_context(CompileContext(CompileId(0, 0))), tracing(
                tracer.output.tracing_context
            ), tracer.set_current_tx(), get_metrics_context(), dynamo_timed(""):
                tracer.run()

                check_fn_manager = CheckFunctionManager(
                    self._frame_state.f_code,
                    tracer.output,
                    guard_filter_fn=guard_filter_fn,
                    guards_serialization_mode="save",
                )
                ref_gm = check_fn_manager.guard_manager
                guards_state = check_fn_manager.guards_state
                self.assertIsNotNone(guards_state)
                guards_state = pickle.loads(guards_state)

                check_fn_manager = CheckFunctionManager(
                    self._frame_state.f_code,
                    guards_state.output_graph,
                    guards_serialization_mode="load",
                )
                loaded_gm = check_fn_manager.guard_manager

        try:
            transform_code_object(self._frame_state.f_code, transform)
        finally:
            self._frame_state = None

        self.assertIsNotNone(ref_gm)
        self.assertIsNotNone(loaded_gm)
        return ref_gm, loaded_gm

    def _test_check_fn(self, ref, loaded, inputs, expected):
        self.assertIsInstance(inputs, dict)
        self.assertEqual(ref.check(inputs), expected)
        self.assertEqual(ref.check(inputs), loaded.check(inputs))

    def test_tensor_match(self):
        def f(x: torch.Tensor):
            return x + 1

        ref, loaded = self._test_serialization(
            "TENSOR_MATCH", f, torch.ones(2, dtype=torch.float32)
        )
        self._test_check_fn(
            ref, loaded, {"x": torch.randn(2, dtype=torch.float32)}, True
        )
        self._test_check_fn(
            ref, loaded, {"x": torch.randn(3, dtype=torch.float32)}, False
        )
        self._test_check_fn(
            ref, loaded, {"x": torch.randn(2, dtype=torch.float64)}, False
        )
        self._test_check_fn(ref, loaded, {"x": None}, False)

<<<<<<< HEAD
    def test_not_present_in_generic_dict(self):
        class Module(torch.nn.Module):
            def forward(self, x: torch.Tensor):
                return x + 1

        m = Module()

        def fn(x):
            return m(x)

        ref, loaded = self._test_serialization(
            "NOT_PRESENT_IN_GENERIC_DICT", fn, torch.ones(2, dtype=torch.float32)
        )
        self._test_check_fn(ref, loaded, {"m": m}, True)

        m.forward = types.MethodType(lambda x: x + 2, m)
        self._test_check_fn(ref, loaded, {"m": m}, False)
=======

if __name__ == "__main__":
    from torch._dynamo.test_case import run_tests

    run_tests()
>>>>>>> cc76ae80
<|MERGE_RESOLUTION|>--- conflicted
+++ resolved
@@ -144,7 +144,6 @@
         )
         self._test_check_fn(ref, loaded, {"x": None}, False)
 
-<<<<<<< HEAD
     def test_not_present_in_generic_dict(self):
         class Module(torch.nn.Module):
             def forward(self, x: torch.Tensor):
@@ -162,10 +161,9 @@
 
         m.forward = types.MethodType(lambda x: x + 2, m)
         self._test_check_fn(ref, loaded, {"m": m}, False)
-=======
+
 
 if __name__ == "__main__":
     from torch._dynamo.test_case import run_tests
 
-    run_tests()
->>>>>>> cc76ae80
+    run_tests()