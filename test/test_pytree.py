--- conflicted
+++ resolved
@@ -73,9 +73,6 @@
 
 class TestEnum(enum.Enum):
     A = auto()
-
-
-python_leafspec = python_pytree.LeafSpec()
 
 
 class TestGenericPytree(TestCase):
@@ -207,11 +204,7 @@
         def run_test_with_leaf(leaf):
             values, treespec = pytree.tree_flatten(leaf)
             self.assertEqual(values, [leaf])
-<<<<<<< HEAD
-            self.assertEqual(treespec, pytree_impl.treespec_leaf())
-=======
-            self.assertEqual(treespec, pytree.LeafSpec())
->>>>>>> fa87fbb0
+            self.assertEqual(treespec, pytree.treespec_leaf())
 
             unflattened = pytree.tree_unflatten(values, treespec)
             self.assertEqual(unflattened, leaf)
@@ -227,15 +220,9 @@
         [
             subtest(
                 (
-<<<<<<< HEAD
-                    py_pytree,
-                    lambda tup: py_pytree.TreeSpec(
-                        tuple, None, [py_pytree.treespec_leaf() for _ in tup]
-=======
                     python_pytree,
                     lambda tup: python_pytree.TreeSpec(
-                        tuple, None, [python_leafspec for _ in tup]
->>>>>>> fa87fbb0
+                        tuple, None, [python_pytree.treespec_leaf() for _ in tup]
                     ),
                 ),
                 name="python",
@@ -272,15 +259,9 @@
         [
             subtest(
                 (
-<<<<<<< HEAD
-                    py_pytree,
-                    lambda lst: py_pytree.TreeSpec(
-                        list, None, [py_pytree.treespec_leaf() for _ in lst]
-=======
                     python_pytree,
                     lambda lst: python_pytree.TreeSpec(
-                        list, None, [python_leafspec for _ in lst]
->>>>>>> fa87fbb0
+                        list, None, [python_pytree.treespec_leaf() for _ in lst]
                     ),
                 ),
                 name="python",
@@ -320,11 +301,7 @@
                     lambda dct: python_pytree.TreeSpec(
                         dict,
                         list(dct.keys()),
-<<<<<<< HEAD
-                        [py_pytree.treespec_leaf() for _ in dct.values()],
-=======
-                        [python_leafspec for _ in dct.values()],
->>>>>>> fa87fbb0
+                        [python_pytree.treespec_leaf() for _ in dct.values()],
                     ),
                 ),
                 name="python",
@@ -372,11 +349,7 @@
                     lambda odict: python_pytree.TreeSpec(
                         OrderedDict,
                         list(odict.keys()),
-<<<<<<< HEAD
-                        [py_pytree.treespec_leaf() for _ in odict.values()],
-=======
-                        [python_leafspec for _ in odict.values()],
->>>>>>> fa87fbb0
+                        [python_pytree.treespec_leaf() for _ in odict.values()],
                     ),
                 ),
                 name="python",
@@ -427,11 +400,7 @@
                     lambda ddct: python_pytree.TreeSpec(
                         defaultdict,
                         [ddct.default_factory, list(ddct.keys())],
-<<<<<<< HEAD
-                        [py_pytree.treespec_leaf() for _ in ddct.values()],
-=======
-                        [python_leafspec for _ in ddct.values()],
->>>>>>> fa87fbb0
+                        [python_pytree.treespec_leaf() for _ in ddct.values()],
                     ),
                 ),
                 name="python",
@@ -480,15 +449,9 @@
         [
             subtest(
                 (
-<<<<<<< HEAD
-                    py_pytree,
-                    lambda deq: py_pytree.TreeSpec(
-                        deque, deq.maxlen, [py_pytree.treespec_leaf() for _ in deq]
-=======
                     python_pytree,
                     lambda deq: python_pytree.TreeSpec(
-                        deque, deq.maxlen, [python_leafspec for _ in deq]
->>>>>>> fa87fbb0
+                        deque, deq.maxlen, [python_pytree.treespec_leaf() for _ in deq]
                     ),
                 ),
                 name="python",
@@ -533,15 +496,9 @@
         Point = namedtuple("Point", ["x", "y"])
 
         def run_test(tup):
-<<<<<<< HEAD
-            if pytree_impl is py_pytree:
-                expected_spec = py_pytree.TreeSpec(
-                    namedtuple, Point, [py_pytree.treespec_leaf() for _ in tup]
-=======
             if pytree is python_pytree:
                 expected_spec = python_pytree.TreeSpec(
-                    namedtuple, Point, [python_leafspec for _ in tup]
->>>>>>> fa87fbb0
+                    namedtuple, Point, [python_pytree.treespec_leaf() for _ in tup]
                 )
             else:
                 expected_spec = cxx_pytree.tree_structure(Point(0, 1))
@@ -927,26 +884,16 @@
 
     def test_treespec_equality(self):
         self.assertEqual(
-<<<<<<< HEAD
-            py_pytree.treespec_leaf(),
-            py_pytree.treespec_leaf(),
-=======
-            python_pytree.LeafSpec(),
-            python_pytree.LeafSpec(),
->>>>>>> fa87fbb0
+            python_pytree.treespec_leaf(),
+            python_pytree.treespec_leaf(),
         )
         self.assertEqual(
             python_pytree.TreeSpec(list, None, []),
             python_pytree.TreeSpec(list, None, []),
         )
         self.assertEqual(
-<<<<<<< HEAD
-            py_pytree.TreeSpec(list, None, [py_pytree.treespec_leaf()]),
-            py_pytree.TreeSpec(list, None, [py_pytree.treespec_leaf()]),
-=======
-            python_pytree.TreeSpec(list, None, [python_pytree.LeafSpec()]),
-            python_pytree.TreeSpec(list, None, [python_pytree.LeafSpec()]),
->>>>>>> fa87fbb0
+            python_pytree.TreeSpec(list, None, [python_pytree.treespec_leaf()]),
+            python_pytree.TreeSpec(list, None, [python_pytree.treespec_leaf()]),
         )
         self.assertFalse(
             python_pytree.TreeSpec(tuple, None, [])
@@ -974,24 +921,6 @@
     @parametrize(
         "spec",
         [
-<<<<<<< HEAD
-            # py_pytree.tree_structure([])
-            py_pytree.TreeSpec(list, None, []),
-            # py_pytree.tree_structure(())
-            py_pytree.TreeSpec(tuple, None, []),
-            # py_pytree.tree_structure({})
-            py_pytree.TreeSpec(dict, [], []),
-            # py_pytree.tree_structure([0])
-            py_pytree.TreeSpec(list, None, [py_pytree.treespec_leaf()]),
-            # py_pytree.tree_structure([0, 1])
-            py_pytree.TreeSpec(
-                list,
-                None,
-                [
-                    py_pytree.treespec_leaf(),
-                    py_pytree.treespec_leaf(),
-                ],
-=======
             # python_pytree.tree_structure([])
             python_pytree.TreeSpec(list, None, []),
             # python_pytree.tree_structure(())
@@ -999,41 +928,32 @@
             # python_pytree.tree_structure({})
             python_pytree.TreeSpec(dict, [], []),
             # python_pytree.tree_structure([0])
-            python_pytree.TreeSpec(list, None, [python_leafspec]),
+            python_pytree.TreeSpec(list, None, [python_pytree.treespec_leaf()]),
             # python_pytree.tree_structure([0, 1])
             python_pytree.TreeSpec(
                 list,
                 None,
-                [python_leafspec, python_leafspec],
->>>>>>> fa87fbb0
+                [python_pytree.treespec_leaf(), python_pytree.treespec_leaf()],
             ),
             # python_pytree.tree_structure((0, 1, 2))
             python_pytree.TreeSpec(
                 tuple,
                 None,
-<<<<<<< HEAD
                 [
-                    py_pytree.treespec_leaf(),
-                    py_pytree.treespec_leaf(),
-                    py_pytree.treespec_leaf(),
+                    python_pytree.treespec_leaf(),
+                    python_pytree.treespec_leaf(),
+                    python_pytree.treespec_leaf(),
                 ],
-=======
-                [python_leafspec, python_leafspec, python_leafspec],
->>>>>>> fa87fbb0
             ),
             # python_pytree.tree_structure({"a": 0, "b": 1, "c": 2})
             python_pytree.TreeSpec(
                 dict,
                 ["a", "b", "c"],
-<<<<<<< HEAD
                 [
-                    py_pytree.treespec_leaf(),
-                    py_pytree.treespec_leaf(),
-                    py_pytree.treespec_leaf(),
+                    python_pytree.treespec_leaf(),
+                    python_pytree.treespec_leaf(),
+                    python_pytree.treespec_leaf(),
                 ],
-=======
-                [python_leafspec, python_leafspec, python_leafspec],
->>>>>>> fa87fbb0
             ),
             # python_pytree.tree_structure(OrderedDict([("a", (0, 1)), ("b", 2), ("c", {"a": 3, "b": 4, "c": 5})])
             python_pytree.TreeSpec(
@@ -1043,30 +963,17 @@
                     python_pytree.TreeSpec(
                         tuple,
                         None,
-<<<<<<< HEAD
-                        [
-                            py_pytree.treespec_leaf(),
-                            py_pytree.treespec_leaf(),
-                        ],
+                        [python_pytree.treespec_leaf(), python_pytree.treespec_leaf()],
                     ),
-                    py_pytree.treespec_leaf(),
-                    py_pytree.TreeSpec(
+                    python_pytree.treespec_leaf(),
+                    python_pytree.TreeSpec(
                         dict,
                         ["a", "b", "c"],
                         [
-                            py_pytree.treespec_leaf(),
-                            py_pytree.treespec_leaf(),
-                            py_pytree.treespec_leaf(),
+                            python_pytree.treespec_leaf(),
+                            python_pytree.treespec_leaf(),
+                            python_pytree.treespec_leaf(),
                         ],
-=======
-                        [python_leafspec, python_leafspec],
-                    ),
-                    python_leafspec,
-                    python_pytree.TreeSpec(
-                        dict,
-                        ["a", "b", "c"],
-                        [python_leafspec, python_leafspec, python_leafspec],
->>>>>>> fa87fbb0
                     ),
                 ],
             ),
@@ -1079,24 +986,15 @@
                         tuple,
                         None,
                         [
-<<<<<<< HEAD
-                            py_pytree.treespec_leaf(),
-                            py_pytree.treespec_leaf(),
-                            py_pytree.TreeSpec(
+                            python_pytree.treespec_leaf(),
+                            python_pytree.treespec_leaf(),
+                            python_pytree.TreeSpec(
                                 list,
                                 None,
                                 [
-                                    py_pytree.treespec_leaf(),
-                                    py_pytree.treespec_leaf(),
+                                    python_pytree.treespec_leaf(),
+                                    python_pytree.treespec_leaf(),
                                 ],
-=======
-                            python_leafspec,
-                            python_leafspec,
-                            python_pytree.TreeSpec(
-                                list,
-                                None,
-                                [python_leafspec, python_leafspec],
->>>>>>> fa87fbb0
                             ),
                         ],
                     ),
@@ -1110,26 +1008,12 @@
                     python_pytree.TreeSpec(
                         list,
                         None,
-<<<<<<< HEAD
-                        [
-                            py_pytree.treespec_leaf(),
-                            py_pytree.treespec_leaf(),
-                        ],
-=======
-                        [python_leafspec, python_leafspec],
->>>>>>> fa87fbb0
+                        [python_pytree.treespec_leaf(), python_pytree.treespec_leaf()],
                     ),
                     python_pytree.TreeSpec(
                         list,
                         None,
-<<<<<<< HEAD
-                        [
-                            py_pytree.treespec_leaf(),
-                            py_pytree.treespec_leaf(),
-                        ],
-=======
-                        [python_leafspec, python_leafspec],
->>>>>>> fa87fbb0
+                        [python_pytree.treespec_leaf(), python_pytree.treespec_leaf()],
                     ),
                     python_pytree.TreeSpec(dict, [], []),
                 ],
@@ -1138,7 +1022,7 @@
             python_pytree.TreeSpec(
                 python_pytree.structseq,
                 torch.return_types.sort,
-                [python_leafspec, python_leafspec],
+                [python_pytree.treespec_leaf(), python_pytree.treespec_leaf()],
             ),
         ],
     )
@@ -1164,11 +1048,7 @@
                     list,
                     None,
                     [
-<<<<<<< HEAD
-                        py_pytree.treespec_leaf(),
-=======
-                        python_leafspec,
->>>>>>> fa87fbb0
+                        python_pytree.treespec_leaf(),
                     ],
                 ),
             ],
@@ -1177,11 +1057,7 @@
         self.assertIsInstance(serialized_spec, str)
 
     def test_pytree_serialize_enum(self):
-<<<<<<< HEAD
-        spec = py_pytree.TreeSpec(dict, TestEnum.A, [py_pytree.treespec_leaf()])
-=======
-        spec = python_pytree.TreeSpec(dict, TestEnum.A, [python_leafspec])
->>>>>>> fa87fbb0
+        spec = python_pytree.TreeSpec(dict, TestEnum.A, [python_pytree.treespec_leaf()])
 
         serialized_spec = python_pytree.treespec_dumps(spec)
         self.assertIsInstance(serialized_spec, str)
@@ -1193,16 +1069,13 @@
             serialized_type_name="test_pytree.test_pytree_serialize_namedtuple.Point1",
         )
 
-<<<<<<< HEAD
-        spec = py_pytree.TreeSpec(
-            namedtuple, Point1, [py_pytree.treespec_leaf(), py_pytree.treespec_leaf()]
-=======
         spec = python_pytree.TreeSpec(
-            namedtuple, Point1, [python_leafspec, python_leafspec]
+            namedtuple,
+            Point1,
+            [python_pytree.treespec_leaf(), python_pytree.treespec_leaf()],
         )
         roundtrip_spec = python_pytree.treespec_loads(
             python_pytree.treespec_dumps(spec)
->>>>>>> fa87fbb0
         )
         self.assertEqual(spec, roundtrip_spec)
 
@@ -1215,31 +1088,23 @@
             serialized_type_name="test_pytree.test_pytree_serialize_namedtuple.Point2",
         )
 
-<<<<<<< HEAD
-        spec = py_pytree.TreeSpec(
-            namedtuple, Point2, [py_pytree.treespec_leaf(), py_pytree.treespec_leaf()]
-=======
         spec = python_pytree.TreeSpec(
-            namedtuple, Point2, [python_leafspec, python_leafspec]
+            namedtuple,
+            Point2,
+            [python_pytree.treespec_leaf(), python_pytree.treespec_leaf()],
         )
         roundtrip_spec = python_pytree.treespec_loads(
             python_pytree.treespec_dumps(spec)
->>>>>>> fa87fbb0
         )
         self.assertEqual(spec, roundtrip_spec)
 
     def test_pytree_serialize_namedtuple_bad(self):
         DummyType = namedtuple("DummyType", ["x", "y"])
 
-<<<<<<< HEAD
-        spec = py_pytree.TreeSpec(
+        spec = python_pytree.TreeSpec(
             namedtuple,
             DummyType,
-            [py_pytree.treespec_leaf(), py_pytree.treespec_leaf()],
-=======
-        spec = python_pytree.TreeSpec(
-            namedtuple, DummyType, [python_leafspec, python_leafspec]
->>>>>>> fa87fbb0
+            [python_pytree.treespec_leaf(), python_pytree.treespec_leaf()],
         )
 
         with self.assertRaisesRegex(
@@ -1259,13 +1124,10 @@
             lambda xs, _: DummyType(*xs),
         )
 
-<<<<<<< HEAD
-        spec = py_pytree.TreeSpec(
-            DummyType, None, [py_pytree.treespec_leaf(), py_pytree.treespec_leaf()]
-=======
         spec = python_pytree.TreeSpec(
-            DummyType, None, [python_leafspec, python_leafspec]
->>>>>>> fa87fbb0
+            DummyType,
+            None,
+            [python_pytree.treespec_leaf(), python_pytree.treespec_leaf()],
         )
         with self.assertRaisesRegex(
             NotImplementedError, "No registered serialization name"
@@ -1286,13 +1148,10 @@
             to_dumpable_context=lambda context: "moo",
             from_dumpable_context=lambda dumpable_context: None,
         )
-<<<<<<< HEAD
-        spec = py_pytree.TreeSpec(
-            DummyType, None, [py_pytree.treespec_leaf(), py_pytree.treespec_leaf()]
-=======
         spec = python_pytree.TreeSpec(
-            DummyType, None, [python_leafspec, python_leafspec]
->>>>>>> fa87fbb0
+            DummyType,
+            None,
+            [python_pytree.treespec_leaf(), python_pytree.treespec_leaf()],
         )
         serialized_spec = python_pytree.treespec_dumps(spec, 1)
         self.assertIn("moo", serialized_spec)
@@ -1331,13 +1190,10 @@
             from_dumpable_context=lambda dumpable_context: None,
         )
 
-<<<<<<< HEAD
-        spec = py_pytree.TreeSpec(
-            DummyType, None, [py_pytree.treespec_leaf(), py_pytree.treespec_leaf()]
-=======
         spec = python_pytree.TreeSpec(
-            DummyType, None, [python_leafspec, python_leafspec]
->>>>>>> fa87fbb0
+            DummyType,
+            None,
+            [python_pytree.treespec_leaf(), python_pytree.treespec_leaf()],
         )
 
         with self.assertRaisesRegex(
@@ -1349,13 +1205,10 @@
         import json
 
         Point = namedtuple("Point", ["x", "y"])
-<<<<<<< HEAD
-        spec = py_pytree.TreeSpec(
-            namedtuple, Point, [py_pytree.treespec_leaf(), py_pytree.treespec_leaf()]
-=======
         spec = python_pytree.TreeSpec(
-            namedtuple, Point, [python_leafspec, python_leafspec]
->>>>>>> fa87fbb0
+            namedtuple,
+            Point,
+            [python_pytree.treespec_leaf(), python_pytree.treespec_leaf()],
         )
         python_pytree._register_namedtuple(
             Point,
@@ -1378,27 +1231,20 @@
             OrderedDict,
             [1, 2, 3],
             [
-<<<<<<< HEAD
-                py_pytree.TreeSpec(
-                    tuple, None, [py_pytree.treespec_leaf(), py_pytree.treespec_leaf()]
-                ),
-                py_pytree.treespec_leaf(),
-                py_pytree.TreeSpec(
+                python_pytree.TreeSpec(
+                    tuple,
+                    None,
+                    [python_pytree.treespec_leaf(), python_pytree.treespec_leaf()],
+                ),
+                python_pytree.treespec_leaf(),
+                python_pytree.TreeSpec(
                     dict,
                     [4, 5, 6],
                     [
-                        py_pytree.treespec_leaf(),
-                        py_pytree.treespec_leaf(),
-                        py_pytree.treespec_leaf(),
+                        python_pytree.treespec_leaf(),
+                        python_pytree.treespec_leaf(),
+                        python_pytree.treespec_leaf(),
                     ],
-=======
-                python_pytree.TreeSpec(tuple, None, [python_leafspec, python_leafspec]),
-                python_leafspec,
-                python_pytree.TreeSpec(
-                    dict,
-                    [4, 5, 6],
-                    [python_leafspec, python_leafspec, python_leafspec],
->>>>>>> fa87fbb0
                 ),
             ],
         )
