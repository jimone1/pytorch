# Owner(s): ["oncall: distributed"]

import copy
import json
import os
import pickle
import random
import re
import signal
import sys
import tempfile
import threading
import time
import warnings
from contextlib import contextmanager
from datetime import datetime, timedelta
from enum import auto, Enum
from itertools import chain, product
from unittest import mock, SkipTest

import torch
import torch.distributed as c10d
import torch.distributed._functional_collectives as _functional_collectives


if not c10d.is_available() or not c10d.is_nccl_available():
    print("c10d NCCL not available, skipping tests", file=sys.stderr)
    sys.exit(0)


import test_c10d_common
from test_c10d_common import ConvNet, DoubleGpuNet, gpus_for_rank, ModuleForDdpCommHook

import torch.distributed as dist
import torch.distributed.algorithms.ddp_comm_hooks.default_hooks as default
import torch.distributed.algorithms.ddp_comm_hooks.powerSGD_hook as powerSGD
import torch.nn.functional as F
import torch.testing._internal.common_utils as common
from torch import nn
from torch._C._distributed_c10d import ErrorType, OpType, WorkResult
from torch.nn.parallel import DistributedDataParallel
from torch.testing._internal.common_cuda import TEST_MULTIGPU
from torch.testing._internal.common_distributed import (
    get_timeout,
    init_multigpu_helper,
    MultiProcessTestCase,
    requires_gloo,
    requires_multicast_support,
    requires_nccl,
    requires_nccl_version,
    skip_if_lt_x_gpu,
    skip_if_rocm_multiprocess,
    sm_is_or_higher_than,
    TEST_SKIPS,
    with_dist_debug_levels,
    with_nccl_blocking_wait,
)
from torch.testing._internal.common_utils import (
    instantiate_parametrized_tests,
    parametrize,
    retry_on_connect_failures,
    run_tests,
    skip_but_pass_in_sandcastle,
    skip_but_pass_in_sandcastle_if,
    TEST_CUDA,
    TEST_WITH_DEV_DBG_ASAN,
    TEST_WITH_ROCM,
    TestCase,
)


if TEST_WITH_DEV_DBG_ASAN:
    print(
        "Skip ASAN as torch + multiprocessing spawn have known issues", file=sys.stderr
    )
    sys.exit(0)

# bfloat16 is only supported by CUDA 11+
BFLOAT16_AVAILABLE = torch.cuda.is_available() and (
    torch.version.cuda is not None or torch.version.hip is not None
)


class RendezvousEnvTest(TestCase):
    @retry_on_connect_failures
    @requires_nccl()
    @skip_but_pass_in_sandcastle_if(not TEST_CUDA, "No GPUs available, skipping test")
    def test_common_errors(self):
        vars = {
            "WORLD_SIZE": "1",
            "RANK": "0",
            "MASTER_ADDR": "127.0.0.1",
            "MASTER_PORT": str(common.find_free_port()),
        }

        class Env:
            def __init__(self, vars):
                self.env_patcher = mock.patch.dict(os.environ, vars, clear=True)

            def __enter__(self):
                self.env_patcher.start()

            def __exit__(self, type, value, traceback):
                self.env_patcher.stop()

        def without(d, key):
            d = d.copy()
            d.pop(key)
            return d

        def withouts(d, keys):
            d = d.copy()
            for key in keys:
                d.pop(key)
            return d

        with Env(without(vars, "WORLD_SIZE")):
            self.assertEqual(None, os.environ.get("WORLD_SIZE"))
            with self.assertRaisesRegex(ValueError, "WORLD_SIZE expected"):
                gen = c10d.rendezvous("env://")
                next(gen)
            c10d.init_process_group(backend="nccl", world_size=1)
            self.assertEqual(c10d.get_rank(), 0)
            self.assertEqual(c10d.get_world_size(), 1)
            c10d.destroy_process_group()

        with Env(without(vars, "RANK")):
            self.assertEqual(None, os.environ.get("RANK"))
            with self.assertRaisesRegex(ValueError, "RANK expected"):
                gen = c10d.rendezvous("env://")
                next(gen)
            c10d.init_process_group(backend="nccl", rank=0)
            self.assertEqual(c10d.get_rank(), 0)
            self.assertEqual(c10d.get_world_size(), 1)
            c10d.destroy_process_group()

        with Env(withouts(vars, ["RANK", "WORLD_SIZE"])):
            self.assertEqual(None, os.environ.get("RANK"))
            self.assertEqual(None, os.environ.get("WORLD_SIZE"))
            c10d.init_process_group(backend="nccl", rank=0, world_size=1)
            self.assertEqual(c10d.get_rank(), 0)
            self.assertEqual(c10d.get_world_size(), 1)
            c10d.destroy_process_group()

        with Env(vars):
            c10d.init_process_group(backend="nccl")
            self.assertEqual(c10d.get_rank(), 0)
            self.assertEqual(c10d.get_world_size(), 1)
            c10d.destroy_process_group()

        with Env(without(vars, "MASTER_ADDR")):
            self.assertEqual(None, os.environ.get("MASTER_ADDR"))
            with self.assertRaisesRegex(ValueError, "MASTER_ADDR expected"):
                gen = c10d.rendezvous("env://")
                next(gen)

        with Env(without(vars, "MASTER_PORT")):
            self.assertEqual(None, os.environ.get("MASTER_PORT"))
            with self.assertRaisesRegex(ValueError, "MASTER_PORT expected"):
                gen = c10d.rendezvous("env://")
                next(gen)

        with Env(without(vars, "WORLD_SIZE")):
            self.assertEqual(None, os.environ.get("WORLD_SIZE"))
            gen = c10d.rendezvous(f"env://?world_size={1}")
            _, _, size = next(gen)
            self.assertEqual(size, 1)

        with Env(without(vars, "RANK")):
            self.assertEqual(None, os.environ.get("RANK"))
            gen = c10d.rendezvous(f"env://?rank={0}")
            _, rank, _ = next(gen)
            self.assertEqual(rank, 0)

        with Env(withouts(vars, ["RANK", "WORLD_SIZE"])):
            self.assertEqual(None, os.environ.get("RANK"))
            self.assertEqual(None, os.environ.get("WORLD_SIZE"))
            gen = c10d.rendezvous(f"env://?rank={0}&world_size={1}")
            _, rank, size = next(gen)
            self.assertEqual(rank, 0)
            self.assertEqual(size, 1)


class TimeoutTest(test_c10d_common.AbstractTimeoutTest, TestCase):
    @requires_nccl()
    @retry_on_connect_failures
    @skip_but_pass_in_sandcastle_if(not TEST_CUDA, "No GPUs available, skipping test")
    def test_default_store_timeout_nccl(self):
        self._test_default_store_timeout("nccl")


class ProcessGroupNCCLNoGPUTest(TestCase):
    MAIN_PROCESS_RANK = 0

    def setUp(self):
        self.rank = self.MAIN_PROCESS_RANK
        self.world_size = 1
        self.file = tempfile.NamedTemporaryFile(delete=False)

    def tearDown(self):
        pass

    @requires_nccl()
    @skip_but_pass_in_sandcastle_if(TEST_CUDA, "GPUs are available, skipping test")
    def test_init_no_gpus(self):
        store = c10d.FileStore(self.file.name, self.world_size)
        with self.assertRaisesRegex(
            ValueError, "ProcessGroupNCCL is only supported with GPUs, no GPUs found!"
        ):
            c10d.ProcessGroupNCCL(store, self.rank, self.world_size)


class ProcessGroupNCCLInitTest(MultiProcessTestCase):
    device_type = "cuda"

    def setUp(self):
        super().setUp()
        self._spawn_processes()

    def tearDown(self):
        super().tearDown()
        try:
            os.remove(self.file_name)
        except OSError:
            pass

    @property
    def world_size(self):
        dm = torch.get_device_module(self.device_type)
        return dm.device_count()

    @property
    def device(self):
        return torch.device(self.device_type, self.rank % self.world_size)

    # A helper with the must-needed init args for test infra.
    # kwargs can be filled in by individual init tests.
    def _init_process_group(self, **kwargs):
        store = c10d.FileStore(self.file_name, self.world_size)
        c10d.init_process_group(
            rank=self.rank,
            world_size=self.world_size,
            store=store,
            **kwargs,
        )

    @requires_nccl()
    @skip_if_lt_x_gpu(1)
    def test_init_wo_backend_str(self):
        self._init_process_group(device_id=self.device)
        x = torch.empty(1, device=self.device)
        c10d.all_reduce(x)

    @requires_nccl()
    @skip_if_lt_x_gpu(1)
    def test_scalable_init(self):
        os.environ["TORCH_NCCL_RANKS_PER_ROOT"] = "1"
        self._init_process_group(device_id=self.device)
        x = torch.empty(1, device=self.device)
        c10d.all_reduce(x)
        os.environ["TORCH_NCCL_RANKS_PER_ROOT"] = "0"


class ProcessGroupNCCLGroupTest(MultiProcessTestCase):
    def _create_process_group_nccl(self, store, opts, device_id=None):
        # create nccl processgroup with opts
        c10d.init_process_group(
            "nccl",
            world_size=self.world_size,
            rank=self.rank,
            store=store,
            pg_options=opts,
            device_id=device_id,
        )
        pg = c10d.distributed_c10d._get_default_group()
        return pg

    def opts(self, high_priority_stream=False):
        opts = c10d.ProcessGroupNCCL.Options()
        opts.is_high_priority_stream = high_priority_stream
        return opts

    def setUp(self):
        super().setUp()
        # Need to skip return code checking for these tests since the child
        # processes don't exit cleanly in some cuda versions
        self.skip_return_code_checks = [
            self.test_nan_assert_float16.__wrapped__,
            self.test_nan_assert_float32.__wrapped__,
            self.test_nan_assert_float64.__wrapped__,
            self.test_nan_assert_bfloat16.__wrapped__,
            self.test_nan_assert_float8_e4m3fn.__wrapped__,
            self.test_nan_assert_float8_e5m2.__wrapped__,
        ]

        # TORCH_NCCL_BLOCKING_WAIT overrides TORCH_NCCL_ASYNC_ERROR_HANDLING hence tests
        # that use TORCH_NCCL_BLOCKING_WAIT will test it as expected.
        os.environ["TORCH_NCCL_ASYNC_ERROR_HANDLING"] = "1"
        # self.num_gpus = torch.cuda.device_count()
        self._spawn_processes()

    def tearDown(self):
        super().tearDown()
        try:
            os.remove(self.file_name)
        except OSError:
            pass

    @property
    def world_size(self):
        return 2

    @property
    def rank_to_GPU(self):
        # return rank to GPU map
        return init_multigpu_helper(self.world_size, "nccl")

    @property
    def destroy_pg_upon_exit(self) -> bool:
        # This TestCase focuses on creation, destroy and abort of PG's. So it
        # does not need auto-destroy upon exit.
        return False

    @requires_nccl()
    @skip_but_pass_in_sandcastle_if(not TEST_MULTIGPU, "NCCL test requires 1 GPU")
    @skip_if_lt_x_gpu(1)
    def test_nccl_dist_backend_error(self):
        store = c10d.FileStore(self.file_name, self.world_size)
        self._create_process_group_nccl(store, self.opts())

        # Both rank 0 and 1 will use the same CUDA device resulting in ncclInvalidUsage
        with self.assertRaises(dist.DistBackendError) as cm:
            dist.broadcast(torch.tensor([1, 2, 3]).cuda(), 0)
        self.assertTrue(isinstance(cm.exception, dist.DistError))

        self.assertIsInstance(cm.exception, RuntimeError)

    @requires_nccl()
    @skip_but_pass_in_sandcastle_if(not TEST_MULTIGPU, "NCCL test requires 2+ GPUs")
    def test_abort_pg(self):
        # Disable ASYNC_ERROR_HANDLING for this test to ensure we can programmatically
        # abort the process group.
        os.environ["TORCH_NCCL_ASYNC_ERROR_HANDLING"] = "0"

        store = c10d.FileStore(self.file_name, self.world_size)
        self._create_process_group_nccl(store, self.opts())
        device = self.rank_to_GPU[self.rank][0]

        t = torch.rand(10, 10, device=device)
        # First allreduce to initialize state.
        dist.all_reduce(t)

        def abortpg():
            c10d.distributed_c10d._get_default_group()._get_backend(
                torch.device(device)
            ).abort()

        # Initialize DDP to ensure "destroy_process_group" will not call
        # ProcessGroupNCCL destructor since DDP holds a reference to process group.
        # Run a single iteration of DDP to initialize state.
        model = DistributedDataParallel(
            torch.nn.Linear(10, 10).to(device), device_ids=[device]
        )
        model(t).sum().backward()

        # Now simulate collective getting stuck and abort gets us unstuck
        if self.rank == 0:
            dist.all_reduce(t)

            # Schedule thread before we get stuck to abort pg.
            thread = threading.Thread(target=abortpg)
            thread.start()

            # We would get stuck here due to d2h if we didn't abort.
            t.cpu()

            thread.join()

    @requires_nccl()
    @skip_but_pass_in_sandcastle_if(not TEST_MULTIGPU, "NCCL test requires 2+ GPUs")
    @parametrize("eager_init", [True, False])
    def test_close_pg(self, eager_init: bool):
        # Disable ASYNC_ERROR_HANDLING for this test to ensure we can programmatically
        # abort the process group.
        os.environ["TORCH_NCCL_ASYNC_ERROR_HANDLING"] = "0"

        store = c10d.FileStore(self.file_name, self.world_size)
        device = torch.device(f"cuda:{self.rank % torch.cuda.device_count()}")
        c10d.init_process_group(
            "nccl",
            world_size=self.world_size,
            rank=self.rank,
            store=store,
            device_id=device if eager_init else None,
        )

        t = torch.rand(10, 10, device=device)
        # First allreduce to initialize state.
        dist.all_reduce(t)

        # Destroy pg and validate pg is no longer valid
        dist.destroy_process_group()
        with self.assertRaises(ValueError):
            dist.all_reduce(t)

    @requires_nccl()
    @skip_if_rocm_multiprocess
    @skip_but_pass_in_sandcastle_if(not TEST_MULTIGPU, "NCCL test requires 2+ GPUs")
    def test_restart_pg(self):
        # Note: restart test passes steadily only for blocking mode for now.
        # TODO: expand this test to non-blocking mode
        store = c10d.FileStore(self.file_name, self.world_size)
        device = torch.device(f"cuda:{self.rank % torch.cuda.device_count()}")

        # initialize pg for the first time
        c10d.init_process_group(
            "nccl",
            world_size=self.world_size,
            rank=self.rank,
            store=store,
        )
        t0 = torch.rand(10, 10, device=device)
        # First allreduce to lazy initialize default pg
        dist.all_reduce(t0)
        torch.cuda.synchronize()
        # Destroy pg
        dist.destroy_process_group()

        # we need a new Store for the new PG, achieving it by adding prefix
        new_store = c10d.PrefixStore("2nd", store)

        # re-initialize pg
        c10d.init_process_group(
            "nccl",
            world_size=self.world_size,
            rank=self.rank,
            store=new_store,
        )
        t1 = torch.rand(5, 5, device=device)
        dist.all_reduce(t1)
        torch.cuda.synchronize()
        dist.destroy_process_group()
        # validate default pg is no longer valid
        with self.assertRaises(ValueError):
            dist.all_reduce(t1)

    @requires_nccl()
    @skip_but_pass_in_sandcastle_if(not TEST_MULTIGPU, "NCCL test requires 2+ GPUs")
    def test_cuda_event_cache_mthd_race(self):
        # This unit test is to test the case when the collective is launched in
        # a side thread and the thread dies before the cache has been fully recycled.
        # More details can be found in this issue: https://github.com/pytorch/pytorch/issues/143470.
        import threading

        # initiate collectives here
        def init_collective_task(t):
            dist.all_reduce(t)
            dist.all_reduce(t)
            dist.all_reduce(t)

        os.environ["TORCH_NCCL_CUDA_EVENT_CACHE"] = "1"
        store = c10d.FileStore(self.file_name, self.world_size)
        self._create_process_group_nccl(store, self.opts())
        device = self.rank_to_GPU[self.rank][0]

        t = torch.rand(10, 10, device=device)
        # First allreduce to initialize state.
        dist.all_reduce(t)
        dist.all_reduce(t)
        dist.all_reduce(t)
        side_thread = threading.Thread(target=init_collective_task, args=(t,))
        side_thread.start()
        side_thread.join()
        torch.cuda.synchronize()

    CUDA_12_AND_ABOVE = torch.cuda.is_available() and (
        torch.version.cuda is not None and int(torch.version.cuda.split(".")[0]) >= 12
    )

    @requires_nccl()
    @skip_but_pass_in_sandcastle_if(
        not (TEST_MULTIGPU and CUDA_12_AND_ABOVE),
        "NCCL test requires 2+ GPUs and Device side assert could cause unexpected errors in lower versions of CUDA",
    )
    @parametrize(
        "type",
        [
            torch.float16,
            torch.float32,
            torch.float64,
            torch.bfloat16,
            torch.float8_e4m3fn,
            torch.float8_e5m2,
        ],
    )
    @skip_if_rocm_multiprocess
    def test_nan_assert(self, type):
        # Expecting a device-side error when NaN is detected
        os.environ["TORCH_NCCL_NAN_CHECK"] = "1"
        store = c10d.FileStore(self.file_name, self.world_size)
        pg = self._create_process_group_nccl(store, self.opts())
        device = self.rank_to_GPU[self.rank][0]
        # Cover different buffer sizes
        if type == torch.float64:
            size = (1024,)  # 1K elements
        elif type == torch.float32:
            size = (1024, 1024)  # 1M elements
        elif type == torch.float16:
            size = (1024, 1024, 1024)  # 1G elements
        else:
            size = (1,)  # 1 element

        # Note: currently we cannot fill values into a FP8 tensor, thus we
        # create the NaN tensor in float32 type and cast it to FP8
        if type == torch.float8_e4m3fn or type == torch.float8_e5m2:
            init_type = torch.float32
        else:
            init_type = type

        nan_tensor = torch.zeros(*size, dtype=init_type, device=device)
        # randomly pick an nan element
        index = tuple([random.randrange(size[i]) for i in range(len(size))])
        nan_tensor[index] = float("nan")
        if init_type != type:
            # Now cast to the targeted dtype
            nan_tensor = nan_tensor.to(type)

        output = torch.empty(self.world_size, *size, dtype=type, device=device)
        with self.assertRaises(RuntimeError):
            # Note: using all-gather here bc FP8 types do not support reduce ops
            # at the moment
            pg._allgather_base(output, nan_tensor)
        dist.destroy_process_group()
        # reset env
        os.environ["TORCH_NCCL_NAN_CHECK"] = "0"

    @requires_nccl()
    @skip_if_lt_x_gpu(2)
    def test_nan_rank_filter(self):
        # Putting NaN at recv buffer, program should not fail as NaN checker
        # should not check on receive buffer
        os.environ["TORCH_NCCL_NAN_CHECK"] = "1"
        store = c10d.FileStore(self.file_name, self.world_size)
        device = torch.device(f"cuda:{self.rank:d}")
        c10d.init_process_group(
            backend="nccl", store=store, rank=self.rank, world_size=self.world_size
        )
        t = torch.ones(3, 4, dtype=torch.bfloat16, device=device)
        if self.rank != 0:
            # Putting NaN at recv buffer
            t[1, 1] = float("nan")
        # Against broadcast
        c10d.broadcast(t, 0)
        # Against P2P
        if self.rank == 0:
            c10d.send(t, 1)
        elif self.rank == 1:
            c10d.recv(t, 0)
        c10d.destroy_process_group()
        # reset env
        os.environ["TORCH_NCCL_NAN_CHECK"] = "0"

    @requires_nccl()
    @skip_if_lt_x_gpu(2)
    def test_nan_check(self):
        # Not expecting an error, NaN check should not make legit code fail
        device = torch.device(f"cuda:{self.rank:d}")
        if not sm_is_or_higher_than(device, 8, 0):
            self.skipTest("bf16 requires sm >= 8.0")

        os.environ["TORCH_NCCL_NAN_CHECK"] = "1"
        store = c10d.FileStore(self.file_name, self.world_size)
        c10d.init_process_group(
            backend="nccl", store=store, rank=self.rank, world_size=self.world_size
        )
        x = torch.ones((10,), dtype=torch.bfloat16, device=device) * self.rank
        t = torch.ones(3, 4, dtype=torch.bfloat16, device=device)
        c10d.broadcast(x, src=0)
        c10d.all_reduce(t)
        c10d.barrier()
        c10d.destroy_process_group()
        # reset env
        os.environ["TORCH_NCCL_NAN_CHECK"] = "0"

    def _helper_test_extra_cuda_context_by_nvml(self):
        """
        A helper for `test_extra_cuda_context`, if pynvml is avaiable.
        pynvml provides python bindings for NVIDIA NVML functionalities.
        Here we are interested in: nvmlDeviceGetComputeRunningProcesses
        """
        import pynvml

        pynvml.nvmlInit()

        device = torch.device(f"cuda:{self.rank:d}")
        x = torch.empty((1,), device=device)
        work = c10d.all_reduce(x, async_op=True)

        # Wait for non-0 ranks to garbage collect Work -- this is the latest
        # point where extra CUDA context can be created
        if self.rank == 0:
            time.sleep(5)
        del work
        handle = pynvml.nvmlDeviceGetHandleByIndex(self.rank)
        processes = pynvml.nvmlDeviceGetComputeRunningProcesses(handle)
        nprocs = len(processes)

        # A barrier for non-0 ranks
        c10d.all_reduce(x)
        torch.cuda.synchronize(device)
        c10d.destroy_process_group()
        self.assertLessEqual(
            nprocs,
            1,
            f"Found {nprocs} processes creating contexts on {device}, expecting 1 at most",
        )

    def _helper_test_extra_cuda_context_by_memory(self):
        """
        A helper for `test_extra_cuda_context`, if pynvml is NOT avaiable.
        If extra context is created, it would manifest into device 0's memory usage.
        """
        device = torch.device(f"cuda:{self.rank:d}")
        x = torch.empty((1,), device=device)
        # Rank 0 takes a snapshot before collective -- this snapshot should have
        # included rank 0's own context.
        if self.rank == 0:
            free, total = torch.cuda.mem_get_info(device)
            used_before = float(total - free)

        work = c10d.all_reduce(x, async_op=True)

        # Wait for non-0 ranks to garbage collect Work -- this is the latest
        # point where extra CUDA context can be created
        if self.rank == 0:
            time.sleep(5)
            free, total = torch.cuda.mem_get_info(device)
            used_after = float(total - free)
        del work

        # A barrier for non-0 ranks
        c10d.all_reduce(x)
        torch.cuda.synchronize(device)
        c10d.destroy_process_group()
        if self.rank == 0:
            # If non-0 rank creates a context on device 0, this assert would
            # fail because one context takes about 1 GB -- much more than the
            # tensor size created in this test.
            self.assertTrue(
                used_after < used_before * 1.5,
                f"{device} used {used_after} bytes after collective, "
                f"50% more than the status before ({used_before} bytes). "
                f"Extra CUDA context may have been created.",
            )

    @requires_nccl()
    @skip_if_lt_x_gpu(2)
    def test_extra_cuda_context(self):
        # Check if non-0 ranks would create extra CUDA context on device 0
        store = c10d.FileStore(self.file_name, self.world_size)
        device = torch.device(f"cuda:{self.rank:d}")
        c10d.init_process_group(
            backend="nccl",
            store=store,
            rank=self.rank,
            world_size=self.world_size,
            device_id=device,
        )
        try:
            self._helper_test_extra_cuda_context_by_nvml()
        except ModuleNotFoundError:
            self._helper_test_extra_cuda_context_by_memory()

    @requires_nccl()
    @skip_but_pass_in_sandcastle_if(not TEST_MULTIGPU, "NCCL test requires 2+ GPUs")
    def test_destruct_before_terminate_pg(self):
        # Disable ASYNC_ERROR_HANDLING for this test to ensure we can programmatically
        # abort the process group.
        os.environ["TORCH_NCCL_ASYNC_ERROR_HANDLING"] = "0"
        store = c10d.FileStore(self.file_name, self.world_size)
        pg = self._create_process_group_nccl(store, self.opts())
        device = self.rank_to_GPU[self.rank][0]

        t = torch.rand(10, 10, device=device)
        # First allreduce to initialize state.
        pg.allreduce(t)
        # force destruction before terminating comms, destructor would terminate comms
        del pg

    @requires_nccl()
    @skip_but_pass_in_sandcastle_if(not TEST_MULTIGPU, "NCCL test requires 2+ GPUs")
    def test_abort_in_destroy_pg(self):
        # Disable ASYNC_ERROR_HANDLING for this test to ensure we can programmatically
        # abort the process group.
        os.environ["TORCH_NCCL_ASYNC_ERROR_HANDLING"] = "0"

        store = c10d.FileStore(self.file_name, self.world_size)
        pg = self._create_process_group_nccl(store, self.opts())
        device = self.rank_to_GPU[self.rank][0]

        t = torch.rand(10, 10, device=device)
        # First allreduce to initialize state.
        pg.allreduce(t)

        # Destroy pg and validate pg is NOT in working condition since
        # we have shutdown comms
        dist.destroy_process_group()
        with self.assertRaises(dist.DistBackendError):
            pg.allreduce([t])

    @requires_nccl()
    @skip_but_pass_in_sandcastle_if(
        torch.cuda.device_count() < 2, "NCCL test requires 2+ GPUs"
    )
    def test_close_multi_pg_unordered(self):
        store = c10d.FileStore(self.file_name, self.world_size)
        pg = self._create_process_group_nccl(store, self.opts())
        device = self.rank_to_GPU[self.rank][0]
        t = torch.rand(10, 10, device=device)
        # First allreduce to initialize default PG's communicator.
        pg.allreduce(t).wait()
        new_pg1 = c10d.new_group([0, 1])
        new_pg2 = c10d.new_group([0, 1])
        if self.rank == 0 or self.rank == 1:
            t1 = torch.rand(10, 10, device=device)
            t2 = torch.rand(10, 10, device=device)
            new_pg1.allreduce(t1).wait()
            new_pg2.allreduce(t2).wait()
        if self.rank == 0:
            dist.destroy_process_group(new_pg2)
            # force destruction of pg2 first
            del new_pg2
            dist.destroy_process_group(new_pg1)
            del new_pg1
        if self.rank == 1:
            c10d.destroy_process_group(new_pg1)
            # force destruction of pg1 first
            del new_pg1
            dist.destroy_process_group(new_pg2)
            del new_pg2
        dist.destroy_process_group()

    @requires_nccl()
    @skip_but_pass_in_sandcastle_if(
        torch.cuda.device_count() < 2, "NCCL test requires 2+ GPUs"
    )
    def test_abort_in_destroy_multi_pgs(self):
        store = c10d.FileStore(self.file_name, self.world_size)
        pg = self._create_process_group_nccl(store, self.opts())
        device = self.rank_to_GPU[self.rank][0]
        t = torch.rand(10, 10, device=device)
        # First allreduce to initialize default PG's communicator.
        pg.allreduce(t).wait()
        new_pg1 = c10d.new_group([0, 1])
        new_pg2 = c10d.new_group([0, 1])
        t1 = torch.rand(10, 10, device=device)
        t2 = torch.rand(10, 10, device=device)
        new_pg1.allreduce(t1).wait()
        new_pg2.allreduce(t2).wait()
        backend = pg._get_backend(torch.device(device))
        # default PG's backend should have a split count of 0 because
        # it's not eager initialized
        self.assertEqual(backend.comm_split_count(), 0)
        # shutdown all NCCL PGs in one shot
        dist.destroy_process_group()

    @requires_nccl()
    @skip_but_pass_in_sandcastle_if(
        torch.cuda.device_count() < 2, "NCCL test requires 2+ GPUs"
    )
    def test_abort_in_destroy_mixed_empty_pgs(self):
        store = c10d.FileStore(self.file_name, self.world_size)
        pg = self._create_process_group_nccl(store, self.opts())
        device = self.rank_to_GPU[self.rank][0]
        t = torch.rand(10, 10, device=device)
        # First allreduce to initialize default PG's communicator.
        pg.allreduce(t).wait()
        # PG1 is an PG without comms initialized, since we don't call collective on it
        new_pg1 = c10d.new_group([0, 1])  # noqa: F841
        new_pg2 = c10d.new_group([0, 1])
        t2 = torch.rand(10, 10, device=device)

        new_pg2.allreduce(t2).wait()
        backend = pg._get_backend(torch.device(device))
        # default PG's backend should have a split count of 0
        self.assertEqual(backend.comm_split_count(), 0)
        # shutdown all NCCL PGs in one shot
        dist.destroy_process_group()

    @requires_nccl()
    @skip_but_pass_in_sandcastle_if(
        torch.cuda.device_count() < 2, "NCCL test requires 2+ GPUs"
    )
    def test_file_store_check(self):
        os.environ["TORCH_NCCL_ASYNC_ERROR_HANDLING"] = "0"
        os.environ["TORCH_NCCL_ENABLE_MONITORING"] = "0"
        # FileStore check() would be executed
        os.environ["TORCH_NCCL_DUMP_ON_TIMEOUT"] = "1"
        os.environ["TORCH_NCCL_HEARTBEAT_TIMEOUT_SEC"] = "0"

        # self.file_name is created using "delete=False"
        # e.g., self.file_name = tempfile.NamedTemporaryFile(delete=False).name
        store = dist.FileStore(self.file_name, self.world_size)
        dist.init_process_group(
            backend="nccl", rank=self.rank, world_size=self.world_size, store=store
        )
        pg = dist.distributed_c10d._get_default_group()
        self.assertEqual(pg.rank(), self.rank)
        self.assertEqual(pg.size(), self.world_size)
        # give enough time for check() to be executed multiple times
        time.sleep(2)
        dist.destroy_process_group()

    def _check_nccl_timeout(self, expected_timeout):
        pg = dist.distributed_c10d._get_default_group()
        options = pg._get_backend(torch.device(f"cuda:{self.rank}")).options
        self.assertEqual(options._timeout, expected_timeout)

    @requires_nccl()
    @skip_but_pass_in_sandcastle_if(not TEST_CUDA, "No GPUs available, skipping test")
    def test_init_process_group_nccl_timeout(self):
        # nccl is handled 'specially' inside init_process_group and its options class is different from the options
        # used by the other PG's.  There are specific edge cases for nccl that need to be tested.

        store = c10d.FileStore(self.file_name, self.world_size)
        base_opts = dict(
            backend="nccl", store=store, rank=self.rank, world_size=self.world_size
        )

        # test the default value coming from the `init_process_group` kwarg default
        dist.init_process_group(**base_opts)
        self._check_nccl_timeout(torch.distributed.constants.default_pg_nccl_timeout)
        dist.destroy_process_group()

        # test that `kwarg` timeout takes effect
        new_timeout = timedelta(seconds=123)
        dist.init_process_group(**base_opts, timeout=new_timeout)
        self._check_nccl_timeout(new_timeout)
        dist.destroy_process_group()

        # test that timeout value provided via `pg_options` kwarg is ignored and issues warning,
        # 'timeout' kwarg (or its kwdefault) taking precedence
        opts = dist.ProcessGroupNCCL.Options()
        opts._timeout = timedelta(seconds=123)
        with warnings.catch_warnings(record=True):
            dist.init_process_group(**base_opts, pg_options=opts)
            # TODO(whc) i verified that we are indeed emitting this warning, and i can't figure out why i can't catch it.
            # self.assertEqual(len(w), 1)
            # self.assertTrue("pg_options._timeout was specified" in str(w[-1].message))
        self._check_nccl_timeout(torch.distributed.constants.default_pg_nccl_timeout)
        dist.destroy_process_group()

        # test that timeout value provided via `pg_options` kwarg is ignored and issues warning,
        # 'timeout' kwarg taking precedence
        opts = dist.ProcessGroupNCCL.Options()
        opts._timeout = timedelta(seconds=123)
        dist.init_process_group(
            **base_opts, pg_options=opts, timeout=timedelta(seconds=1240)
        )
        self._check_nccl_timeout(timedelta(seconds=1240))
        dist.destroy_process_group()

    @requires_nccl()
    @skip_but_pass_in_sandcastle_if(not TEST_MULTIGPU, "NCCL test requires 2+ GPUs")
    @parametrize("backend", [None, "nccl"])
    def test_set_nccl_pg_timeout(self, backend):
        store = c10d.FileStore(self.file_name, self.world_size)
        opts = dict(
            backend=backend,
            store=store,
            rank=self.rank,
            world_size=self.world_size,
            timeout=timedelta(seconds=123),
        )
        dist.init_process_group(**opts)
        pg = dist.distributed_c10d._get_default_group()
        pg.allreduce(torch.rand(10).cuda(self.rank))
        self._check_nccl_timeout(timedelta(seconds=123))
        pg._get_backend(torch.device(f"cuda:{self.rank}"))._set_default_timeout(
            timedelta(seconds=23)
        )
        self._check_nccl_timeout(timedelta(seconds=23))
        pg.allreduce(torch.rand(10).cuda(self.rank))
        c10d.distributed_c10d._set_pg_timeout(timedelta(seconds=252), pg)
        self._check_nccl_timeout(timedelta(seconds=252))

    @requires_nccl()
    @skip_but_pass_in_sandcastle_if(not TEST_MULTIGPU, "NCCL test requires 2+ GPUs")
    @parametrize("backend", [None, "nccl"])
    def test_extend_nccl_pg_timeout(self, backend):
        torch.cuda.set_device(self.rank)
        store = c10d.FileStore(self.file_name, self.world_size)
        opts = dict(
            backend=backend,
            store=store,
            rank=self.rank,
            world_size=self.world_size,
            timeout=timedelta(seconds=123),
        )
        dist.init_process_group(**opts)
        pg = dist.distributed_c10d._get_default_group()
        bankend = pg._get_backend(torch.device(f"cuda:{self.rank}"))
        w = pg.allreduce(torch.rand(10).cuda(self.rank))
        self.assertTrue(bankend._verify_work_timeout(w, timedelta(seconds=123)))
        w.wait()
        bankend._set_default_timeout(timedelta(seconds=3))
        if self.rank == 0:
            # Ideally we want to sleep for a very long time, but this is not
            # feasible in unit test. So this is only a very tiny case.
            time.sleep(5)
            pg.allreduce(torch.rand(10).cuda(self.rank))
            time.sleep(5)
            pg.allreduce(torch.rand(5).cuda(self.rank))
            w = pg.allreduce(torch.rand(10).cuda(self.rank))
            self.assertTrue(bankend._verify_work_timeout(w, timedelta(seconds=3)))
            w.wait()
        else:
            dist.distributed_c10d._add_ephemeral_timeout_for_all_pgs(
                timedelta(seconds=10)
            )
            w1 = pg.allreduce(torch.rand(10).cuda(self.rank))
            w2 = pg.allreduce(torch.rand(5).cuda(self.rank))
            self.assertTrue(bankend._verify_work_timeout(w1, timedelta(seconds=13)))
            self.assertTrue(bankend._verify_work_timeout(w2, timedelta(seconds=13)))
            w1.wait()
            dist.distributed_c10d._add_ephemeral_timeout_for_all_pgs(
                timedelta(seconds=5)
            )
            # Since we are not block wait so use a sync here to leave enough time
            # for watchdog to reset first timeout extension.
            torch.cuda.synchronize(torch.device(f"cuda:{self.rank}"))
            w = pg.allreduce(torch.rand(10).cuda(self.rank))
            self.assertTrue(bankend._verify_work_timeout(w, timedelta(seconds=8)))
            w.wait()

    @requires_nccl_version((2, 18), "Need NCCL 2.18+ for ncclCommSplit")
    @skip_but_pass_in_sandcastle_if(not TEST_MULTIGPU, "NCCL test requires 2+ GPUs")
    @parametrize("eager_init", [True, False])
    def test_new_group(self, eager_init: bool):
        # Test the optimization of new groups that contain all world
        # ranks use the "transparent" `ncclCommSplit` optimization.
        store = c10d.FileStore(self.file_name, self.world_size)
        device = torch.device(f"cuda:{self.rank % torch.cuda.device_count()}")
        c10d.init_process_group(
            "nccl",
            world_size=self.world_size,
            rank=self.rank,
            store=store,
            device_id=device if eager_init else None,
        )
        ng = c10d.new_group()
        tensor = torch.tensor([self.rank], device=device)
        dist.broadcast(tensor, 0)
        dist.broadcast(tensor, 0, group=ng)
        dist.destroy_process_group()

    @requires_nccl_version((2, 18), "Need NCCL 2.18+ for ncclCommSplit")
    @skip_but_pass_in_sandcastle_if(not TEST_MULTIGPU, "NCCL test requires 2+ GPUs")
    @skip_but_pass_in_sandcastle_if(
        torch.cuda.nccl.version()[-1] == "x", "NCCL test not for NCCLX"
    )
    def test_comm_split_subgroup(self):
        # Test `ncclCommSplit` for smaller subgroups of the world when
        # we've passed a specific device_id to init_process_group.
        store = c10d.FileStore(self.file_name, self.world_size)
        device = torch.device(f"cuda:{self.rank}")
        pg = self._create_process_group_nccl(store, self.opts(), device_id=device)
        backend = pg._get_backend(torch.device(device))

        tensor = torch.full((1,), self.rank).cuda(device)
        original_tensor = tensor.clone()
        ng = c10d.new_group([0])

        # comm split happens eagerly since device_id is passed to init_process_group.
        self.assertEqual(backend.comm_split_count(), 1)
        if self.rank == 0:
            dist.broadcast(tensor, 0, group=ng)

        # no additional comm split happens after a collective.
        self.assertEqual(backend.comm_split_count(), 1)
        self.assertEqual(tensor, original_tensor)
        dist.destroy_process_group()

    @requires_nccl_version((2, 18), "Need NCCL 2.18+ for ncclCommSplit")
    @skip_but_pass_in_sandcastle_if(not TEST_MULTIGPU, "NCCL test requires 2+ GPUs")
    def test_comm_eager_init_subgroup(self):
        # Test `ncclCommSplit` for smaller subgroups of the world when
        # we've passed a specific device_id to init_process_group.
        store = c10d.FileStore(self.file_name, self.world_size)
        device = torch.device(f"cuda:{self.rank}")
        # default PG comm is not initialized yet
        pg = self._create_process_group_nccl(store, self.opts())
        backend = pg._get_backend(torch.device(device))
        self.assertEqual(backend._is_initialized(), False)
        # create a subgroup eagerly
        new_group = c10d.new_group([0, 1], device_id=device)
        tensor = torch.full((1,), self.rank).cuda(device)
        dist.broadcast(tensor, 0, group=new_group)
        # the default group should stay lazy
        self.assertEqual(backend._is_initialized(), False)
        torch.cuda.synchronize()
        dist.destroy_process_group()

    @requires_nccl_version((2, 18), "Need NCCL 2.18+ for ncclCommSplit")
    @skip_but_pass_in_sandcastle_if(not TEST_MULTIGPU, "NCCL test requires 2+ GPUs")
    def test_comm_split_group(self):
        # Test `ncclCommSplit` for smaller subgroups of the world when
        # we've passed a specific device_id to init_process_group.
        store = c10d.FileStore(self.file_name, self.world_size)
        device = torch.device(f"cuda:{self.rank}")
        pg = self._create_process_group_nccl(store, self.opts(), device_id=device)
        backend = pg._get_backend(torch.device(device))

        tensor = torch.full((1,), self.rank).cuda(device)
        # Create subgroup between ranks 0, 1
        subg_ranks = [0, 1]
        ng1 = c10d.split_group(pg, [subg_ranks])
        backend1 = ng1._get_backend(torch.device(device))

        # check basic options are the same between parent and child
        self.assertEqual(backend.options._timeout, backend1.options._timeout)
        self.assertEqual(
            backend.options.is_high_priority_stream,
            backend1.options.is_high_priority_stream,
        )
        self.assertEqual(ng1.group_desc, "default_pg:split:0")

        # comm split happens eagerly since device_id is passed to init_process_group.
        self.assertEqual(backend.comm_split_count(), 1)
        # dist.get_process_group_ranks returns the global ranks in the subgroup.
        self.assertEqual(
            dist.get_process_group_ranks(ng1),
            subg_ranks if self.rank in subg_ranks else [],
        )

        # is part of ng1; otherwise, -1
        if dist.get_rank(ng1) >= 0:
            dist.broadcast(tensor, dist.get_global_rank(ng1, 0), group=ng1)
            self.assertEqual(tensor, torch.full((1,), 0))

        ng2 = c10d.split_group(pg, [subg_ranks])
        self.assertEqual(ng2.group_desc, "default_pg:split:1")
        self.assertEqual(backend.comm_split_count(), 2)

        dist.destroy_process_group()

    @requires_nccl_version((2, 18), "Need NCCL 2.18+ for ncclCommSplit")
    @skip_but_pass_in_sandcastle_if(not TEST_MULTIGPU, "NCCL test requires 2+ GPUs")
    def test_non_blocking_init(self):
        # Test creating a pg using nonblocking mode but not eagerly
        os.environ["TORCH_NCCL_USE_COMM_NONBLOCKING"] = "1"
        os.environ["TORCH_NCCL_NONBLOCKING_TIMEOUT"] = "100"
        store = c10d.FileStore(self.file_name, self.world_size)
        device = self.rank_to_GPU[self.rank][0]
        pg = self._create_process_group_nccl(store, self.opts())
        backend = pg._get_backend(torch.device(device))
        self.assertEqual(backend.comm_split_count(), 0)
        reduce_tensor = torch.rand(10, 10, device=device)
        # Run an allreduce, which should trigger a comm init for pg
        pg.allreduce(reduce_tensor).wait()
        new_pg = c10d.new_group()
        # even after pg's collective call, new pg's comm is not initialized until its own collectcive calls
        self.assertEqual(backend.comm_split_count(), 0)
        broadcast_tensor = torch.tensor([self.rank]).cuda(device)
        new_pg.broadcast(broadcast_tensor, 0).wait()
        self.assertEqual(backend.comm_split_count(), 0)
        dist.destroy_process_group()

    @requires_nccl_version((2, 18), "Need NCCL 2.18+ for ncclCommSplit")
    @skip_but_pass_in_sandcastle_if(not TEST_MULTIGPU, "NCCL test requires 2+ GPUs")
    def test_non_blocking_with_eager_init(self):
        # Test creating a pg eagerly with nonblocking mode when
        # we've passed a specific device_id to init_process_group.
        os.environ["TORCH_NCCL_USE_COMM_NONBLOCKING"] = "1"
        os.environ["TORCH_NCCL_NONBLOCKING_TIMEOUT"] = "100"
        store = c10d.FileStore(self.file_name, self.world_size)
        device = torch.device(f"cuda:{self.rank}")
        # bound device to triger eager init mode
        pg = self._create_process_group_nccl(store, self.opts(), device_id=device)
        backend = pg._get_backend(torch.device(device))
        self.assertEqual(backend.comm_split_count(), 0)
        reduce_tensor = torch.rand(10, 10, device=device)
        # Run an allreduce, comm should have already started initilizaing,
        # but allreduce is issued to CUDA STREAM only after the initialization is a success
        pg.allreduce(reduce_tensor).wait()
        new_pg = c10d.new_group()
        # new pg's comm is initialized eagerly
        self.assertEqual(backend.comm_split_count(), 1)
        broadcast_tensor = torch.tensor([self.rank]).cuda(device)
        new_pg.broadcast(broadcast_tensor, 0).wait()
        self.assertEqual(backend.comm_split_count(), 1)
        dist.destroy_process_group()

    @skip_but_pass_in_sandcastle_if(not TEST_MULTIGPU, "NCCL test requires 2+ GPUs")
    def test_non_blocking_p2p(self):
        # Test creating a pg using nonblocking mode but not eagerly
        os.environ["TORCH_NCCL_USE_COMM_NONBLOCKING"] = "1"
        os.environ["TORCH_NCCL_NONBLOCKING_TIMEOUT"] = "100"
        store = c10d.FileStore(self.file_name, self.world_size)
        device = self.rank_to_GPU[self.rank][0]
        self._create_process_group_nccl(store, self.opts())
        # Generate the same tensor
        send_tensor = torch.ones(10, 10, device=device)
        if self.rank == 0:
            dist.send(send_tensor, 1)
        if self.rank == 1:
            recv_tensor = torch.rand(10, 10, device=device)
            dist.recv(recv_tensor, 0)
            self.assertEqual(send_tensor, recv_tensor)
        dist.destroy_process_group()

    @skip_but_pass_in_sandcastle_if(not TEST_MULTIGPU, "NCCL test requires 2+ GPUs")
    @parametrize("eager_init", [True, False])
    def test_subgroup_p2p(self, eager_init: bool):
        store = c10d.FileStore(self.file_name, self.world_size)
        device = torch.device(f"cuda:{self.rank % torch.cuda.device_count()}")
        c10d.init_process_group(
            "nccl",
            world_size=self.world_size,
            rank=self.rank,
            store=store,
            device_id=device if eager_init else None,
        )
        send_tensor = torch.ones(10, 10, device=device)
        group = dist.new_group()
        if self.rank == 0:
            dist.send(send_tensor, 1, group=group)
        if self.rank == 1:
            recv_tensor = torch.rand(10, 10, device=device)
            dist.recv(recv_tensor, 0, group=group)
            self.assertEqual(send_tensor, recv_tensor)
        dist.destroy_process_group()

    @requires_nccl()
    @skip_but_pass_in_sandcastle_if(not TEST_MULTIGPU, "NCCL test requires 2+ GPUs")
    def test_get_uid(self):
        store = c10d.FileStore(self.file_name, self.world_size)
        device = torch.device(f"cuda:{self.rank}")
        pg = self._create_process_group_nccl(store, self.opts(), device_id=device)
        from torch.distributed.distributed_c10d import _get_process_group_uid

        self.assertEqual(_get_process_group_uid(pg), 0)
        pg_2 = c10d.new_group([0, 1])
        self.assertEqual(_get_process_group_uid(pg_2), 1)

    @requires_nccl()
    @skip_but_pass_in_sandcastle_if(not TEST_MULTIGPU, "NCCL test requires 2+ GPUs")
    def test_set_process_group_desc(self):
        store = c10d.FileStore(self.file_name, self.world_size)
        device = torch.device(f"cuda:{self.rank}")
        pg_default = self._create_process_group_nccl(
            store, self.opts(), device_id=device
        )
        self.assertEqual(pg_default.group_desc, "default_pg")
        pg_1 = c10d.new_group([0, 1], group_desc="test_purpose")
        self.assertEqual(pg_1.group_desc, "test_purpose")
        pg_2 = c10d.new_group([0, 1])
        self.assertEqual(pg_2.group_desc, "undefined")


class DistributedDataParallelTest(
    test_c10d_common.CommonDistributedDataParallelTest, MultiProcessTestCase
):
    def setUp(self):
        super().setUp()
        # TORCH_NCCL_BLOCKING_WAIT overrides TORCH_NCCL_ASYNC_ERROR_HANDLING hence tests
        # that use TORCH_NCCL_BLOCKING_WAIT will test it as expected.
        os.environ["TORCH_NCCL_ASYNC_ERROR_HANDLING"] = "1"
        self._spawn_processes()

    def _get_process_group(self):
        store = self._get_store()
        c10d.init_process_group(
            "nccl", store=store, rank=self.rank, world_size=self.world_size
        )
        return c10d.distributed_c10d._get_default_group()

    def _test_nccl_backend(
        self, devices, device_ids, multi_device=False, gradient_as_bucket_view=False
    ):
        process_group = self._get_process_group()
        self._test_ddp_with_process_group(
            process_group, devices, device_ids, multi_device, gradient_as_bucket_view
        )

    @requires_nccl()
    @skip_if_lt_x_gpu(2)
    def test_nccl_propagate_error_reason(self):
        # Need to use TORCH_NCCL_BLOCKING_WAIT and not ASYNC_ERROR_HANDLING,
        # otherwise process will be taken down and we can't check for errors.
        os.environ["TORCH_NCCL_ASYNC_ERROR_HANDLING"] = "0"
        os.environ["TORCH_NCCL_BLOCKING_WAIT"] = "1"
        # Need to disable TORCH_NCCL_DUMP_ON_TIMEOUT otherwise this test times out
        os.environ["TORCH_NCCL_DUMP_ON_TIMEOUT"] = "0"
        store = c10d.FileStore(self.file_name, self.world_size)
        # provide sufficient timeout to initialize NCCL comm.
        pg = c10d.ProcessGroupNCCL(
            store, self.rank, self.world_size, timeout=timedelta(seconds=15)
        )
        pg_gloo = c10d.ProcessGroupGloo(store, self.rank, self.world_size)
        pg.barrier().wait(timedelta(seconds=5))
        # Simulate stuckness in rank 0.
        if self.rank == 0:
            pg_gloo.barrier().wait()
        inp = torch.ones(1).cuda(self.rank)

        if self.rank != 0:
            # Time out due to rank 0 not calling into allreduce.
            with self.assertRaises(dist.DistBackendError):
                pg.allreduce([inp]).wait(timedelta(seconds=5))

            # Now when nonzero rank attempts to use communicator, original failure reason should be logged.
            try:
                pg.allreduce([torch.ones(2).cuda(self.rank)]).wait()
            except dist.DistBackendError as e:
                self.assertTrue("aborted" in str(e))
            else:
                self.fail("Expected error to be raised!")

            # Unblock rank 0
            pg_gloo.barrier().wait()

        # TODO: We can also test that if rank 0 attempts to use the communicator,
        # then we should error out with the info that it was aborted due to
        # timeout on another rank. Although this would only be the case after
        # the watchdog has run on the rank, and there is no reliable way
        # to confirm it has run.

    @requires_nccl()
    @skip_if_lt_x_gpu(2)
    def test_nccl_backend_multi_device_ids_not_allowed(self):
        int_devices = list(range(torch.cuda.device_count()))
        devices = [torch.device("cuda:" + str(i)) for i in int_devices]
        with self.assertRaisesRegex(
            ValueError, "device_ids can only be None or contain a single element."
        ):
            self._test_nccl_backend(devices, int_devices)

    @requires_nccl()
    @skip_if_lt_x_gpu(2)
    def test_nccl_backend_single_device_module_device_ids_None(self):
        self._test_nccl_backend(None, None)

    @requires_nccl()
    @skip_if_lt_x_gpu(2)
    def test_nccl_backend_single_device_module_empty_device_ids(self):
        # This tests the backward compatibility of accepting an empty list as `device_ids`,
        # although we no longer document this in favor of the default value of `None`,
        # which is consistent with multi-device modules and CPU modules.
        self._test_nccl_backend(None, [])

    @requires_nccl()
    @skip_if_lt_x_gpu(4)
    def test_nccl_backend_multi_device_module_device_ids_None(self):
        int_devices = gpus_for_rank(self.world_size)[self.rank][:2]
        devices = [torch.device("cuda:" + str(i)) for i in int_devices]
        self._test_nccl_backend(devices, None, multi_device=True)

    @requires_nccl()
    @skip_if_lt_x_gpu(2)
    def test_nccl_backend_1gpu_module_device_ids_integer_list(self):
        int_devices = gpus_for_rank(self.world_size)[self.rank][:1]
        devices = [torch.device("cuda:" + str(i)) for i in int_devices]
        self._test_nccl_backend(devices, int_devices)

    @requires_nccl()
    @skip_if_lt_x_gpu(2)
    def test_nccl_backend_1gpu_module_device_ids_torch_device_list(self):
        int_devices = gpus_for_rank(self.world_size)[self.rank][:1]
        devices = [torch.device("cuda:" + str(i)) for i in int_devices]
        self._test_nccl_backend(devices, devices)

    @requires_nccl()
    @skip_if_lt_x_gpu(4)
    def test_nccl_backend_2gpu_module(self):
        int_devices = gpus_for_rank(self.world_size)[self.rank][:2]
        devices = [torch.device("cuda:" + str(i)) for i in int_devices]
        self._test_nccl_backend(devices, None, multi_device=True)

    @requires_nccl()
    @skip_if_lt_x_gpu(8)
    def test_nccl_backend_4gpu_module(self):
        int_devices = gpus_for_rank(self.world_size)[self.rank][:4]
        devices = [torch.device("cuda:" + str(i)) for i in int_devices]
        self._test_nccl_backend(devices, None, multi_device=True)

    @requires_nccl()
    @skip_if_lt_x_gpu(4)
    def test_ddp_multi_device_module_config(self):
        gpus = gpus_for_rank(self.world_size)[self.rank]

        self.assertTrue(len(gpus) >= 2, "expecting at least 2 gpus per process")

        process_group = self._get_process_group()

        gpus = gpus[:2]
        model = DoubleGpuNet(gpus)

        with self.assertRaisesRegex(
            ValueError,
            "DistributedDataParallel device_ids and output_device arguments only work with "
            "single-device/multiple-device GPU modules or CPU modules",
        ):
            DistributedDataParallel(
                model, output_device=gpus[1], process_group=process_group
            )

        with self.assertRaisesRegex(
            ValueError, "device_ids can only be None or contain a single element."
        ):
            DistributedDataParallel(model, device_ids=gpus, process_group=process_group)

        with self.assertRaisesRegex(
            ValueError, "input module must be on the same type of devices"
        ):
            model.fc1 = model.fc1.cpu()
            DistributedDataParallel(model, process_group=process_group)

        model = model.cpu()
        with self.assertRaisesRegex(
            ValueError, "device_ids can only be None or contain a single element."
        ):
            DistributedDataParallel(model, device_ids=gpus, process_group=process_group)

    def _test_fp16(self, gradient_as_bucket_view=False):
        process_group = self._get_process_group()

        gpus = gpus_for_rank(self.world_size)[self.rank]
        model = nn.Linear(1, 1, bias=False).cuda(gpus[0]).half()
        nn.init.constant_(model.weight, 1)
        ddp_model = DistributedDataParallel(
            model,
            device_ids=[gpus[0]],
            process_group=process_group,
            bucket_cap_mb=0.001,
            gradient_as_bucket_view=gradient_as_bucket_view,
        )

        # Input 2**15, so that the gradients will overflow with a
        # world_size of 2, unless we normalize the gradient by the
        # world_size before the reduction
        input = torch.tensor([[2**15]]).cuda(gpus[0]).half()

        # Step model
        ddp_model.train()
        output = ddp_model(input)
        loss = output.sum()
        loss.backward()

        self.assertFalse(any(torch.isinf(p.grad).any() for p in ddp_model.parameters()))

    @requires_nccl()
    @skip_if_lt_x_gpu(2)
    def test_fp16(self):
        self._test_fp16()

    @requires_nccl()
    @skip_if_lt_x_gpu(2)
    def test_fp16_grad_is_view(self):
        self._test_fp16(gradient_as_bucket_view=True)

    def _test_arbitrary_forward_return_value(self, gradient_as_bucket_view=False):
        """
        Note: this test can be sped up by only running it on a CPU module
        once DistributedDataParallel supports them.
        """
        process_group = self._get_process_group()

        class ForwardReturnValueModule(nn.Module):
            def __init__(self) -> None:
                super().__init__()
                self.fc1 = nn.Linear(2, 10, bias=False)
                self.fc2 = nn.Linear(10, 4, bias=False)
                self.fc3 = nn.Linear(4, 4, bias=False)
                self.relu = nn.ReLU()

            def forward(self, x, fn):
                x = self.relu(self.fc1(x))
                x = self.relu(self.fc2(x))
                # The first softmax does NOT include fc3 in its autograd graph
                # whereas the second softmax DOES. If we pass only the first
                # tensor we see in the output to the reducer, it marks the
                # gradient for fc3 as ready (because it doesn't show up). If
                # downstream uses of this return value choose to differentiate
                # against the second output tensor, it would still receive a
                # gradient and a callback for this tensor, resulting in a crash.
                return fn(
                    F.softmax(x, dim=1),
                    F.softmax(self.fc3(x), dim=1),
                )

        device_id = gpus_for_rank(self.world_size)[self.rank][0]
        model = DistributedDataParallel(
            ForwardReturnValueModule().float().to(device_id),
            device_ids=[device_id],
            process_group=process_group,
            gradient_as_bucket_view=gradient_as_bucket_view,
        )

        batch_size = 4
        criterion = nn.CrossEntropyLoss()
        input = torch.rand([batch_size, 2], dtype=torch.float)
        target = torch.LongTensor([random.randrange(4) for _ in range(batch_size)]).to(
            device_id
        )

        # Always run "backward" to ensure the reducer is called by autograd.
        # If we don't correctly capture the output tensors from the return value,
        # the reducer won't see a hook for the unused parameter, and throw an error.
        # The correct capture is what we're testing in this function.
        def test(box, unbox):
            output = model(input, fn=box)
            loss = criterion(unbox(output), target)
            loss.backward()

        # Test with identity return value
        test(
            box=lambda x, y: (x, y),
            unbox=lambda obj: obj[1],
        )

        # Test with list return value
        test(
            box=lambda x, y: ["foo", x, "bar", y],
            unbox=lambda obj: obj[3],
        )

        # Test with tuple return value
        test(
            box=lambda x, y: ("foo", x, "bar", y),
            unbox=lambda obj: obj[3],
        )

        # Test with dict return value
        test(
            box=lambda x, y: {"foo": "bar", "a": x, "b": y},
            unbox=lambda obj: obj["b"],
        )

        # Test with list with dict return value
        test(
            box=lambda x, y: ["foo", "bar", {"a": x, "b": y}],
            unbox=lambda obj: obj[2]["b"],
        )

        # Test with dict with list return value
        test(
            box=lambda x, y: {"foo": "bar", "list": [0, x, 1, y]},
            unbox=lambda obj: obj["list"][3],
        )

    @requires_nccl()
    @skip_if_lt_x_gpu(2)
    def test_arbitrary_forward_return_value(self):
        self._test_arbitrary_forward_return_value()

    @requires_nccl()
    @skip_if_lt_x_gpu(2)
    def test_arbitrary_forward_return_value_grad_is_view(self):
        self._test_arbitrary_forward_return_value(gradient_as_bucket_view=True)

    @requires_nccl()
    @skip_if_lt_x_gpu(2)
    def test_ddp_with_lazy_parameters(self):
        process_group = self._get_process_group()
        with self.assertRaisesRegex(
            RuntimeError, "Modules with uninitialized parameters"
        ):
            DistributedDataParallel(
                torch.nn.LazyLinear(10), process_group=process_group
            )

    def _test_find_unused_parameters_kwarg(self, gradient_as_bucket_view=False):
        """
        Note: this test can be sped up by only running it on a CPU module
        once DistributedDataParallel supports them.
        """
        torch.cuda.set_device(self.rank)
        dist.init_process_group(
            backend="nccl",
            world_size=self.world_size,
            rank=self.rank,
            init_method=f"file://{self.file_name}",
        )
        process_group = c10d.distributed_c10d._get_default_group()

        class FindUnusedParametersModule(nn.Module):
            def __init__(self) -> None:
                super().__init__()
                self.fc1 = nn.Linear(2, 10, bias=False)
                self.fc2 = nn.Linear(10, 4, bias=False)
                self.fc3 = nn.Linear(4, 4, bias=False)
                self.relu = nn.ReLU()

            def forward(self, x):
                x = self.relu(self.fc1(x))
                x = self.relu(self.fc2(x))
                # Return the fc3 module so that the caller can invoke it
                # outside of the forward function. While this is bad practice,
                # we can use it to trigger a reducer error.
                return (F.softmax(x, dim=1), self.fc3)

        device_id = gpus_for_rank(self.world_size)[self.rank][0]
        batch_size = 4
        criterion = nn.CrossEntropyLoss()
        input = torch.rand([batch_size, 2], dtype=torch.float)
        target = torch.LongTensor([random.randrange(4) for _ in range(batch_size)]).to(
            device_id
        )

        ddp_model = None

        def test_find_unused_parameters(
            find_unused_parameters, test_default=False, gradient_as_bucket_view=False
        ):
            if test_default:
                model = DistributedDataParallel(
                    FindUnusedParametersModule().float().to(device_id),
                    device_ids=[device_id],
                    process_group=process_group,
                    gradient_as_bucket_view=gradient_as_bucket_view,
                )
            else:
                model = DistributedDataParallel(
                    FindUnusedParametersModule().float().to(device_id),
                    device_ids=[device_id],
                    process_group=process_group,
                    find_unused_parameters=find_unused_parameters,
                    gradient_as_bucket_view=gradient_as_bucket_view,
                )
            nonlocal ddp_model
            ddp_model = model

            output, fc3 = model(input)
            output = fc3(output)
            loss = criterion(output, target)
            loss.backward()

        # First test that finding unused params under these conditions is to
        # trigger an error when `backward` is called (because fc3 is an unused
        # parameter and will therefore be marked ready twice).
        try:
            test_find_unused_parameters(
                True, gradient_as_bucket_view=gradient_as_bucket_view
            )
        except Exception as ex:
            self.assertTrue(
                str(ex).startswith(
                    "Expected to mark a variable ready only once.",
                )
            )
            unused_index = 2
            unused_index_str = f"Parameter at index {unused_index}"
            model = ddp_model.module
            for module_name, module in model.named_modules():
                if module == model.fc3:
                    for parameter_name, _ in module.named_parameters(recurse=False):
                        unused_fqn = f"{module_name}.{parameter_name}"
                        # Only one such parameter in model.fc3, since bias=False
                        break

            if dist.get_debug_level() != dist.DebugLevel.OFF:
                unused_index_str += f" with name {unused_fqn}"

            self.assertTrue(unused_index_str in str(ex))
        else:
            self.fail("Expected exception")

        dist.barrier(process_group)

        # Then test that the default behavior can be overridden by setting
        # `find_unused_parameters=False`.
        try:
            test_find_unused_parameters(
                False, gradient_as_bucket_view=gradient_as_bucket_view
            )
        except Exception as ex:
            self.fail(f"Unexpected exception: {ex}")

        # Test find_unused_parameters defaults to False
        try:
            test_find_unused_parameters(
                True, test_default=True, gradient_as_bucket_view=gradient_as_bucket_view
            )
        except Exception as ex:
            self.fail(f"Unexpected exception: {ex}")

    # TODO: Combine the following tests once https://github.com/pytorch/pytorch/issues/55967
    # is resolved.
    @requires_nccl()
    @skip_if_lt_x_gpu(2)
    @with_dist_debug_levels(levels=["DETAIL"])
    def test_find_unused_parameters_kwarg_debug_detail(self):
        self._test_find_unused_parameters_kwarg()

    @requires_nccl()
    @skip_if_lt_x_gpu(2)
    @with_dist_debug_levels(levels=["INFO"])
    def test_find_unused_parameters_kwarg_debug_info(self):
        self._test_find_unused_parameters_kwarg()

    @requires_nccl()
    @skip_if_lt_x_gpu(2)
    @with_dist_debug_levels(levels=["OFF"])
    def test_find_unused_parameters_kwarg_debug_off(self):
        self._test_find_unused_parameters_kwarg()

    @requires_nccl()
    @skip_if_lt_x_gpu(2)
    @with_dist_debug_levels(levels=["DETAIL"])
    def test_find_unused_parameters_kwarg_grad_is_view_debug_detail(self):
        self._test_find_unused_parameters_kwarg(gradient_as_bucket_view=True)

    @requires_nccl()
    @skip_if_lt_x_gpu(2)
    @with_dist_debug_levels(levels=["INFO"])
    def test_find_unused_parameters_kwarg_grad_is_view_debug_info(self):
        self._test_find_unused_parameters_kwarg(gradient_as_bucket_view=True)

    @requires_nccl()
    @skip_if_lt_x_gpu(2)
    @with_dist_debug_levels(levels=["OFF"])
    def test_find_unused_parameters_kwarg_grad_is_view_debug_off(self):
        self._test_find_unused_parameters_kwarg(gradient_as_bucket_view=True)

    def _test_multiple_outputs_multiple_backward(self, gradient_as_bucket_view=False):
        """
        Note: this test can be sped up by only running it on a CPU module
        once DistributedDataParallel supports them.
        """
        process_group = self._get_process_group()

        class MultipleOutputModule(nn.Module):
            def __init__(self) -> None:
                super().__init__()

                def define_module():
                    return nn.Sequential(
                        nn.Linear(2, 10, bias=False),
                        nn.ReLU(),
                        nn.Linear(10, 4, bias=False),
                        nn.ReLU(),
                    )

                self.module0 = define_module()
                self.module1 = define_module()

            def forward(self, x):
                return (
                    F.softmax(self.module0(x), dim=1),
                    F.softmax(self.module1(x), dim=1),
                )

        device_id = gpus_for_rank(self.world_size)[self.rank][0]
        model = DistributedDataParallel(
            MultipleOutputModule().float().to(device_id),
            device_ids=[device_id],
            process_group=process_group,
            gradient_as_bucket_view=gradient_as_bucket_view,
        )

        batch_size = 4
        criterion = nn.CrossEntropyLoss()
        input = torch.rand([batch_size, 2], dtype=torch.float)
        target = torch.LongTensor([random.randrange(4) for _ in range(batch_size)]).to(
            device_id
        )

        # Compute loss and gradients for both outputs
        output1, output2 = model(input)
        loss1 = criterion(output1, target)
        loss1.backward()
        loss2 = criterion(output2, target)
        loss2.backward()

    @requires_nccl()
    @skip_if_lt_x_gpu(2)
    def test_multiple_outputs_multiple_backward(self):
        self._test_multiple_outputs_multiple_backward()

    @requires_nccl()
    @skip_if_lt_x_gpu(2)
    def test_multiple_outputs_multiple_backward_grad_is_view(self):
        self._test_multiple_outputs_multiple_backward(gradient_as_bucket_view=True)

    @requires_nccl()
    @skip_if_lt_x_gpu(2)
    def test_no_grad(self):
        """
        Note: this test can be sped up by only running it on a CPU module
        once DistributedDataParallel supports them.
        """
        process_group = self._get_process_group()

        class NoGradModule(nn.Module):
            def __init__(self) -> None:
                super().__init__()
                self.fc1 = nn.Linear(2, 10, bias=False)
                self.fc2 = nn.Linear(10, 4, bias=False)
                self.relu = nn.ReLU()

            def forward(self, x):
                x = self.relu(self.fc1(x))
                x = self.relu(self.fc2(x))
                return F.softmax(x, dim=1)

        device_id = gpus_for_rank(self.world_size)[self.rank][0]
        model = DistributedDataParallel(
            NoGradModule().float().to(device_id),
            device_ids=[device_id],
            process_group=process_group,
        )

        batch_size = 4
        input = torch.rand([batch_size, 2], dtype=torch.float)

        def check_no_grads():
            for p in model.parameters():
                self.assertTrue(p.requires_grad)
                self.assertIsNone(p.grad)

        # After initialization, no parameter has their gradient set.
        check_no_grads()

        # Run `forward` function with torch.no_grad()
        with torch.no_grad():
            output = model(input)
            self.assertTrue(isinstance(output, torch.Tensor))

        # No parameter should have their gradient set.
        check_no_grads()

    def _test_accumulate_gradients_module(self, gradient_as_bucket_view=False):
        # This is NOT the recommended way to implement accumulating grads, but
        # we would like to make sure DDP does not mess up with the underlying
        # module.
        int_devices = gpus_for_rank(self.world_size)[self.rank][:1]
        devices = [torch.device("cuda:" + str(i)) for i in int_devices]
        process_group = self._get_process_group()
        global_batch_size = self.world_size

        model, ddp_model, input, target = self._prepare_single_device_module(
            process_group, devices, devices, global_batch_size, gradient_as_bucket_view
        )

        def step_model(model, input, target):
            model.train()
            output = model(input)
            loss = F.mse_loss(output, target.to(output.device))
            loss.backward()

        # ensure accumulate grads works with no_grad
        with torch.no_grad():
            ddp_model.train()
            ddp_model.module(input)

        # Check two model parameters over 4 iterations.
        # Use 4 iterations because we alternate between reducing and
        # not reducing and want to make sure we switch both ways.
        for iteration in range(4):
            step_model(model, input, target)

            if iteration % 2 == 0:
                # Skip gradients sync without calling prepare_for_backward
                step_model(
                    ddp_model.module,
                    input[self.rank : (self.rank + 1)],
                    target[self.rank : (self.rank + 1)],
                )
                for i, j in zip(model.parameters(), ddp_model.parameters()):
                    self.assertNotEqual(i.grad, j.grad)
            else:
                step_model(
                    ddp_model,
                    input[self.rank : (self.rank + 1)],
                    target[self.rank : (self.rank + 1)],
                )
                for i, j in zip(model.parameters(), ddp_model.parameters()):
                    self.assertEqual(i.grad, j.grad, rtol=1.3e-06, atol=5e-5)

            # Shuffle the input so that DDP input is different
            torch.manual_seed(1337 + iteration)
            input = input[torch.randperm(global_batch_size)]

    @requires_nccl()
    @skip_if_lt_x_gpu(2)
    def test_accumulate_gradients_module(self):
        self._test_accumulate_gradients_module()

    @requires_nccl()
    @skip_if_lt_x_gpu(2)
    def test_accumulate_gradients_module_with_grad_is_view(self):
        self._test_accumulate_gradients_module(gradient_as_bucket_view=True)

    @requires_nccl()
    @skip_if_lt_x_gpu(2)
    def test_failure_recovery(self):
        process_group = self._get_process_group()

        # need to create a separate file for the recovered FileStore, because
        # the original one will be deleted when destructing the first FileStore.
        recovery_filename = self.file_name + "_recovery"

        if self.rank == 0:
            # the file will be deleted by the recovered FileStore
            open(recovery_filename, "w").close()

        # not necessary to run barrier here, as DDP will synchronize

        class TestModel(nn.Module):
            def __init__(self) -> None:
                super().__init__()
                self.fc1 = nn.Linear(2, 10, bias=False)
                self.fc2 = nn.Linear(10, 4, bias=False)
                self.relu = nn.ReLU()

            def forward(self, x):
                x = self.relu(self.fc1(x))
                x = self.relu(self.fc2(x))
                return F.softmax(x, dim=1)

        device_id = gpus_for_rank(self.world_size)[self.rank][0]
        model = TestModel().float().to(device_id)
        ddp = DistributedDataParallel(
            model,
            device_ids=[device_id],
            process_group=process_group,
        )

        batch_size = 4
        criterion = nn.CrossEntropyLoss()
        input = torch.rand([batch_size, 2], dtype=torch.float)
        target = torch.LongTensor([random.randrange(4) for _ in range(batch_size)]).to(
            device_id
        )

        for _ in range(6):
            output = ddp(input)
            loss = criterion(output, target)
            loss.backward()

        del ddp
        c10d.destroy_process_group(process_group)

        store = c10d.FileStore(recovery_filename, self.world_size)
        c10d.init_process_group(
            "nccl", store=store, rank=self.rank, world_size=self.world_size
        )
        process_group = c10d.distributed_c10d._get_default_group()
        ddp = DistributedDataParallel(
            model,
            device_ids=[device_id],
            process_group=process_group,
        )

        input = torch.rand([batch_size, 2], dtype=torch.float)
        target = torch.LongTensor([random.randrange(4) for _ in range(batch_size)]).to(
            device_id
        )
        for _ in range(6):
            output = ddp(input)
            loss = criterion(output, target)
            loss.backward()

    @requires_nccl()
    @skip_if_lt_x_gpu(2)
    def test_pass_default_pg(self):
        dist.init_process_group(
            "nccl",
            init_method=f"file://{self.file_name}",
            world_size=self.world_size,
            rank=self.rank,
        )

        default_pg = c10d.distributed_c10d._get_default_group()
        dist.destroy_process_group(default_pg)
        self.assertFalse(dist.is_initialized())

    def _test_grad_layout(self, replica_devices, layer_devs, local_batch_size):
        process_group = self._get_process_group()

        global_batch_size = local_batch_size * self.world_size

        # Carry out some trials with small buckets and some with big buckets.
        bucketsizes = (0.000001, 25)
        # Tuples of lists.  Each list describes per-layer characteristics for one trial.
        layer_formats = (
            [torch.contiguous_format] * 4,
            [torch.channels_last] * 2 + [torch.contiguous_format] * 2,
            [torch.channels_last] * 4,
        )
        layer_dtypes = (
            [torch.float] * 4,
            [torch.float] * 2 + [torch.half] * 2,
            [torch.half] * 4,
        )

        input_dev = layer_devs[0] if isinstance(layer_devs, list) else layer_devs
        target_dev = layer_devs[-1] if isinstance(layer_devs, list) else layer_devs
        input = torch.randn(
            (global_batch_size, 8, 8, 8), device=input_dev, dtype=torch.float
        )
        target = torch.randn(
            (global_batch_size, 8, 4, 4), device=target_dev, dtype=torch.float
        )
        local_batch_start = self.rank * local_batch_size
        local_batch_end = (self.rank + 1) * local_batch_size

        # Reducer.cpp sneakily creates one "initial bucket" that ignores the "bucket_cap_mb"
        # argument.  The following makes sure the initial bucket also complies.
        @contextmanager
        def first_bucket_size(ddp_bucket_mb):
            old_DEFAULT_FIRST_BUCKET_BYTES = dist._DEFAULT_FIRST_BUCKET_BYTES
            dist._DEFAULT_FIRST_BUCKET_BYTES = int(ddp_bucket_mb * 1.0e6)
            try:
                yield
            finally:
                dist._DEFAULT_FIRST_BUCKET_BYTES = old_DEFAULT_FIRST_BUCKET_BYTES

        with torch.backends.cudnn.flags(
            enabled=True, deterministic=True, benchmark=False
        ):
            for formats, dtypes, bucketsize in product(
                layer_formats, layer_dtypes, bucketsizes
            ):
                with first_bucket_size(bucketsize):
                    model_msg = f"rank = {self.rank} formats = {formats} dtypes = {dtypes} bucketsize = {bucketsize} "
                    try:
                        m = ConvNet(layer_devs, formats, dtypes)
                        m_ddp = DistributedDataParallel(
                            copy.deepcopy(m),
                            device_ids=replica_devices,
                            process_group=process_group,
                            bucket_cap_mb=bucketsize,
                        )
                        opt = torch.optim.SGD(m.parameters(), lr=0.1)
                        opt_ddp = torch.optim.SGD(m_ddp.parameters(), lr=0.1)
                        has_half = any(p.dtype is torch.half for p in m.parameters())
                        tol = 1.0e-3 if has_half else 1.0e-5
                    except BaseException:
                        # Prints case-specific debugging info to narrow down failing case.
                        print(
                            "Caught exception during model creation for " + model_msg,
                            flush=True,
                        )
                        raise
                    # 3 iters:  First iter creates grads, second iter retests after rebucketing,
                    # third iter tries zeroed grads.
                    for it in range(3):
                        iter_msg = f"iter = {it} " + model_msg
                        named_msg = iter_msg
                        try:
                            F.mse_loss(m(input).float(), target).backward()
                            F.mse_loss(
                                m_ddp(input[local_batch_start:local_batch_end]).float(),
                                target[local_batch_start:local_batch_end],
                            ).backward()
                            for i, ((layer_name, m_child), m_ddp_child) in enumerate(
                                zip(m.named_children(), m_ddp.module.children())
                            ):
                                named_msg = layer_name + ".weight" + " " + iter_msg
                                self.assertTrue(
                                    m_child.weight.grad.is_contiguous(
                                        memory_format=formats[i]
                                    ),
                                    named_msg,
                                )
                                self.assertTrue(
                                    m_ddp_child.weight.grad.is_contiguous(
                                        memory_format=formats[i]
                                    ),
                                    named_msg,
                                )
                                for (param_name, p), p_ddp in zip(
                                    m_child.named_parameters(),
                                    m_ddp_child.parameters(),
                                ):
                                    named_msg = (
                                        layer_name + "." + param_name + " " + iter_msg
                                    )
                                    self.assertEqual(
                                        p.grad, p_ddp.grad, rtol=tol, atol=tol
                                    )
                            opt.step()
                            opt_ddp.step()
                            if it == 0:
                                for p, p_ddp in zip(m.parameters(), m_ddp.parameters()):
                                    p.grad = None
                                    p_ddp.grad = None
                            else:
                                m.zero_grad()
                                m_ddp.zero_grad()
                        except BaseException:
                            # Makes sure we still get info if an error occurred somewhere other than the asserts.
                            print(
                                "Caught exception during iterations at " + named_msg,
                                flush=True,
                            )
                            raise

    @requires_nccl()
    @skip_if_lt_x_gpu(2)
    def test_grad_layout_1devicemodule_1replicaperprocess(self):
        dev0 = torch.device("cuda:" + str(gpus_for_rank(self.world_size)[self.rank][0]))
        # Tells DDP to use just one device.
        replica_devices = [dev0]
        # Tells _test_grad_layout to construct ConvNet with all layers on this process's first assigned device.
        layer_devs = dev0
        local_batch_size = 16
        self._test_grad_layout(replica_devices, layer_devs, local_batch_size)

    @requires_nccl()
    @skip_if_lt_x_gpu(4)
    @skip_if_rocm_multiprocess
    def test_grad_layout_2devicemodule(self):
        int_devices = gpus_for_rank(self.world_size)[self.rank][:2]
        dev0 = torch.device("cuda:" + str(int_devices[0]))
        dev1 = torch.device("cuda:" + str(int_devices[1]))
        # DDP's default behavior for a multi-device module is "don't replicate."
        replica_devices = None
        # Tells _test_grad_layout to constructs this process's ConvNet on 2 devices, with 2 layers on each device.
        layer_devs = [dev0] * 2 + [dev1] * 2
        local_batch_size = 16
        self._test_grad_layout(replica_devices, layer_devs, local_batch_size)

    @requires_nccl()
    @skip_if_lt_x_gpu(2)
    def test_param_layout_mismatch_error(self):
        process_group = self._get_process_group()

        dev0 = torch.device("cuda:" + str(gpus_for_rank(self.world_size)[self.rank][0]))
        layer_devs = dev0
        layer_formats = (
            [torch.contiguous_format] * 4
            if self.rank == 0
            else [torch.channels_last] * 4
        )
        layer_dtypes = [torch.float] * 4

        m = ConvNet(layer_devs, layer_formats, layer_dtypes)
        if self.rank == 0:
            DistributedDataParallel(m, device_ids=[dev0], process_group=process_group)
        else:
            with self.assertRaisesRegex(
                RuntimeError,
                ".* appears not to match strides of the same param in process 0",
            ):
                DistributedDataParallel(
                    m, device_ids=[dev0], process_group=process_group
                )

    def _gpu_model_with_ddp_comm_hook(
        self,
        process_group,
        hook=None,
        gradient_as_bucket_view=False,
        state=None,
        static_graph=False,
    ):
        device_id = gpus_for_rank(self.world_size)[self.rank][0]
        gpu_model = DistributedDataParallel(
            ModuleForDdpCommHook().to(device_id),
            device_ids=[device_id],
            process_group=process_group,
            gradient_as_bucket_view=gradient_as_bucket_view,
            static_graph=static_graph,
        )

        # Register a DDP communication hook if any.
        if hook is not None:
            gpu_model.register_comm_hook(state, hook)

        return gpu_model

    @requires_nccl()
    @skip_if_lt_x_gpu(2)
    def test_ddp_comm_hook_future_passing_gpu_nccl(self):
        """
        This unit test verifies whether the Future object is passed properly using nccl backend.
        The hook callback function creates a Future object and sets a value to it.
        """
        process_group = self._get_process_group()

        # Get GPU model with simple_hook registered.
        gpu_model = self._gpu_model_with_ddp_comm_hook(process_group, self._simple_hook)

        # check whether the grads are equal to what simple_hook's then callback returns.
        # without the comm_hook, result would be 0.25 * torch.ones(2, 2).
        self._run_and_verify_hook(gpu_model, 8, 2 * torch.ones(2, 2))

    def _test_ddp_comm_hook_allreduce_hook_nccl(
        self, gradient_as_bucket_view=False, static_graph=False
    ):
        """
        This unit test verifies whether a DDP communication hook that just calls
        allreduce gives the same result with the case of no hook registered.
        Without the then callback, the future_value in reducer is no longer
        a PyObject, and this unit test verifies future_value is properly checked.
        """
        process_group = self._get_process_group()

        def allreduce_hook(
            state: object, bucket: dist.GradBucket
        ) -> torch.futures.Future[torch.Tensor]:
            tensors = [bucket.buffer() / self.world_size]
            return (
                process_group.allreduce(tensors)
                .get_future()
                .then(lambda fut: fut.value()[0])
            )

        # Get GPU model with allreduce_hook registered.
        gpu_model = self._gpu_model_with_ddp_comm_hook(
            process_group, allreduce_hook, gradient_as_bucket_view, static_graph
        )

        # check whether the grads are equal to what DDP without hook would return.
        self._run_and_verify_hook(gpu_model, 8, 0.25 * torch.ones(2, 2))

    def _test_default_ddp_comm_hooks_nccl(self, gradient_as_bucket_view=False):
        """
        This unit test verifies whether default Python DDP communication hooks ALLREDUCE, FP16_COMPRESS
        and BF16_COMPRESS, can give the same result with the case of no hook registered.
        """
        process_group = self._get_process_group()

        # For these default DDP comm hooks, the only state is process group.
        state = process_group
        hook_options = [default.allreduce_hook, default.fp16_compress_hook]
        if (
            not TEST_WITH_ROCM
            and BFLOAT16_AVAILABLE
            and c10d.is_nccl_available()
            and torch.cuda.nccl.version() >= (2, 10)
        ):
            hook_options.append(default.bf16_compress_hook)
        for hook in hook_options:
            # Get GPU model with the hook registered.
            # The first arg 'process_group' is used for initializing the test environment,
            # so it cannot be replaced by 'state', although they have the same value.
            gpu_model = self._gpu_model_with_ddp_comm_hook(
                process_group, hook, gradient_as_bucket_view, state
            )

            # check whether the grads are equal to what DDP without hook would return.
            self._run_and_verify_hook(gpu_model, 8, 0.25 * torch.ones(2, 2))

    def _test_fp16_compress_wrapper(self, gradient_as_bucket_view=False):
        """
        This unit test verifies whether wrapping the ALLREDUCE and POWER_SGD hooks with
        the FP16_WRAPPER can give the same result as when there is no hook registered.
        """
        process_group = self._get_process_group()
        powerSGD_state = powerSGD.PowerSGDState(process_group=process_group)

        hook_args = [
            (powerSGD.powerSGD_hook, powerSGD_state),
            (default.allreduce_hook, process_group),
        ]

        for hook, state in hook_args:
            gpu_model = self._gpu_model_with_ddp_comm_hook(
                process_group,
                default.fp16_compress_wrapper(hook),
                gradient_as_bucket_view,
                state,
            )

            # check whether the grads are equal to what DDP without hook would return.
            self._run_and_verify_hook(gpu_model, 8, 0.25 * torch.ones(2, 2))

    def _test_bf16_compress_wrapper(self, gradient_as_bucket_view=False):
        """
        This unit test verifies whether wrapping the ALLREDUCE and POWER_SGD hooks with
        the BF16_WRAPPER can give the same result as when there is no hook registered.
        """
        process_group = self._get_process_group()
        powerSGD_state = powerSGD.PowerSGDState(process_group=process_group)

        hook_args = [
            (powerSGD.powerSGD_hook, powerSGD_state),
            (default.allreduce_hook, process_group),
        ]

        for hook, state in hook_args:
            gpu_model = self._gpu_model_with_ddp_comm_hook(
                process_group,
                default.bf16_compress_wrapper(hook),
                gradient_as_bucket_view,
                state,
            )

            # check whether the grads are equal to what DDP without hook would return.
            self._run_and_verify_hook(gpu_model, 8, 0.25 * torch.ones(2, 2))

    def _test_powerSGD_ddp_comm_hook_nccl(self, gradient_as_bucket_view=False):
        """
        This unit test verifies whether Python DDP communication hook POWER_SGD
        can give the same result with the case of no hook registered.
        """
        process_group = self._get_process_group()

        # Get GPU model with the hook registered.
        # Test the hook with different algorithmic configs.
        for use_error_feedback, warm_start, batch_tensors_with_same_shape in product(
            [True, False],
            [True, False],
            [True, False],
        ):
            state = powerSGD.PowerSGDState(
                process_group=process_group,
                matrix_approximation_rank=1,
                use_error_feedback=use_error_feedback,
                warm_start=warm_start,
                batch_tensors_with_same_shape=batch_tensors_with_same_shape,
            )
            for hook in [powerSGD.powerSGD_hook, powerSGD.batched_powerSGD_hook]:
                gpu_model = self._gpu_model_with_ddp_comm_hook(
                    process_group, hook, gradient_as_bucket_view, state
                )

                # check whether the grads are equal to what DDP without hook would return.
                self._run_and_verify_hook(gpu_model, 8, 0.25 * torch.ones(2, 2))

    def _test_builtin_ddp_comm_hooks_nccl(self, gradient_as_bucket_view=False):
        """
        This unit test verifies whether built-in C++ DDP communication hooks ALLREDUCE and FP16_COMPRESS
        can give the same result with the case of no hook registered.
        """
        process_group = self._get_process_group()

        for comm_hook_type in [
            dist.BuiltinCommHookType.ALLREDUCE,
            dist.BuiltinCommHookType.FP16_COMPRESS,
        ]:
            # Get GPU model with the built-in communication hook.
            gpu_model = self._gpu_model_with_builtin_ddp_comm_hook(
                process_group, comm_hook_type, gradient_as_bucket_view
            )

            # check whether the grads are equal to what DDP without hook would return.
            self._run_and_verify_hook(gpu_model, 8, 0.25 * torch.ones(2, 2))

    @requires_nccl()
    @skip_if_lt_x_gpu(2)
    def test_ddp_comm_hook_allreduce_hook_nccl(self):
        self._test_ddp_comm_hook_allreduce_hook_nccl()

    @requires_nccl()
    @skip_if_lt_x_gpu(2)
    def test_default_ddp_comm_hooks_nccl(self):
        self._test_default_ddp_comm_hooks_nccl()

    @requires_nccl()
    @skip_if_lt_x_gpu(2)
    def test_fp16_compress_wrapper_nccl(self):
        self._test_fp16_compress_wrapper()

    @requires_nccl()
    @requires_nccl_version((2, 10), "Need NCCL 2.10+ for BF16_COMPRESS")
    @skip_but_pass_in_sandcastle_if(
        not BFLOAT16_AVAILABLE,
        "BFloat16 is only supported by CUDA 11+",
    )
    @skip_if_lt_x_gpu(2)
    def test_bf16_compress_wrapper_nccl(self):
        self._test_bf16_compress_wrapper()

    @requires_nccl()
    @skip_if_lt_x_gpu(2)
    def test_builtin_ddp_comm_hooks_nccl(self):
        self._test_builtin_ddp_comm_hooks_nccl()

    @requires_nccl()
    @skip_if_lt_x_gpu(2)
    def test_powerSGD_ddp_comm_hook_nccl(self):
        self._test_powerSGD_ddp_comm_hook_nccl()

    @requires_nccl()
    @skip_if_lt_x_gpu(2)
    def test_ddp_comm_hook_allreduce_hook_nccl_grad_is_view(self):
        self._test_ddp_comm_hook_allreduce_hook_nccl(gradient_as_bucket_view=True)

    @requires_nccl()
    @skip_if_lt_x_gpu(2)
    def test_ddp_comm_hook_allreduce_hook_nccl_static_graph(self):
        self._test_ddp_comm_hook_allreduce_hook_nccl(static_graph=True)

    @requires_nccl()
    @skip_if_lt_x_gpu(2)
    def test_default_ddp_comm_hooks_nccl_is_view(self):
        self._test_default_ddp_comm_hooks_nccl(gradient_as_bucket_view=True)

    @requires_nccl()
    @skip_if_lt_x_gpu(2)
    def test_fp16_compress_wrapper_is_view(self):
        self._test_fp16_compress_wrapper(gradient_as_bucket_view=True)

    @requires_nccl()
    @requires_nccl_version((2, 10), "Need NCCL 2.10+ for BF16_COMPRESS")
    @skip_but_pass_in_sandcastle_if(
        not BFLOAT16_AVAILABLE,
        "BFloat16 is only supported by CUDA 11+",
    )
    @skip_if_lt_x_gpu(2)
    def test_bf16_compress_wrapper_is_view(self):
        self._test_bf16_compress_wrapper(gradient_as_bucket_view=True)

    @requires_nccl()
    @skip_if_lt_x_gpu(2)
    def test_builtin_ddp_comm_hooks_nccl_grad_is_view(self):
        self._test_builtin_ddp_comm_hooks_nccl(gradient_as_bucket_view=True)

    @requires_nccl()
    @skip_if_lt_x_gpu(2)
    def test_powerSGD_ddp_comm_hook_nccl_grad_is_view(self):
        self._test_powerSGD_ddp_comm_hook_nccl(gradient_as_bucket_view=True)

    @requires_nccl()
    @skip_if_lt_x_gpu(2)
    def test_ddp_comm_hook_allreduce_with_then_hook_nccl(self):
        """
        This unit test verifies whether a DDP communication hook that calls allreduce and then
        multiplies the result by ten and divides by two gives the expected result.
        """
        process_group = self._get_process_group()

        def allreduce_with_then_hook(
            state: object, bucket: dist.GradBucket
        ) -> torch.futures.Future[torch.Tensor]:
            tensors = [bucket.buffer() / self.world_size]
            fut = process_group.allreduce(tensors).get_future()

            def mult(fut):
                # Multiply the result by 10.
                return 10 * fut.value()[0]

            def div(fut):
                # Divide the result by 2.
                return 0.5 * fut.value()

            return fut.then(mult).then(div)

        # Get GPU model with allreduce_with_then_hook registered.
        gpu_model = self._gpu_model_with_ddp_comm_hook(
            process_group, allreduce_with_then_hook
        )

        # check whether the grads are equal to what allreduce returns multiplied by 5.
        # without the comm_hook, result would be still 0.25 * torch.ones(2, 2).
        self._run_and_verify_hook(gpu_model, 8, 1.25 * torch.ones(2, 2))

    class AcceptsParam(torch.nn.Module):
        def __init__(self, p, factor):
            super().__init__()
            self.a = p
            self.f = factor

        def forward(self, input):
            return input + self.a * self.f

    @requires_nccl()
    @skip_if_lt_x_gpu(2)
    def test_ddp_weight_sharing(self):
        process_group = self._get_process_group()

        size = 2048 * 2048
        dev = self.rank
        world = self.world_size

        p = torch.nn.Parameter(torch.randn(size, requires_grad=True))

        for try_set_to_none, use_bucket_view in product((False, True), (False, True)):
            m = torch.nn.Sequential(
                self.AcceptsParam(p, dev + 1), self.AcceptsParam(p, dev + 1)
            ).cuda(dev)

            m = torch.nn.parallel.DistributedDataParallel(
                m,
                bucket_cap_mb=1,
                gradient_as_bucket_view=use_bucket_view,
                device_ids=[dev],
                process_group=process_group,
            )

            for _ in range(3):
                m.zero_grad(set_to_none=try_set_to_none)
                m(1).sum().backward()

                # Each param value is multiplied by "rank + 1" twice in forward, so the grad
                # values produced by a particular rank should be 2. * (rank + 1).
                # Summing these over ranks and dividing by world size gives the expected result:
                analytic = torch.full_like(
                    p, 2.0 * (world * (world + 1.0) / 2.0) / world, device=dev
                )
                for name, p in m.named_parameters():
                    self.assertEqual(
                        p.grad,
                        analytic,
                        "mismatch at "
                        + name
                        + ".grad for "
                        + f"set_to_none = {try_set_to_none}, use_bucket_view = {use_bucket_view}",
                    )

    @requires_nccl()
    @skip_if_lt_x_gpu(2)
    def test_ddp_packed_sequence(self):
        """
        Tests that DDP with ``device_ids`` specified can run a forward and
        backward pass with ``PackedSequence`` s with parity compared to a local
        version of the model.
        """
        store = c10d.FileStore(self.file_name, self.world_size)
        process_group = dist.init_process_group(
            "nccl",
            world_size=self.world_size,
            rank=self.rank,
            store=store,
        )
        seqs = ["sequence_sequence", "seq", "sequence"]
        vocab = ["<pad>"] + sorted({ch for seq in seqs for ch in seq})
        vectorized_seqs = [[vocab.index(tok) for tok in seq] for seq in seqs]
        # Set the seed to make the embedding and LSTM deterministic (even
        # across ranks since DDP broadcasts parameters from rank 0)
        torch.manual_seed(0)
        embed = nn.Embedding(len(vocab), 4)  # keep on CPU
        lstm = nn.LSTM(input_size=4, hidden_size=2, batch_first=True).to(self.rank)
        lstm_ddp = DistributedDataParallel(
            copy.deepcopy(lstm),
            device_ids=[self.rank],
            process_group=process_group,
        )
        for p1, p2 in zip(lstm.parameters(), lstm_ddp.module.parameters()):
            self.assertEqual(p1, p2)
        seq_lengths = torch.LongTensor(list(map(len, vectorized_seqs)))
        seq_tensor = torch.Tensor(
            torch.zeros((len(vectorized_seqs), seq_lengths.max()))
        ).long()
        for i, (seq, seq_len) in enumerate(zip(vectorized_seqs, seq_lengths)):
            seq_tensor[i, :seq_len] = torch.LongTensor(seq)
        seq_lengths, permutation_idx = seq_lengths.sort(0, descending=True)
        seq_tensor = seq_tensor[permutation_idx]
        embedded_seq_tensor = embed(seq_tensor)
        packed_input = torch.nn.utils.rnn.pack_padded_sequence(
            embedded_seq_tensor,
            seq_lengths,
            batch_first=True,
        )
        packed_input_ddp = torch.nn.utils.rnn.pack_padded_sequence(
            embedded_seq_tensor.detach().clone(),
            seq_lengths,
            batch_first=True,
        )
        # Move the input to GPU explicitly for the local model
        packed_output, (ht, ct) = lstm(packed_input.to(self.rank))
        # Let DDP move the input to GPU internally
        packed_output_ddp, (ht_ddp, ct_ddp) = lstm_ddp(packed_input_ddp)
        self.assertEqual(packed_output.data, packed_output_ddp.data)
        self.assertEqual(ht, ht_ddp)
        self.assertEqual(ct, ct_ddp)
        packed_output.data.sum().backward()
        packed_output_ddp.data.sum().backward()
        for p1, p2 in zip(lstm.parameters(), lstm_ddp.parameters()):
            self.assertEqual(p1.grad, p2.grad)

    @requires_nccl()
    @skip_if_lt_x_gpu(2)
    def test_channels_last_contig(self):
        process_group = self._get_process_group()
        device = torch.device(f"cuda:{self.rank}")
        tensor = torch.ones((2, 16, 768, 1152), dtype=torch.float32, device=device).to(
            memory_format=torch.channels_last
        )
        process_group.broadcast([tensor]).wait()

    @requires_nccl()
    @skip_if_lt_x_gpu(2)
    def test_ddp_complex_params(self):
        class FFTModel(nn.Module):
            def __init__(self, hin, win, n_features):
                super().__init__()
                self.hin = hin
                self.win = win
                self.weight = nn.Parameter(
                    torch.ones(
                        (n_features, n_features, hin, win // 2 + 1), dtype=torch.cfloat
                    )
                )

            def forward(self, x):
                xc = torch.fft.rfft2(
                    x, s=(self.hin, self.win), dim=(-2, -1), norm="ortho"
                )
                xcw = torch.einsum("nchw,cohw->nohw", xc, self.weight)
                x = torch.fft.irfft2(xcw, dim=(-2, -1), norm="ortho")
                return x

        process_group = self._get_process_group()
        device_id = gpus_for_rank(self.world_size)[self.rank][0]
        N, C, H, W = 1, 16, 64, 64
        ddp_model = DistributedDataParallel(
            FFTModel(hin=H, win=W, n_features=C).to(device_id),
            device_ids=[device_id],
            process_group=process_group,
        )
        optimizer = torch.optim.Adam(ddp_model.parameters(), lr=0.001)

        inp = torch.ones((N, C, H, W), dtype=torch.float32)

        # train step
        out = ddp_model(inp)
        loss = torch.sum(out)
        loss.backward()
        optimizer.step()

        torch.cuda.synchronize(device=device_id)


class WorkHookTest(MultiProcessTestCase):
    @property
    def world_size(self):
        return 2

    def setUp(self):
        super().setUp()
        # set TORCH_NCCL_ENABLE_TIMING to enable timing for CUDAEvents
        # in ProcessGroup Work
        os.environ["TORCH_NCCL_ENABLE_TIMING"] = "1"
        self._spawn_processes()

    def tearDown(self):
        super().tearDown()
        del os.environ["TORCH_NCCL_ENABLE_TIMING"]
        try:
            os.remove(self.file_name)
        except OSError:
            pass

    def _get_store(self):
        return dist.FileStore(self.file_name, self.world_size)

    def _get_process_group(self):
        store = self._get_store()
        c10d.init_process_group(
            "nccl", store=store, rank=self.rank, world_size=self.world_size
        )
        return c10d.distributed_c10d._get_default_group()

    @requires_nccl()
    @skip_if_lt_x_gpu(2)
    def test_on_completion_hook_broadcast(self):
        pg = self._get_process_group()
        num_hook_fired = 0
        durations: list[float] = []

        def hook(work_info: torch._C._distributed_c10d.WorkInfo):
            nonlocal num_hook_fired, durations
            num_hook_fired += 1
            durations.append(work_info.active_duration.total_seconds())

        pg._register_on_completion_hook(hook)
        tensor = torch.ones([2, 3]).cuda(self.rank) * self.rank
        pg.broadcast([tensor]).wait()
        pg.broadcast([tensor]).wait()

        # N.B.: destroy_process_group is necessary to wait for
        # all pending works to finish.
        c10d.destroy_process_group(pg)

        self.assertEqual(num_hook_fired, 2)
        self.assertEqual(len(durations), 2)
        for duration in durations:
            self.assertTrue(duration > 0)

        self.assertEqual(tensor, torch.zeros([2, 3]).cuda(self.rank))

    @requires_nccl()
    @skip_if_lt_x_gpu(2)
    def test_on_completion_hook_mixed_ops(self):
        pg = self._get_process_group()
        num_hook_fired = 0
        durations: list[float] = []

        def hook(work_info: torch._C._distributed_c10d.WorkInfo):
            nonlocal num_hook_fired, durations
            num_hook_fired += 1
            durations.append(work_info.active_duration.total_seconds())

        pg._register_on_completion_hook(hook)
        tensor = torch.ones([2, 3]).cuda(self.rank)
        tensor_list = [torch.empty_like(tensor) for _ in range(self.world_size)]
        # intentionally using async ops.
        pg.allreduce(tensor)
        pg.allgather(tensor_list, tensor)
        pg.allreduce(tensor)

        # N.B.: destroy_process_group is necessary to wait for
        # all pending works to finish.
        c10d.destroy_process_group(pg)

        self.assertEqual(num_hook_fired, 3)
        self.assertEqual(len(durations), 3)
        for duration in durations:
            self.assertTrue(duration > 0)

        self.assertEqual(
            tensor,
            torch.ones([2, 3]).cuda(self.rank) * self.world_size * self.world_size,
        )

        self.assertEqual(
            tensor_list,
            [
                torch.ones([2, 3]).cuda(self.rank) * self.world_size
                for _ in range(self.world_size)
            ],
        )

    @requires_nccl()
    @skip_if_lt_x_gpu(2)
    def test_on_completion_hook_with_ddp(self):
        pg = self._get_process_group()
        num_hook_fired: dict[int, int] = {}
        durations: dict[OpType, list[float]] = {}

        def hook(work_info: torch._C._distributed_c10d.WorkInfo):
            nonlocal num_hook_fired, durations
            op_type = work_info.op_type
            if op_type not in num_hook_fired:
                num_hook_fired[op_type] = 0
                durations[op_type] = []
            num_hook_fired[op_type] += 1
            durations[op_type].append(work_info.active_duration.total_seconds())

        pg._register_on_completion_hook(hook)

        nlayers = 10
        net = nn.Sequential(
            *[nn.Linear(1000, 1000, bias=False) for _ in range(nlayers)]
        ).to(self.rank)

        ddp = DistributedDataParallel(
            net,
            device_ids=[self.rank],
            process_group=pg,
            bucket_cap_mb=1,
        )

        pg._wait_for_pending_works()

        # DDP is expected to synchronize model parameter by broadcasting
        # from rank0 to other ranks. However, this is DDP's internal implementation,
        # which is subject to change in future versions.
        self.assertTrue(num_hook_fired[OpType.BROADCAST] > 0)
        ctor_allreduce = (
            num_hook_fired[OpType.ALLREDUCE]
            if OpType.ALLREDUCE in num_hook_fired
            else 0
        )

        x = torch.zeros(2, 1000).cuda(self.rank)
        ddp(x).sum().backward()

        c10d.destroy_process_group(pg)

        self.assertTrue(OpType.ALLREDUCE in num_hook_fired)
        # The number of allreduce ops depend on DDP internal implementation, but
        # there should be at least one allreduce.
        self.assertTrue(num_hook_fired[OpType.ALLREDUCE] - ctor_allreduce > 0)
        self.assertTrue(all(duration > 0 for duration in chain(*(durations.values()))))

    # Not testing FSDP due to https://github.com/pytorch/pytorch/issues/90848.
    # We cannot disable workCleanupLoop() as hooks are fired in that thread.

    @requires_nccl()
    @skip_if_lt_x_gpu(2)
    def test_on_completion_hook_all_gather_object(self):
        torch.cuda.set_device(self.rank)

        pg = self._get_process_group()
        num_hook_fired: dict[int, int] = {}
        durations: dict[OpType, list[float]] = {}

        def hook(work_info: torch._C._distributed_c10d.WorkInfo):
            nonlocal num_hook_fired, durations
            op_type = work_info.op_type
            if op_type not in num_hook_fired:
                num_hook_fired[op_type] = 0
                durations[op_type] = []
            num_hook_fired[op_type] += 1
            durations[op_type].append(work_info.active_duration.total_seconds())

        pg._register_on_completion_hook(hook)

        obj = {"rank": self.rank, "world_size": self.world_size}
        obj_list = [None for _ in range(self.world_size)]

        c10d.all_gather_object(obj_list, obj, group=pg)

        for r, o in enumerate(obj_list):
            self.assertTrue(isinstance(o, dict))
            self.assertTrue(set(o.keys()), {"rank", "world_size"})
            self.assertEqual(o["rank"], r)
            self.assertEqual(o["world_size"], self.world_size)

        c10d.destroy_process_group(pg)

        self.assertTrue(OpType.ALLGATHER in num_hook_fired)
        self.assertEqual(len(num_hook_fired), 1)
        # two allgathers, one for size and another for values
        self.assertEqual(num_hook_fired[OpType.ALLGATHER], 2)
        self.assertTrue(all(duration > 0 for duration in durations[OpType.ALLGATHER]))

    @requires_nccl()
    @skip_if_lt_x_gpu(2)
    def test_on_completion_hook_seq(self):
        pg = self._get_process_group()
        num_hook_fired = 0
        seq: int = -1
        work: int = 0

        def hook(work_info: torch._C._distributed_c10d.WorkInfo):
            nonlocal num_hook_fired, seq
            num_hook_fired += 1
            seq = work_info.seq

        pg._register_on_completion_hook(hook)
        tensor = torch.ones([2, 3]).cuda(self.rank) * self.rank
        work_count = 3
        for _ in range(work_count):
            work += 1
            pg.broadcast([tensor]).wait()

        # N.B.: destroy_process_group is necessary to wait for
        # all pending works to finish.
        c10d.destroy_process_group(pg)

        self.assertEqual(num_hook_fired, work_count)
        self.assertEqual(work, seq)


class NcclErrorHandlingTest(MultiProcessTestCase):
    def setUp(self):
        super().setUp()
        # Need to skip return code checking for these tests since the child
        # processes don't exit cleanly.
        self.skip_return_code_checks = [
            self.test_nccl_errors_blocking_abort.__wrapped__,
            self.test_nccl_errors_blocking_sigkill.__wrapped__,
            self.test_nccl_errors_blocking_sigterm.__wrapped__,
            self.test_nccl_errors_blocking_nonzero_exit.__wrapped__,
        ]
        # TORCH_NCCL_BLOCKING_WAIT overrides TORCH_NCCL_ASYNC_ERROR_HANDLING hence tests
        # that use TORCH_NCCL_BLOCKING_WAIT will test it as expected.
        os.environ["TORCH_NCCL_ASYNC_ERROR_HANDLING"] = "1"
        self._spawn_processes()

    def tearDown(self):
        super().tearDown()
        try:
            os.remove(self.file_name)
        except OSError:
            pass

    @property
    def op_timeout_sec(self):
        return 3

    @property
    def world_size(self):
        return 3

    @property
    def blocking_wait_error_msg(self):
        return "timeout"

    def _run_all_reduce(self, pg):
        pg.allreduce(torch.rand(10).cuda(self.rank))

    @requires_nccl()
    @requires_nccl_version((2, 4, 0), "Need NCCL 2.4+ for error checking")
    @skip_if_lt_x_gpu(3)
    @skip_if_rocm_multiprocess
    @skip_but_pass_in_sandcastle("Test does not pass when run locally")
    def test_nccl_errors_nonblocking(self):
        # Note: we unset and restore TORCH_NCCL_ASYNC_ERROR_HANDLING for this test
        # since test_c10d_common runs with async error handling by default, but this
        # tests behavior when it is not enabled.
        prev_nccl_async_error_handling = os.environ.get(
            "TORCH_NCCL_ASYNC_ERROR_HANDLING", None
        )
        os.environ["TORCH_NCCL_ASYNC_ERROR_HANDLING"] = "0"
        store = c10d.FileStore(self.file_name, self.world_size)
        process_group = c10d.ProcessGroupNCCL(store, self.rank, self.world_size)
        process_group.allreduce(torch.rand(10).cuda(self.rank))
        if self.rank == 0:
            # This allreduce does not block Python thread as allreduce enqueues
            # the cuda operation, and then wait only blocks the current cuda
            # stream.
            work = process_group.allreduce(torch.rand(10).cuda(self.rank))
            work.wait()

            # Now the work scheduled next should hang forever since the previous
            # allreduce will never complete.
            t = threading.Thread(target=self._run_all_reduce, args=(process_group,))
            t.daemon = True
            t.start()
            t.join(int(get_timeout(self.id()) / 5))
            self.assertTrue(t.is_alive())

        if prev_nccl_async_error_handling is not None:
            os.environ[
                "TORCH_NCCL_ASYNC_ERROR_HANDLING"
            ] = prev_nccl_async_error_handling

    def _test_nccl_errors_blocking(self, func):
        store = c10d.FileStore(self.file_name, self.world_size)
        process_group = c10d.ProcessGroupNCCL(
            store,
            self.rank,
            self.world_size,
            timeout=timedelta(seconds=10),
        )
        process_group.allreduce(torch.rand(10).cuda(self.rank))
        if self.rank == 0:
            work = process_group.allreduce(torch.rand(10).cuda(self.rank))
            with self.assertRaisesRegex(dist.DistBackendError, ""):
                # It seems the error message would be different depending on
                # whether the test is run on CI machine and devGPU.  Skipping
                # the error message check to make both sides happy.
                work.wait(timeout=timedelta(seconds=self.op_timeout_sec))
            # Run some GPU operations to make sure cuda has not gotten stuck.
            # It was observed cuda could get stuck if NCCL communicators were
            # not properly aborted before throwing RuntimeError.
            torch.rand(10).cuda(self.rank)
        elif self.rank == 1:
            # Clean up structures (ex: files for FileStore before going down)
            del process_group
            func()

    def _test_barrier_error(self):
        store = c10d.FileStore(self.file_name, self.world_size)
        process_group = c10d.ProcessGroupNCCL(
            store,
            self.rank,
            self.world_size,
            timeout=timedelta(seconds=10),
        )
        process_group.barrier().wait()
        if self.rank == 0:
            with self.assertRaisesRegex(dist.DistBackendError, ""):
                # It seems the error message would be different depending on
                # whether the test is run on CI machine and devGPU.  Skipping
                # the error message check to make both sides happy.
                process_group.barrier().wait(
                    timeout=timedelta(seconds=self.op_timeout_sec)
                )

    @with_nccl_blocking_wait
    @requires_nccl()
    @requires_nccl_version((2, 4, 0), "Need NCCL 2.4+ for error checking")
    @skip_if_lt_x_gpu(3)
    @skip_if_rocm_multiprocess
    def test_nccl_errors_blocking_clean_exit(self):
        self._test_nccl_errors_blocking(lambda: sys.exit(0))

    @with_nccl_blocking_wait
    @requires_nccl()
    @requires_nccl_version((2, 4, 0), "Need NCCL 2.4+ for error checking")
    @skip_if_lt_x_gpu(3)
    @skip_if_rocm_multiprocess
    def test_nccl_errors_blocking_nonzero_exit(self):
        self._test_nccl_errors_blocking(lambda: sys.exit(1))

    @with_nccl_blocking_wait
    @requires_nccl()
    @requires_nccl_version((2, 4, 0), "Need NCCL 2.4+ for error checking")
    @skip_if_lt_x_gpu(3)
    @skip_if_rocm_multiprocess
    @skip_but_pass_in_sandcastle(
        "Frequently times out see https://github.com/pytorch/pytorch/issues/58920"
    )
    def test_nccl_errors_blocking_abort(self):
        self._test_nccl_errors_blocking(lambda: os.abort())

    @with_nccl_blocking_wait
    @requires_nccl()
    @requires_nccl_version((2, 4, 0), "Need NCCL 2.4+ for error checking")
    @skip_if_lt_x_gpu(3)
    @skip_if_rocm_multiprocess
    def test_nccl_errors_blocking_sigkill(self):
        self._test_nccl_errors_blocking(lambda: os.kill(os.getpid(), signal.SIGKILL))

    @with_nccl_blocking_wait
    @requires_nccl()
    @requires_nccl_version((2, 4, 0), "Need NCCL 2.4+ for error checking")
    @skip_if_lt_x_gpu(3)
    @skip_if_rocm_multiprocess
    def test_nccl_errors_blocking_sigterm(self):
        self._test_nccl_errors_blocking(lambda: os.kill(os.getpid(), signal.SIGTERM))

    @with_nccl_blocking_wait
    @requires_nccl()
    @requires_nccl_version((2, 4, 0), "Need NCCL 2.4+ for error checking")
    @skip_if_lt_x_gpu(3)
    def test_nccl_blocking_wait_with_barrier(self):
        self._test_barrier_error()

    @requires_nccl()
    @requires_nccl_version((2, 4, 0), "Need NCCL 2.4+ for error checking")
    @skip_if_lt_x_gpu(3)
    def test_nccl_non_blocking_wait_with_barrier(self):
        # test the barrier behavior in the non blocking wait setting
        prev_nccl_async_error_handling = os.environ.get(
            "TORCH_NCCL_ASYNC_ERROR_HANDLING", None
        )
        # avoid watchdog thread interference
        os.environ["TORCH_NCCL_ASYNC_ERROR_HANDLING"] = "0"
        self._test_barrier_error()
        if prev_nccl_async_error_handling is not None:
            os.environ[
                "TORCH_NCCL_ASYNC_ERROR_HANDLING"
            ] = prev_nccl_async_error_handling

    @requires_nccl()
    @requires_nccl_version((2, 4, 0), "Need NCCL 2.4+ for error checking")
    @skip_if_lt_x_gpu(3)
    def test_error_detection_and_propagation(self):
        def assert_fut_success(fut):
            self.assertEqual(WorkResult(fut.value()), WorkResult.SUCCESS)

        # test the barrier behavior in the non blocking wait setting
        prev_nccl_async_error_handling = os.environ.get(
            "TORCH_NCCL_ASYNC_ERROR_HANDLING", None
        )
        # avoid watchdog thread interference
        os.environ["TORCH_NCCL_ASYNC_ERROR_HANDLING"] = "0"
        os.environ["TORCH_NCCL_PROPAGATE_ERROR"] = "1"
        # set heartbeat timeout to a small value so that we don't wait too long for things to shutdown
        os.environ["TORCH_NCCL_HEARTBEAT_TIMEOUT_SEC"] = "5"
        store = c10d.FileStore(self.file_name, self.world_size)
        process_group = c10d.ProcessGroupNCCL(
            store,
            self.rank,
            self.world_size,
            timeout=timedelta(seconds=2),
        )
        self.assertEqual(process_group.get_error(), ErrorType.SUCCESS)
        barrier_work = process_group.barrier()
        barrier_work.wait()
        barrier_result = barrier_work.get_future_result().wait()
        self.assertEqual(WorkResult(barrier_result), WorkResult.SUCCESS)
        ar_work = process_group.allreduce(torch.rand(10).cuda(self.rank))
        ar_work.wait()
        fut = ar_work.get_future_result()
        # test adding a callback function
        fut.then(assert_fut_success)
        if self.rank == 0:
            work = process_group.allreduce(torch.rand(10).cuda(self.rank))
            work.wait()
            result = work.get_future_result().wait()
            self.assertEqual(WorkResult(result), WorkResult.TIMEOUT)
            self.assertEqual(process_group.get_error(), ErrorType.TIMEOUT)
        else:
            # other ranks not exiting before rank 0 timeout, this is to avoid
            # nccl error happening before rank 0 timeouts
            time.sleep(4)
            self.assertEqual(process_group.get_error(), ErrorType.REMOTE_ERROR)

        # Mimicing all ranks sensing the timeout, abort
        process_group.abort()

        if prev_nccl_async_error_handling is not None:
            os.environ[
                "TORCH_NCCL_ASYNC_ERROR_HANDLING"
            ] = prev_nccl_async_error_handling

    @requires_nccl()
    @requires_nccl_version((2, 4, 0), "Need NCCL 2.4+ for error checking")
    @skip_if_rocm_multiprocess
    @skip_if_lt_x_gpu(3)
    def test_restart_pg_after_error(self):
        # test the barrier behavior in the non blocking wait setting
        prev_nccl_async_error_handling = os.environ.get(
            "TORCH_NCCL_ASYNC_ERROR_HANDLING", None
        )
        # avoid FR dumping logic during restart
        os.environ["TORCH_NCCL_DUMP_ON_TIMEOUT"] = "0"
        # avoid watchdog thread interference
        os.environ["TORCH_NCCL_ASYNC_ERROR_HANDLING"] = "0"
        os.environ["TORCH_NCCL_PROPAGATE_ERROR"] = "1"
        store = c10d.FileStore(self.file_name, self.world_size)
        device = torch.device(f"cuda:{self.rank % torch.cuda.device_count()}")
        # initialize pg for the first time
        c10d.init_process_group(
            "nccl",
            timeout=timedelta(seconds=2),
            world_size=self.world_size,
            rank=self.rank,
            store=store,
        )
        pg = c10d.distributed_c10d._get_default_group()
        nccl_backend = pg._get_backend(torch.device(device))
        self.assertEqual(nccl_backend.get_error(), ErrorType.SUCCESS)
        barrier_work = nccl_backend.barrier()
        barrier_work.wait()
        barrier_result = barrier_work.get_future_result().wait()
        self.assertEqual(WorkResult(barrier_result), WorkResult.SUCCESS)
        self.assertEqual(nccl_backend.get_error(), ErrorType.SUCCESS)
        if self.rank == 0:
            work = nccl_backend.allreduce(torch.rand(10).cuda(self.rank))
            work.wait()
            result = work.get_future_result().wait()
            self.assertEqual(WorkResult(result), WorkResult.TIMEOUT)
            self.assertEqual(nccl_backend.get_error(), ErrorType.TIMEOUT)
            # we need a brand new fileStore for the new PG
            # the new file name is shared through the old fileStore
            new_file_name = tempfile.NamedTemporaryFile(delete=False).name
            store.set("file", new_file_name)
        else:
            # other ranks not exiting before rank 0 timeout, this is to avoid
            # nccl error happening before rank 0 timeouts
            time.sleep(4)
            self.assertEqual(nccl_backend.get_error(), ErrorType.REMOTE_ERROR)
            new_file_name = store.get("file").decode()

        # all ranks restart using a new store after detecting the timeout error
        nccl_backend.abort()
        dist.destroy_process_group()

        new_store = c10d.FileStore(new_file_name, self.world_size)
        # re-initialize pg
        c10d.init_process_group(
            "nccl",
            world_size=self.world_size,
            rank=self.rank,
            store=new_store,
        )

        new_pg = c10d.distributed_c10d._get_default_group()
        new_nccl_backend = new_pg._get_backend(torch.device(device))
        t = torch.rand(5, 5, device=device)
        dist.all_reduce(t)
        self.assertEqual(new_nccl_backend.get_error(), ErrorType.SUCCESS)
        torch.cuda.synchronize()
        dist.destroy_process_group()

        # give some time for other ranks to exit first before destroying FileStore
        if self.rank == 0:
            time.sleep(4)
            os.remove(new_file_name)

        if prev_nccl_async_error_handling is not None:
            os.environ[
                "TORCH_NCCL_ASYNC_ERROR_HANDLING"
            ] = prev_nccl_async_error_handling

    def _run_invalid_nccl_blocking_wait_env(self, val):
        os.environ["TORCH_NCCL_BLOCKING_WAIT"] = val
        store = c10d.FileStore(self.file_name, self.world_size)
        with self.assertRaises(RuntimeError):
            c10d.ProcessGroupNCCL(store, self.rank, self.world_size)

    @requires_nccl()
    @skip_if_lt_x_gpu(3)
    def test_invalid_nccl_blocking_wait_env(self):
        self._run_invalid_nccl_blocking_wait_env("abc")
        self._run_invalid_nccl_blocking_wait_env("-1")
        self._run_invalid_nccl_blocking_wait_env("2147483647")
        self._run_invalid_nccl_blocking_wait_env("4294967295")

    @with_nccl_blocking_wait
    @requires_nccl()
    @requires_gloo()
    @skip_if_lt_x_gpu(3)
    def test_nccl_timeout(self):
        store = c10d.FileStore(self.file_name, self.world_size)

        # Initialize process_group.
        process_group = c10d.ProcessGroupNCCL(
            store, self.rank, self.world_size, timeout=timedelta(seconds=10)
        )
        # Control gloo pg used as go-ahead signal/barrier
        # to coordinate btwn ranks.
        pg_gloo = c10d.ProcessGroupGloo(store, self.rank, self.world_size)
        failed_collective_timeout = timedelta(milliseconds=100)
        process_group.allreduce(torch.rand(10).cuda(self.rank)).wait(
            timeout=timedelta(seconds=5)
        )

        if self.rank == 0:
            # This should timeout in about 1 second.
            # Watchdog may abort timed out work resulting in NCCL error instead of operation timed out.
            with self.assertRaisesRegex(
                dist.DistBackendError, self.blocking_wait_error_msg
            ):
                process_group.allreduce(torch.rand(10).cuda(self.rank)).wait(
                    timeout=failed_collective_timeout
                )
            # Now do a barrier to tell other rank to go ahead.
            pg_gloo.barrier().wait()
        else:
            # Wait on rank 0 to fail.
            try:
                pg_gloo.barrier().wait()
            except Exception as e:
                raise ValueError(
                    f"Rank {self.rank} barrier timed out waiting for rank 0 with error: {str(e)}"
                ) from e


class NcclUserBufferRegistrationTest(MultiProcessTestCase):
    def setUp(self):
        super().setUp()
        # TORCH_NCCL_BLOCKING_WAIT overrides TORCH_NCCL_ASYNC_ERROR_HANDLING hence tests
        # that use TORCH_NCCL_BLOCKING_WAIT will test it as expected.
        os.environ["TORCH_NCCL_ASYNC_ERROR_HANDLING"] = "1"
        nccl_debug_file = tempfile.NamedTemporaryFile()
        os.environ["NCCL_ALGO"] = "NVLS"
        os.environ["NCCL_DEBUG"] = "INFO"
        os.environ["NCCL_DEBUG_SUBSYS"] = "NVLS"
        if torch.cuda.nccl.version() >= (2, 24, 3):
            os.environ["NCCL_DEBUG_SUBSYS"] = "REG"
        os.environ["NCCL_DEBUG_FILE"] = nccl_debug_file.name
        self._spawn_processes()

    def tearDown(self):
        super().tearDown()
        try:
            os.remove(self.file_name)
        except OSError:
            pass

    @requires_nccl()
    @requires_nccl_version((2, 19), "Need NCCL 2.19 for user buffer registration")
    @skip_if_lt_x_gpu(4)
    @requires_multicast_support()
    def test_nccl_user_buffer_registration(self):
        store = c10d.FileStore(self.file_name, self.world_size)
        c10d.init_process_group(
            backend="nccl", rank=self.rank, world_size=self.world_size, store=store
        )
        device = torch.device(f"cuda:{self.rank}")
        torch.cuda.set_device(self.rank)
        pg = c10d.distributed_c10d._get_default_group()
        backend = pg._get_backend(torch.device(device))

        # Use NCCL memory allocator
        pool = torch.cuda.MemPool(backend.mem_allocator)

        # allocate memory with ncclMemAlloc
        with torch.cuda.use_mem_pool(pool):
            tensor = torch.arange(1024 * 1024 * 2, device=device)

        # register buffers to NCCL
        backend.register_mem_pool(pool)

        # allreduce now should use NVIDIA Switches
        pg.allreduce(tensor).wait()
        torch.cuda.synchronize(device=device)

        # de-register buffers from NCCL
        backend.deregister_mem_pool(pool)

        # clean up memory
        del tensor, pool

        with open(os.environ["NCCL_DEBUG_FILE"]) as f:
            nccl_debug_file_content = f.read()
            # if buffers were registered and NVLS reduction ran, NCCL_DEBUG
            # should show successful registration in debug output
            if torch.cuda.nccl.version() >= (2, 24, 3):
                self.assertRegex(
                    nccl_debug_file_content, "successfully registered NVLS"
                )
            else:
                self.assertRegex(nccl_debug_file_content, "local-registered")


class CommTest(test_c10d_common.AbstractCommTest, MultiProcessTestCase):
    @property
    def device(self):
        return f"cuda:{self.rank}"

    def setUp(self):
        super().setUp()
        # TORCH_NCCL_BLOCKING_WAIT overrides TORCH_NCCL_ASYNC_ERROR_HANDLING hence tests
        # that use TORCH_NCCL_BLOCKING_WAIT will test it as expected.
        os.environ["TORCH_NCCL_ASYNC_ERROR_HANDLING"] = "1"
        self._spawn_processes()

    def tearDown(self):
        super().tearDown()
        try:
            os.remove(self.file_name)
        except OSError:
            pass

    def _test_broadcast_coalesced(self, process_group, device, root_rank):
        half = torch.float16

        # No support for float16 for CPU tensors
        if device == torch.device("cpu"):
            half = torch.float32

        target = torch.arange(60, dtype=half, device=device).chunk(5)
        target += torch.arange(60, dtype=torch.float32, device=device).chunk(5)
        target += torch.arange(60, dtype=half, device=device).chunk(5)
        target += torch.arange(60, dtype=torch.float64, device=device).chunk(5)
        target += torch.arange(60, dtype=half, device=device).chunk(5)
        target += torch.arange(60, dtype=torch.float32, device=device).chunk(5)

        # The tensors to pass to broadcast are identical to the target
        # only on the process that is the root of the broadcast.
        if self.rank == root_rank:
            tensors = [tensor.clone() for tensor in target]
        else:
            tensors = [torch.zeros_like(tensor) for tensor in target]

        if self.rank != root_rank:
            self.assertNotEqual(tensors, target)

        c10d._broadcast_coalesced(
            process_group, tensors, buffer_size=256, src=root_rank
        )

        if self.rank != root_rank:
            self.assertEqual(tensors, target)

    @requires_nccl()
    @skip_if_lt_x_gpu(2)
    def test_broadcast_coalesced_nccl(self):
        store = c10d.FileStore(self.file_name, self.world_size)
        c10d.init_process_group(
            backend="nccl", store=store, rank=self.rank, world_size=self.world_size
        )
        process_group = c10d.distributed_c10d._get_default_group()
        device = torch.device(f"cuda:{self.rank:d}")
        ranks = [0, 1]
        for root_rank in ranks:
            self._test_broadcast_coalesced(process_group, device, root_rank)

    @requires_nccl()
    @skip_if_lt_x_gpu(2)
    def test_all_reduce_coalesced_nccl(self):
        store = c10d.FileStore(self.file_name, self.world_size)
        c10d.init_process_group(
            backend="nccl", store=store, rank=self.rank, world_size=self.world_size
        )
        process_group = c10d.distributed_c10d._get_default_group()
        device = torch.device(f"cuda:{self.rank:d}")
        tensors = [
            torch.full((60 + i,), self.rank + 1 + i, device=device, dtype=torch.float)
            for i in range(5)
        ]
        torch.distributed.all_reduce_coalesced(tensors, group=process_group)
        for i, t in enumerate(tensors):
            self.assertEqual(
                t,
                torch.full_like(
                    t, self.world_size * (i + (self.world_size + 1.0) / 2.0)
                ),
            )

    @requires_nccl()
    @skip_if_lt_x_gpu(2)
    def test_all_reduce_coalesced_nccl_float8_errors(self):
        store = c10d.FileStore(self.file_name, self.world_size)
        c10d.init_process_group(
            backend="nccl", store=store, rank=self.rank, world_size=self.world_size
        )
        process_group = c10d.distributed_c10d._get_default_group()
        device = torch.device(f"cuda:{self.rank:d}")
        tensors = [
            torch.full(
                (60 + i,), self.rank + 1 + i, device=device, dtype=torch.float
            ).to(torch.float8_e4m3fn)
            for i in range(5)
        ]
        with self.assertRaisesRegex(
            RuntimeError,
            "Float8 dtypes are not currenlty supported for NCCL reductions",
        ):
            torch.distributed.all_reduce_coalesced(tensors, group=process_group)

    @requires_nccl()
    @skip_if_lt_x_gpu(2)
    def test_all_reduce_coalesced_manager_nccl(self):
        store = c10d.FileStore(self.file_name, self.world_size)
        c10d.init_process_group(
            backend="nccl", store=store, rank=self.rank, world_size=self.world_size
        )
        process_group = c10d.distributed_c10d._get_default_group()
        device = torch.device(f"cuda:{self.rank:d}")
        tensors = [
            torch.full((60 + i,), self.rank + 1 + i, device=device, dtype=torch.float)
            for i in range(5)
        ]
        with torch.distributed._coalescing_manager(
            group=process_group, device=device, async_ops=True
        ) as cm:
            for tensor in tensors:
                torch.distributed.all_reduce(tensor)
        self.assertEqual(len(cm.works), 1)
        cm.wait()
        for i, t in enumerate(tensors):
            self.assertEqual(
                t,
                torch.full_like(
                    t, self.world_size * (i + (self.world_size + 1.0) / 2.0)
                ),
            )

    @requires_nccl()
    @skip_if_lt_x_gpu(2)
    @skip_if_rocm_multiprocess
    def test_intra_node_comm_all_reduce(self):
        from torch._C._distributed_c10d import _get_intra_node_comm_usage_counter
        from torch.testing._internal.common_cuda import SM80OrLater

        for peer in range(self.world_size):
            if peer == self.rank:
                continue
            if not torch._C._cuda_canDeviceAccessPeer(self.rank, peer):
                raise SkipTest("Test requires p2p access")

        if not SM80OrLater:
            raise SkipTest("Test requires sm>=80")

        store = c10d.FileStore(self.file_name, self.world_size)
        os.environ["ENABLE_INTRA_NODE_COMM"] = "1"
        os.environ["TEST_INTRA_NODE_COMM"] = "1"
        torch.cuda.set_device(self.rank)
        c10d.init_process_group(
            backend="nccl", rank=self.rank, world_size=self.world_size, store=store
        )
        expect = self.world_size * (self.world_size - 1) // 2

        # IntraNodeComm currently only supports sum and bf16.
        # Verify that it is not used in the next two configurations.
        t = torch.full((4 * 1024 // 2,), self.rank).cuda()
        c10d.all_reduce(t, c10d.ReduceOp.SUM)
        self.assertTrue(t.eq(expect).all())
        self.assertEqual(_get_intra_node_comm_usage_counter(), 0)

        t = torch.full((4 * 1024 // 2,), self.rank, dtype=torch.bfloat16).cuda()
        c10d.all_reduce(t, c10d.ReduceOp.AVG)
        self.assertEqual(_get_intra_node_comm_usage_counter(), 0)

        # Verify that IntraNodeComm is used up to 10MB
        t = torch.full((4 * 1024 // 2,), self.rank, dtype=torch.bfloat16).cuda()
        c10d.all_reduce(t, c10d.ReduceOp.SUM)
        self.assertTrue(t.eq(expect).all())
        self.assertEqual(_get_intra_node_comm_usage_counter(), 1)

        t = torch.full((512 * 1024 // 2,), self.rank, dtype=torch.bfloat16).cuda()
        c10d.all_reduce(t, c10d.ReduceOp.SUM)
        self.assertTrue(t.eq(expect).all())
        self.assertEqual(_get_intra_node_comm_usage_counter(), 2)

        t = torch.full((10 * 1024**2 // 2,), self.rank, dtype=torch.bfloat16).cuda()
        c10d.all_reduce(t, c10d.ReduceOp.SUM)
        self.assertTrue(t.eq(expect).all())
        self.assertEqual(_get_intra_node_comm_usage_counter(), 3)

        # Verify that IntraNodeComm is not used beyond 10MB
        t = torch.full(
            (10 * 1024**2 // 2 + 1,), self.rank, dtype=torch.bfloat16
        ).cuda()
        c10d.all_reduce(t, c10d.ReduceOp.SUM)
        self.assertTrue(t.eq(expect).all())
        self.assertEqual(_get_intra_node_comm_usage_counter(), 3)

        c10d.destroy_process_group()

    @requires_nccl()
    @requires_nccl_version(
        (2, 22), "Need NCCL 2.22+ for configuring estimate comm time"
    )
    @skip_if_lt_x_gpu(2)
    def test_time_estimate_nccl(self):
        store = c10d.FileStore(self.file_name, self.world_size)
        torch.cuda.set_device(self.rank)
        c10d.init_process_group(
            backend="nccl", store=store, rank=self.rank, world_size=self.world_size
        )
        process_group = c10d.distributed_c10d._get_default_group()
        device = torch.device(f"cuda:{self.rank:d}")
        t = torch.full(
            (1024,),
            self.rank,
        ).cuda()
        with dist._time_estimator(group=process_group, device=device) as cm:
            c10d.all_reduce(t, c10d.ReduceOp.SUM)
        self.assertTrue(cm.estimated_time is not None)
        self.assertTrue(cm.estimated_time > 0)

    @requires_nccl()
    @skip_if_lt_x_gpu(2)
    def test_sequence_num_set_default_pg_nccl(self):
        torch.cuda.set_device(self.rank)
        self._test_sequence_num_set_default_pg(backend="nccl")

    @skip_if_lt_x_gpu(2)
    @requires_nccl()
    def test_sequence_num_incremented_nccl_default(self):
        self._test_sequence_num_incremented_default_group("nccl")

    @skip_if_lt_x_gpu(4)
    @requires_nccl()
    def test_sequence_num_incremented_nccl_subgroup(self):
        if self.world_size < 4:
            return skip_but_pass_in_sandcastle("Test requires world_size of at least 4")
        self._test_sequence_num_incremented_subgroup("nccl")

    @requires_nccl()
    @skip_if_lt_x_gpu(2)
    def test_sequence_num_set_nccl_new_group(self):
        torch.cuda.set_device(self.rank)
        self._test_sequence_num_set_new_group(backend="nccl")

    def _test_pass_nccl_options(self, pg_opts):
        store = c10d.FileStore(self.file_name, self.world_size)
        # Test init_process_group accepts options
        dist.init_process_group(
            "nccl",
            world_size=self.world_size,
            rank=self.rank,
            store=store,
            pg_options=pg_opts,
        )

        # Test with new_group
        pg = c10d.new_group([0, 1], pg_options=pg_opts)
        # test the process group works as expected
        t = torch.tensor([self.rank + 1] * 10).cuda(self.rank)
        pg.allreduce(t).wait()
        expected_tensor = torch.tensor([3] * 10).cuda(self.rank)
        self.assertEqual(expected_tensor, t)

    @requires_nccl()
    @skip_if_lt_x_gpu(2)
    def test_pass_nccl_options_high_priority_stream(self):
        pg_opts = c10d.ProcessGroupNCCL.Options()
        pg_opts.is_high_priority_stream = True
        self._test_pass_nccl_options(pg_opts)

    @requires_nccl()
    @requires_nccl_version(
        (2, 18), "Need NCCL 2.17+ for configuring NCCL communicators"
    )
    @skip_if_lt_x_gpu(2)
    def test_pass_nccl_options_config(self):
        pg_opts = c10d.ProcessGroupNCCL.Options()
        pg_opts.config.max_ctas = 4
        pg_opts.config.min_ctas = 2
        pg_opts.config.cga_cluster_size = 2
        pg_opts.config.net_name = "Socket"
        pg_opts.config.split_share = 1
        nccl_debug_file = tempfile.NamedTemporaryFile()
        os.environ["NCCL_DEBUG"] = "INFO"
        os.environ["NCCL_DEBUG_FILE"] = nccl_debug_file.name

        # Tests functionality when passing nccl config
        self._test_pass_nccl_options(pg_opts)

        # Tests if comms were configured
        nccl_debug_file_content = nccl_debug_file.read()
        max_ctas = re.search(rb"Max CTAs.*(\d+)|$", nccl_debug_file_content).group(1)
        min_ctas = re.search(rb"Min CTAs.*(\d+)|$", nccl_debug_file_content).group(1)
        split_share = re.search(
            rb"Split share.*(\d+)|$", nccl_debug_file_content
        ).group(1)
        cga_cluster_size = re.search(
            rb"CGA cluster.*(\d+)|$", nccl_debug_file_content
        ).group(1)
        net_name = re.search(
            rb"Using network.([a-zA-z]+)|$", nccl_debug_file_content
        ).group(1)
        self.assertEqual(pg_opts.config.max_ctas, int(max_ctas))
        self.assertEqual(pg_opts.config.min_ctas, int(min_ctas))
        self.assertEqual(pg_opts.config.cga_cluster_size, int(cga_cluster_size))
        self.assertEqual(pg_opts.config.net_name, net_name.decode())
        self.assertEqual(pg_opts.config.split_share, int(split_share))

    @requires_nccl()
    @skip_if_lt_x_gpu(4)
    def test_nccl_barrier(self):
        store = c10d.FileStore(self.file_name, self.world_size)
        c10d.init_process_group(
            backend="nccl", rank=self.rank, world_size=self.world_size, store=store
        )

        t = torch.tensor([self.rank + 1] * 10).cuda(2 * self.rank)
        c10d.all_reduce(t)
        expected_tensor = torch.tensor([3] * 10).cuda(2 * self.rank)
        self.assertEqual(expected_tensor, t)

        # Test with new_group
        pg = c10d.new_group([0, 1])
        t = torch.tensor([self.rank + 1] * 10).cuda(2 * self.rank)
        pg.allreduce(t).wait()
        self.assertEqual(expected_tensor, t)

        pg = c10d.new_group([0])
        if self.rank == 0:
            t = torch.tensor([self.rank + 1] * 10).cuda(2 * self.rank)
            expected_tensor = torch.tensor([self.rank + 1] * 10).cuda(2 * self.rank)
            pg.allreduce(t).wait()
            self.assertEqual(expected_tensor, t)

        pg = c10d.new_group([1])
        if self.rank == 1:
            t = torch.tensor([self.rank + 1] * 10).cuda(2 * self.rank)
            expected_tensor = torch.tensor([self.rank + 1] * 10).cuda(2 * self.rank)
            pg.allreduce(t).wait()
            self.assertEqual(expected_tensor, t)

    @requires_nccl()
    @skip_if_lt_x_gpu(2)
    def test_nccl_barrier_device_ids(self):
        store = c10d.FileStore(self.file_name, self.world_size)
        c10d.init_process_group(
            backend="nccl", rank=self.rank, world_size=self.world_size, store=store
        )

        c10d.barrier(device_ids=[self.rank])

    @requires_nccl()
    @skip_if_lt_x_gpu(2)
    def test_nccl_barrier_device_ids_function_argument(self):
        store = c10d.FileStore(self.file_name, self.world_size)
        c10d.init_process_group(
            backend="nccl", rank=self.rank, world_size=self.world_size, store=store
        )

        with self.assertRaisesRegex(TypeError, "Invalid function argument"):
            c10d.barrier(device_ids=self.rank)

    @requires_nccl()
    @skip_if_lt_x_gpu(2)
    def test_unwaited(self) -> None:
        # Verify that the process can terminate gracefully
        # even with unwaited tensors
        store = c10d.FileStore(self.file_name, self.world_size)
        c10d.init_process_group(
            backend="nccl", rank=self.rank, world_size=self.world_size, store=store
        )

        # Case 1: Run collectives under context manager, and don't call wait on them.
        with _functional_collectives.allow_inflight_collective_as_graph_input_ctx():
            self.assertEqual(torch._C._distributed_c10d._get_work_registry_size(), 0)
            input = torch.full(
                (10240, 10240), float(self.rank), device=f"cuda:{self.rank}"
            )
            dist.all_reduce(input, op=dist.ReduceOp.SUM, async_op=True)
            # Non-functional collectives run under the context manager is registered in the work registry.
            self.assertEqual(torch._C._distributed_c10d._get_work_registry_size(), 1)
            # Running another collective on the same tensor should still work
            dist.all_reduce(input, op=dist.ReduceOp.SUM, async_op=True)
            self.assertEqual(torch._C._distributed_c10d._get_work_registry_size(), 2)

        # Case 2: Run collectives not under context manager, and don't call wait on them.
        # NOTE: Here we intentionally test memory-stressed case.
        self.assertEqual(torch._C._distributed_c10d._get_work_registry_size(), 2)
        for _ in range(50000):
            input = torch.full(
                (1024, 1024), float(self.rank), device=f"cuda:{self.rank}"
            )
            dist.all_reduce(input, op=dist.ReduceOp.SUM, async_op=True)
        # Work registry size is unchanged, since non-functional collectives not run under
        # the context manager is not registered in the work registry.
        self.assertEqual(torch._C._distributed_c10d._get_work_registry_size(), 2)

    @requires_nccl()
    @skip_if_lt_x_gpu(2)
    def test_wait_tensor(self) -> None:
        # Verify that c10d_functional.wait_tensor() can be invoked on
        # output tensor of non-functional collective
        store = c10d.FileStore(self.file_name, self.world_size)
        c10d.init_process_group(
            backend="nccl", rank=self.rank, world_size=self.world_size, store=store
        )

        # Case 1: under context manager (i.e. work is registered in registry)
        with _functional_collectives.allow_inflight_collective_as_graph_input_ctx():
            input1 = torch.full((10, 10), float(self.rank), device=f"cuda:{self.rank}")
            self.assertEqual(torch._C._distributed_c10d._get_work_registry_size(), 0)
            dist.all_reduce(input1, op=dist.ReduceOp.SUM, async_op=True)
            self.assertEqual(torch._C._distributed_c10d._get_work_registry_size(), 1)
            torch.ops.c10d_functional.wait_tensor(input1)
            self.assertEqual(torch._C._distributed_c10d._get_work_registry_size(), 0)

            input2 = torch.full((10, 10), float(self.rank), device=f"cuda:{self.rank}")
            self.assertEqual(torch._C._distributed_c10d._get_work_registry_size(), 0)
            work = dist.all_reduce(input2, op=dist.ReduceOp.SUM, async_op=True)
            self.assertEqual(torch._C._distributed_c10d._get_work_registry_size(), 1)
            work.wait()
            self.assertEqual(torch._C._distributed_c10d._get_work_registry_size(), 0)
            self.assertEqual(input1, input2)

        # Case 2: not under context manager (i.e. work is not registered in registry)
        input1 = torch.full((10, 10), float(self.rank), device=f"cuda:{self.rank}")
        self.assertEqual(torch._C._distributed_c10d._get_work_registry_size(), 0)
        dist.all_reduce(input1, op=dist.ReduceOp.SUM, async_op=True)
        self.assertEqual(torch._C._distributed_c10d._get_work_registry_size(), 0)
        # this does not take effect, since the underlying wait_tensor() logic would not
        # be able to find the corresponding work object (because it's not registered in registry)
        torch.ops.c10d_functional.wait_tensor(input1)
        self.assertEqual(torch._C._distributed_c10d._get_work_registry_size(), 0)

        input2 = torch.full((10, 10), float(self.rank), device=f"cuda:{self.rank}")
        self.assertEqual(torch._C._distributed_c10d._get_work_registry_size(), 0)
        work = dist.all_reduce(input2, op=dist.ReduceOp.SUM, async_op=True)
        self.assertEqual(torch._C._distributed_c10d._get_work_registry_size(), 0)
        work.wait()
        self.assertEqual(torch._C._distributed_c10d._get_work_registry_size(), 0)
        self.assertEqual(input1, input2)

    @requires_nccl()
    @skip_if_lt_x_gpu(2)
    @with_dist_debug_levels(levels=["DETAIL"])
    def test_nccl_warn_not_in_group_debug_detail(self):
        self._test_warn_not_in_group(backend="nccl")

    @requires_nccl()
    @skip_if_lt_x_gpu(2)
    @with_dist_debug_levels(levels=["INFO"])
    def test_nccl_warn_not_in_group_debug_info(self):
        self._test_warn_not_in_group(backend="nccl")

    @requires_nccl()
    @skip_if_lt_x_gpu(2)
    @with_dist_debug_levels(levels=["OFF"])
    def test_nccl_warn_not_in_group_debug_off(self):
        self._test_warn_not_in_group(backend="nccl")

    @requires_nccl()
    @skip_if_lt_x_gpu(2)
    def test_nncl_rank_membership(self):
        self._test_rank_membership(backend="nccl")

    @requires_nccl()
    @skip_if_lt_x_gpu(2)
    def test_tensor_dtype_mismatch(self):
        self._test_tensor_dtype_mismatch(backend="nccl")

    @requires_nccl()
    @skip_if_lt_x_gpu(2)
    def test_tensor_dtype_complex(self):
        self._test_tensor_dtype_complex(backend="nccl")

    @requires_nccl()
    @skip_if_lt_x_gpu(2)
    def test_reduce_scatter_base_k(self):
        store = dist.FileStore(self.file_name, self.world_size)
        dist.init_process_group(
            "nccl",
            world_size=self.world_size,
            rank=self.rank,
            store=store,
        )
        output_tensor = torch.zeros(2, dtype=torch.int64).to(self.rank)
        input_tensors = torch.arange(self.world_size * 2, dtype=torch.int64).to(
            self.rank
        )
        input_tensors = torch.reshape(input_tensors, (self.world_size, 2))
        dist.reduce_scatter_tensor(output_tensor, input_tensors)
        self.assertEqual(output_tensor, input_tensors[self.rank] * self.world_size)

    @requires_nccl()
    @skip_if_lt_x_gpu(2)
    def test_reduce_scatter_tensor_coalesced(self):
        store = dist.FileStore(self.file_name, self.world_size)
        dist.init_process_group(
            "nccl",
            world_size=self.world_size,
            rank=self.rank,
            store=store,
        )
        output_tensors = torch.zeros(2, 2).to(self.rank)
        input_tensors = [torch.ones(2, 2).to(self.rank) for _ in range(self.world_size)]
        with dist._coalescing_manager():
            for i in range(self.world_size):
                dist.reduce_scatter_tensor(output_tensors[i], input_tensors[i])
        self.assertEqual(output_tensors, input_tensors[self.rank] * self.world_size)

    @requires_nccl()
    @skip_if_lt_x_gpu(2)
    def test_reduce_scatter_base_k_float8_errors(self):
        store = dist.FileStore(self.file_name, self.world_size)
        dist.init_process_group(
            "nccl",
            world_size=self.world_size,
            rank=self.rank,
            store=store,
        )
        output_tensor = (
            torch.zeros(2, dtype=torch.float32).to(torch.float8_e4m3fn).to(self.rank)
        )
        input_tensors = (
            torch.arange(self.world_size * 2, dtype=torch.float32)
            .to(torch.float8_e4m3fn)
            .to(self.rank)
        )
        input_tensors = torch.reshape(input_tensors, (self.world_size, 2))
        with self.assertRaisesRegex(
            RuntimeError,
            "Float8 dtypes are not currenlty supported for NCCL reductions",
        ):
            dist.reduce_scatter_tensor(output_tensor, input_tensors)

    @requires_nccl()
    @skip_if_lt_x_gpu(2)
    def test_reduce_scatter_tensor_coalesced_float8_errors(self):
        store = dist.FileStore(self.file_name, self.world_size)
        dist.init_process_group(
            "nccl",
            world_size=self.world_size,
            rank=self.rank,
            store=store,
        )
        output_tensors = torch.zeros(2, 2).to(torch.float8_e5m2).to(self.rank)
        input_tensors = [
            torch.ones(2, 2).to(torch.float8_e5m2).to(self.rank)
            for _ in range(self.world_size)
        ]

        with self.assertRaisesRegex(
            RuntimeError,
            "Float8 dtypes are not currenlty supported for NCCL reductions",
        ):
            with dist._coalescing_manager():
                for i in range(self.world_size):
                    dist.reduce_scatter_tensor(output_tensors[i], input_tensors[i])
            self.assertEqual(output_tensors, input_tensors[self.rank])


class SetDeviceMethod(Enum):
    TORCH_CUDA_SET = auto()  # torch.cuda.set_device
    COLLECTIVE_ARGUMENT = auto()  # broadcast_object_list(device=)


class NcclProcessGroupWithDispatchedCollectivesTests(
    test_c10d_common.ProcessGroupWithDispatchedCollectivesTests
):
    @requires_nccl()
    @skip_if_lt_x_gpu(1)
    def test_collectives(self):
        self._test_collectives(backend="nccl")

    @requires_nccl()
    @skip_if_lt_x_gpu(1)
    def test_allreduce_coalesced(self):
        self._test_allreduce_coalesced(backend="nccl")

    @requires_nccl()
    @skip_if_lt_x_gpu(1)
    def test_all_to_all_single(self):
        self._test_all_to_all_single(backend="nccl")

    @requires_nccl()
    @skip_if_lt_x_gpu(1)
    def test_allgather_base(self):
        store = dist.FileStore(self.file_name, self.world_size)
        dist.init_process_group(
            "nccl",
            world_size=self.world_size,
            rank=self.rank,
            store=store,
        )
        device = "cuda"
        tensor = torch.ones(10, 10, device=torch.device(device))
        output_tensor = torch.zeros(10, 10, device=torch.device(device))
        dist.all_gather_into_tensor(output_tensor, tensor)
        self.assertEqual(output_tensor, tensor)

    @requires_nccl()
    @skip_if_lt_x_gpu(1)
    @parametrize("float8_dtype", [torch.float8_e4m3fn, torch.float8_e5m2])
    def test_allgather_float8(self, float8_dtype):
        store = dist.FileStore(self.file_name, self.world_size)
        dist.init_process_group(
            "nccl",
            world_size=self.world_size,
            rank=self.rank,
            store=store,
        )
        device = "cuda"
        tensor = torch.ones(10, 16, device=torch.device(device)).to(float8_dtype)
        output_tensor = torch.zeros(10, 16, device=torch.device(device)).to(
            float8_dtype
        )
        dist.all_gather_into_tensor(output_tensor, tensor)
        self.assertEqual(output_tensor.view(torch.float32), tensor.view(torch.float32))


instantiate_parametrized_tests(NcclProcessGroupWithDispatchedCollectivesTests)


class LargeCommTest(test_c10d_common.AbstractLargeCommTest, MultiProcessTestCase):
    def setUp(self):
        super().setUp()
        # TORCH_NCCL_BLOCKING_WAIT overrides TORCH_NCCL_ASYNC_ERROR_HANDLING hence tests
        # that use TORCH_NCCL_BLOCKING_WAIT will test it as expected.
        os.environ["TORCH_NCCL_ASYNC_ERROR_HANDLING"] = "1"
        self._spawn_processes()

    def tearDown(self):
        super().tearDown()
        try:
            os.remove(self.file_name)
        except OSError:
            pass

    @property
    def device(self):
        return self.rank

    @requires_nccl()
    @skip_if_lt_x_gpu(4)
    def test_new_group_local_sync(self):
        self._test_new_group_local_sync(backend="nccl")

    @requires_nccl()
    @skip_if_lt_x_gpu(4)
    def test_new_group_local_sync_sanity_check(self):
        self._test_new_group_local_sync_sanity_check(backend="nccl")

    @requires_nccl()
    @skip_if_lt_x_gpu(4)
    def test_new_group_local_sync_duplicated_pg(self):
        self._test_new_group_local_sync_duplicate_pg(backend="nccl")

    def _init_two_pg2_subgroups(self, world_size: int = 4):
        if world_size != 4:
            raise NotImplementedError(
                f"need world size of 4 to get 2 subgroup PGs, but got world size of {world_size}"
            )
        store = c10d.FileStore(self.file_name, world_size)
        c10d.init_process_group(
            backend="nccl", store=store, rank=self.rank, world_size=world_size
        )
        # every rank creates the same sub groups
        # including unused sub groups in the current rank
        a_group = c10d.new_group([0, 1])
        b_group = c10d.new_group([2, 3])
        return a_group if self.rank < 2 else b_group

    @requires_nccl()
    @skip_if_lt_x_gpu(4)
    @parametrize("group_rank", [True, False])
    def test_gather_subgroup(self, group_rank):
        world_size = 4
        if self.rank >= world_size:
            # just easier to write the test for exactly 4 gpus, even if this test class increased to 8gpu later
            return

        subgroup = self._init_two_pg2_subgroups(world_size)
        device = torch.device(f"cuda:{self.rank:d}")
        input = torch.ones((10,), device=device) * self.rank
        if self.rank == 0 or self.rank == 2:
            gather_list = [torch.empty_like(input) for _ in range(subgroup.size())]
            if group_rank:
                # global_dst=0 group_dst=0 my_global_rank=2 gather_list is not None=True
                torch.distributed.gather(
                    input,
                    gather_list=gather_list,
                    group_dst=0,
                    group=subgroup,
                    async_op=False,
                )
            else:
                torch.distributed.gather(
                    input,
                    gather_list=gather_list,
                    dst=self.rank,
                    group=subgroup,
                    async_op=False,
                )
            for src in range(len(gather_list)):
                expected = (torch.ones_like(input) * self.rank) + src
                self.assertEqual(gather_list[src], expected)
        else:
            if group_rank:
                torch.distributed.gather(
                    input,
                    gather_list=None,
                    group_dst=0,
                    group=subgroup,
                    async_op=False,
                )
            else:
                torch.distributed.gather(
                    input,
                    gather_list=None,
                    dst=self.rank - 1,
                    group=subgroup,
                    async_op=False,
                )

    @requires_nccl()
    @skip_if_lt_x_gpu(4)
    @parametrize("group_rank", [True, False])
    def test_gather_object_subgroup(self, group_rank):
        world_size = 4
        if self.rank >= world_size:
            # just easier to write the test for exactly 4 gpus, even if this test class increased to 8gpu later
            return

        subgroup = self._init_two_pg2_subgroups(world_size)

        # discrepancy #1
        # have to set device or else gather_object gets wrong device from 'current_device = _get_pg_default_device(group)
        torch.cuda.set_device(self.rank)

        input = {"rank": self.rank}
        if self.rank == 0 or self.rank == 2:
            # discrepancy #2
            # another weird thing- what's the point of making me specify some empty objects in my list?
            # empty list should be valid imo.  (but it throws an error)
            gather_list = [{}, {}]
            if group_rank:
                torch.distributed.gather_object(
                    input, object_gather_list=gather_list, group_dst=0, group=subgroup
                )
            else:
                torch.distributed.gather_object(
                    input, object_gather_list=gather_list, dst=self.rank, group=subgroup
                )
            for src in range(len(gather_list)):
                self.assertEqual(gather_list[src]["rank"], self.rank + src)
        else:
            if group_rank:
                torch.distributed.gather_object(
                    input, object_gather_list=None, group_dst=0, group=subgroup
                )
            else:
                torch.distributed.gather_object(
                    input, object_gather_list=None, dst=self.rank - 1, group=subgroup
                )

    @requires_nccl()
    @skip_if_lt_x_gpu(4)
    @parametrize("group_rank", [True, False])
    def test_reduce_subgroup(self, group_rank):
        world_size = 4
        if self.rank >= world_size:
            return
        subgroup = self._init_two_pg2_subgroups(world_size)
        device = torch.device(f"cuda:{self.rank:d}")
        x = torch.ones((10,), device=device) * self.rank
        if self.rank == 0 or self.rank == 2:
            expected = x + torch.ones((10,), device=device) * (self.rank + 1)
            if group_rank:
                c10d.reduce(x, group_dst=0, group=subgroup, async_op=False)
            else:
                c10d.reduce(x, dst=self.rank, group=subgroup, async_op=False)
            self.assertEqual(x, expected)
        else:
            if group_rank:
                c10d.reduce(x, group_dst=0, group=subgroup, async_op=False)
            else:
                c10d.reduce(x, dst=self.rank - 1, group=subgroup, async_op=False)

    @requires_nccl()
    @skip_if_lt_x_gpu(4)
    @parametrize("group_rank", [True, False])
    @parametrize("async_op", [True, False])
    def test_send_recv_subgroup(self, async_op, group_rank):
        world_size = 4
        if self.rank >= world_size:
            return
        subgroup = self._init_two_pg2_subgroups(world_size)
        device = torch.device(f"cuda:{self.rank:d}")
        if self.rank == 0 or self.rank == 2:
            x = torch.empty((10,), device=device)
            if async_op:
                if group_rank:
                    c10d.irecv(x, group_src=1, group=subgroup).wait()
                else:
                    c10d.irecv(x, src=self.rank + 1, group=subgroup).wait()
            else:
                if group_rank:
                    c10d.recv(x, group_src=1, group=subgroup)
                else:
                    c10d.recv(x, src=self.rank + 1, group=subgroup)
            expected = torch.ones((10,), device=device) * (self.rank + 1)
            self.assertEqual(x, expected)
        else:
            x = torch.ones((10,), device=device) * self.rank
            if async_op:
                if group_rank:
                    c10d.isend(x, group_dst=0, group=subgroup).wait()
                else:
                    c10d.isend(x, dst=self.rank - 1, group=subgroup).wait()
            else:
                if group_rank:
                    c10d.send(x, group_dst=0, group=subgroup)
                else:
                    c10d.send(x, dst=self.rank - 1, group=subgroup)

    @requires_nccl()
    @skip_if_lt_x_gpu(4)
    @parametrize("group_rank", [True, False])
    def test_batch_send_recv_subgroup(self, group_rank):
        world_size = 4
        if self.rank >= world_size:
            return
        subgroup = self._init_two_pg2_subgroups(world_size)
        device = torch.device(f"cuda:{self.rank:d}")
        ops = []
        if self.rank == 0 or self.rank == 2:
            x = torch.empty((10,), device=device)
            if group_rank:
                ops.append(c10d.P2POp(dist.irecv, x, group=subgroup, group_peer=1))
            else:
                ops.append(
                    c10d.P2POp(dist.irecv, x, peer=self.rank + 1, group=subgroup)
                )

            for work in dist.batch_isend_irecv(ops):
                work.wait()
            expected = torch.ones((10,), device=device) * (self.rank + 1)
            self.assertEqual(x, expected)
        else:
            x = torch.ones((10,), device=device) * self.rank
            if group_rank:
                ops.append(c10d.P2POp(dist.isend, x, group=subgroup, group_peer=0))
            else:
                ops.append(
                    c10d.P2POp(dist.isend, x, peer=self.rank - 1, group=subgroup)
                )
            for work in dist.batch_isend_irecv(ops):
                work.wait()

    @requires_nccl()
    @skip_if_lt_x_gpu(4)
    @parametrize("group_rank", [True, False])
    def test_broadcast_subgroup(self, group_rank):
        world_size = 4
        if self.rank >= world_size:
            return
        subgroup = self._init_two_pg2_subgroups(world_size)
        device = torch.device(f"cuda:{self.rank:d}")
        if self.rank == 0 or self.rank == 2:
            x = torch.empty((10,), device=device)
            if group_rank:
                c10d.broadcast(x, group_src=1, group=subgroup)
            else:
                c10d.broadcast(x, src=self.rank + 1, group=subgroup)
            expected = torch.ones((10,), device=device) * (self.rank + 1)
            self.assertEqual(x, expected)
        else:
            x = torch.ones((10,), device=device) * self.rank
            if group_rank:
                c10d.broadcast(x, group_src=1, group=subgroup)
            else:
                c10d.broadcast(x, src=self.rank, group=subgroup)

    @requires_nccl()
    @skip_if_lt_x_gpu(4)
    @parametrize(
        "set_device",
        [SetDeviceMethod.TORCH_CUDA_SET, SetDeviceMethod.COLLECTIVE_ARGUMENT],
    )
    @parametrize("group_rank", [True, False])
    def test_send_recv_object_list_subgroup(
        self, set_device: SetDeviceMethod, group_rank
    ):
        world_size = 4
        if self.rank >= world_size:
            return
        subgroup = self._init_two_pg2_subgroups(world_size)
        if set_device == SetDeviceMethod.TORCH_CUDA_SET:
            torch.cuda.set_device(self.rank)
            device = None
        else:
            device = torch.device(f"cuda:{self.rank:d}")
        if self.rank == 0 or self.rank == 2:
            x = [{}]
            if group_rank:
                c10d.recv_object_list(x, group_src=1, group=subgroup, device=device)
            else:
                c10d.recv_object_list(
                    x, src=self.rank + 1, group=subgroup, device=device
                )
            expected = [{"rank": self.rank + 1}]
            self.assertEqual(x, expected)
        else:
            x = [{"rank": self.rank}]
            if group_rank:
                c10d.send_object_list(x, group_dst=0, group=subgroup, device=device)
            else:
                c10d.send_object_list(
                    x, dst=self.rank - 1, group=subgroup, device=device
                )

    @requires_nccl()
    @skip_if_lt_x_gpu(4)
    @parametrize(
        "set_device",
        [SetDeviceMethod.TORCH_CUDA_SET, SetDeviceMethod.COLLECTIVE_ARGUMENT],
    )
    @parametrize("group_rank", [True, False])
    def test_broadcast_object_list_subgroup(
        self, set_device: SetDeviceMethod, group_rank
    ):
        world_size = 4
        if self.rank >= world_size:
            return
        subgroup = self._init_two_pg2_subgroups(world_size)
        if set_device == SetDeviceMethod.TORCH_CUDA_SET:
            torch.cuda.set_device(self.rank)
            device = None
        else:
            device = torch.device(f"cuda:{self.rank:d}")
        if self.rank == 0 or self.rank == 2:
            x = [{}]
            if group_rank:
                c10d.broadcast_object_list(
                    x, group_src=1, group=subgroup, device=device
                )
            else:
                c10d.broadcast_object_list(
                    x, src=self.rank + 1, group=subgroup, device=device
                )
            expected = [{"rank": self.rank + 1}]
            self.assertEqual(x, expected)
        else:
            x = [{"rank": self.rank}]
            if group_rank:
                c10d.broadcast_object_list(
                    x, group_src=1, group=subgroup, device=device
                )
            else:
                c10d.broadcast_object_list(
                    x, src=self.rank, group=subgroup, device=device
                )

    @requires_nccl()
    @skip_if_lt_x_gpu(4)
    @parametrize("group_rank", [True, False])
    def test_scatter_subgroup(self, group_rank):
        world_size = 4
        if self.rank >= world_size:
            return
        subgroup = self._init_two_pg2_subgroups(world_size)
        device = torch.device(f"cuda:{self.rank:d}")
        x = torch.empty((10,), device=device)
        expected = torch.ones((10,), device=device) * self.rank
        if self.rank == 0 or self.rank == 2:
            if group_rank:
                c10d.scatter(x, scatter_list=None, group_src=1, group=subgroup)
            else:
                c10d.scatter(x, scatter_list=None, src=self.rank + 1, group=subgroup)
        else:
            scatter_list = [
                torch.ones((10,), device=device) * (self.rank - 1),
                torch.ones((10,), device=device) * self.rank,
            ]
            if group_rank:
                c10d.scatter(x, scatter_list=scatter_list, group_src=1, group=subgroup)
            else:
                c10d.scatter(
                    x, scatter_list=scatter_list, src=self.rank, group=subgroup
                )
        self.assertEqual(x, expected)

    @requires_nccl()
    @skip_if_lt_x_gpu(4)
    @parametrize("group_rank", [True, False])
    def test_scatter_object_list_subgroup(self, group_rank):
        world_size = 4
        if self.rank >= world_size:
            return
        subgroup = self._init_two_pg2_subgroups(world_size)
        torch.cuda.set_device(self.rank)
        scatter_object_output_list = [None]
        expected = [{"rank": self.rank}]
        if self.rank == 0 or self.rank == 2:
            if group_rank:
                c10d.scatter_object_list(
                    scatter_object_output_list=scatter_object_output_list,
                    scatter_object_input_list=None,
                    group_src=1,
                    group=subgroup,
                )
            else:
                c10d.scatter_object_list(
                    scatter_object_output_list=scatter_object_output_list,
                    scatter_object_input_list=None,
                    src=self.rank + 1,
                    group=subgroup,
                )

        else:
            scatter_object_input_list = [
                {"rank": self.rank - 1},
                {"rank": self.rank},
            ]
            if group_rank:
                c10d.scatter_object_list(
                    scatter_object_output_list=scatter_object_output_list,
                    scatter_object_input_list=scatter_object_input_list,
                    group_src=1,
                    group=subgroup,
                )
            else:
                c10d.scatter_object_list(
                    scatter_object_output_list=scatter_object_output_list,
                    scatter_object_input_list=scatter_object_input_list,
                    src=self.rank,
                    group=subgroup,
                )
        self.assertEqual(scatter_object_output_list, expected)


instantiate_parametrized_tests(LargeCommTest)


class SparseCollective(MultiProcessTestCase):
    @property
    def world_size(self):
        return 1

    def setUp(self):
        super().setUp()
        # TORCH_NCCL_BLOCKING_WAIT overrides TORCH_NCCL_ASYNC_ERROR_HANDLING hence tests
        # that use TORCH_NCCL_BLOCKING_WAIT will test it as expected.
        os.environ["TORCH_NCCL_ASYNC_ERROR_HANDLING"] = "1"
        # self.num_gpus = torch.cuda.device_count()
        self._spawn_processes()

    def tearDown(self):
        super().tearDown()
        try:
            os.remove(self.file_name)
        except OSError:
            pass

    class ToyModel(nn.Module):
        def __init__(self, rank, vocab_size, embedding_dim):
            super().__init__()
            self.embedding = nn.Embedding(vocab_size, embedding_dim, sparse=True).to(
                rank
            )
            self.linear = nn.Linear(embedding_dim, 1).to(rank)

        def forward(self, inputs):
            embedded = self.embedding(inputs)
            # embedded shape: (batch_size, sequence_length, embedding_dim)
            flattened = torch.mean(embedded, dim=1)
            # flattened shape: (batch_size, embedding_dim)
            output = self.linear(flattened)
            # output shape: (batch_size, 1)
            return output

    @requires_nccl()
    @skip_if_lt_x_gpu(1)
    def test_ddp_set_sparse_metadata(self):
        store = dist.FileStore(self.file_name, self.world_size)
        dist.init_process_group(
            "nccl",
            world_size=self.world_size,
            rank=self.rank,
            store=store,
        )

        vocab_size = 5

        model = SparseCollective.ToyModel(
            self.rank, vocab_size=vocab_size, embedding_dim=10
        )
        ddp_model = DistributedDataParallel(model)
        inputs = torch.tensor([[1, 0, 0], [0, 0, 0], [0, 0, 0]]).to(self.rank)
        # set sparse metadata on the DDP model
        indices = torch.Tensor(list(range(vocab_size)))
        ddp_model._set_sparse_metadata({"embedding.weight": indices})
        # forward pass
        try:
            output = ddp_model(inputs)
            loss = output.sum()

            # backward pass
            loss.backward()
            self.assertTrue(ddp_model.module.embedding.weight.grad.indices, indices)
        except RuntimeError as e:
            if "NCCL does not support all_reduce with sparse tensors" in str(e):
                pass
            else:
                # Rethrow the exception if it's a different error
                raise


class NCCLTraceTestBase(MultiProcessTestCase):
    def setUp(self):
        super().setUp()
        os.environ[
            "TORCH_NCCL_ENABLE_TIMING"
        ] = "0"  # see 'timing_enabled' parametrized tests
        os.environ["TORCH_NCCL_TRACE_BUFFER_SIZE"] = "1000"
        os.environ["TORCH_NCCL_DUMP_ON_TIMEOUT"] = "1"
        self.tempdir = tempfile.TemporaryDirectory()
        os.environ["TORCH_NCCL_DEBUG_INFO_TEMP_FILE"] = self._trace_basename()
        os.environ["TORCH_NCCL_DEBUG_INFO_PIPE_FILE"] = self._trace_basename()
        self._spawn_processes()

    @classmethod
    def _run(
        cls,
        parent_conn,
        rank: int,
        test_name: str,
        file_name: str,
        parent_pipe,
        **kwargs,
    ) -> None:
        cls.parent = parent_conn
        super()._run(rank, test_name, file_name, parent_pipe)

    @property
    def local_device(self):
        return torch.device("cuda", self.rank_to_GPU[self.rank][0])

    def _join_processes(self, fn):
        # We need to patch sys.exit() as skip_if will use sys.exit() and
        # the exit code from the this process will not be catched.
        with mock.patch("sys.exit"):
            fn()
        super()._join_processes(fn)

    def _spawn_processes(self) -> None:
        proc = torch.multiprocessing.get_context("spawn").Process
        self.children_pipes = []
        parent_pipes = []
        for _ in range(self.world_size):
            parent_conn, child_conn = torch.multiprocessing.Pipe()
            self.children_pipes.append(child_conn)
            parent_pipes.append(parent_conn)
        piter = iter(parent_pipes)

        def wrap(*positional, args, **kwargs):
            args = (next(piter), *args)
            return proc(*positional, args=args, **kwargs)

        self._start_processes(wrap)

    def _create_process_group_nccl(self):
        store = dist.FileStore(self.file_name, self.world_size)
        c10d.init_process_group(
            "nccl", world_size=self.world_size, rank=self.rank, store=store
        )
        pg = c10d.distributed_c10d._get_default_group()
        return pg

    def tearDown(self):
        super().tearDown()
        try:
            os.remove(self.file_name)
        except OSError:
            pass

    @property
    def world_size(self):
        return 2

    @property
    def rank_to_GPU(self):
        # return rank to GPU map
        return init_multigpu_helper(self.world_size, "nccl")

    def _trace_basename(self):
        # we pass the base to the env, and the dump util will append rank
        return os.path.join(self.tempdir.name, "trace_")

    def _trace_name(self, rank):
        return self._trace_basename() + str(rank)

    def started_or_scheduled(self, timing_enabled):
        return "started" if timing_enabled else "scheduled"


class NCCLTraceTest(NCCLTraceTestBase):
    def _verify_trace(self, t, include_collectives, timing_enabled, is_json):
        ver = t["version"]
<<<<<<< HEAD
        self.assertEqual(ver, "2.7")
=======
        self.assertEqual(ver, "2.6")
        nccl_version = t["nccl_version"]
        torch_nccl_version = torch.cuda.nccl.version()
        self.assertEqual(nccl_version, ".".join(str(v) for v in torch_nccl_version))
>>>>>>> e834f785
        pg_config = t["pg_config"]
        self.assertEqual(len(pg_config), 1)
        default_pg_info = pg_config["0"]
        self.assertIn("name", default_pg_info)
        self.assertIn("desc", default_pg_info)
        self.assertIn("ranks", default_pg_info)
        pg_status = t["pg_status"]
        self.assertEqual(len(pg_status), 1)
        self.assertEqual(str(pg_status["0"]["last_enqueued_collective"]), "2")
        self.assertEqual(str(pg_status["0"]["last_completed_collective"]), "2")
        self.assertEqual(
            str(pg_status["0"]["last_started_collective"]),
            "2" if timing_enabled else "-1",
        )
        global_ranks = pg_config["0"]["ranks"]
        self.assertEqual(len(json.loads(global_ranks)), self.world_size)
        if include_collectives:
            self.assertEqual(len(t["entries"]), 2)
            t = t["entries"]
            last = t[-1]
            self.assertEqual(last["process_group"], ("0", "default_pg"))
            self.assertEqual(last["state"], "completed")
            s = last["time_discovered_started_ns"]
            f = last["time_discovered_completed_ns"]
            self.assertEqual(last["record_id"], 1)
            self.assertIsNotNone(f)
            if timing_enabled:
                self.assertIsNotNone(s)
                self.assertTrue(s <= f)
            # we don't collect stack traces in JSON at the moment
            if not is_json:
                self.assertIn("test_c10d_nccl.py", str(last["frames"]))
            self.assertEqual(last["input_sizes"], ((3, 4),))
            self.assertEqual(last["input_dtypes"], ["Float"])
            self.assertEqual(last["output_sizes"], ((3, 4),))
            self.assertEqual(last["output_dtypes"], ["Float"])
            self.assertEqual(last["collective_seq_id"], 2)
            self.assertEqual(last["timeout_ms"], 600000)
            now = datetime.now()
            event_created_time = datetime.fromtimestamp(
                last["time_created_ns"] / 1000000000
            )
            before_test = now - timedelta(minutes=1)
            self.assertTrue(before_test < event_created_time < now)
            if timing_enabled:
                # very loose bounds, measured 0.036 ms on devgpu
                self.assertTrue(0 < last["duration_ms"] < 100)
            else:
                self.assertTrue("duration_ms" not in last)
        else:
            self.assertTrue("entries" not in t)

    @requires_nccl()
    @skip_but_pass_in_sandcastle_if(not TEST_MULTIGPU, "NCCL test requires 2+ GPUs")
    @parametrize("timing_enabled", [True, False])
    @parametrize("include_collectives", [True, False])
    def test_short_json(self, timing_enabled, include_collectives):
        if self.rank == self.MAIN_PROCESS_RANK:
            return
        pg = self._create_process_group_nccl()
        if timing_enabled:
            pg._enable_collectives_timing()
        device = self.local_device
        a = torch.full((3, 4), float(self.rank), device=device)
        for _ in range(2):
            f = pg.allreduce(a)
        f.wait()
        torch.cuda.synchronize(device=device)
        # gah ok so now the duration_ms is populated best-effort since it can only happen outside "dump()" api
        time.sleep(1)
        t = json.loads(
            torch._C._distributed_c10d._dump_nccl_trace_json(
                includeCollectives=include_collectives
            )
        )
        self._verify_trace(t, include_collectives, timing_enabled, True)
        dist.destroy_process_group()

    @requires_nccl()
    @skip_but_pass_in_sandcastle_if(not TEST_MULTIGPU, "NCCL test requires 2+ GPUs")
    @parametrize("timing_enabled", [True, False])
    @parametrize("include_collectives", [True, False])
    def test_short_pickle(self, timing_enabled, include_collectives):
        if self.rank == self.MAIN_PROCESS_RANK:
            return
        pg = self._create_process_group_nccl()
        if timing_enabled:
            pg._enable_collectives_timing()
        device = self.local_device
        a = torch.full((3, 4), float(self.rank), device=device)
        for _ in range(2):
            f = pg.allreduce(a)
        f.wait()
        torch.cuda.synchronize(device=device)
        # gah ok so now the duration_ms is populated best-effort since it can only happen outside "dump()" api
        time.sleep(1)
        t = pickle.loads(
            torch._C._distributed_c10d._dump_nccl_trace(
                includeCollectives=include_collectives
            )
        )
        self._verify_trace(
            t,
            include_collectives=include_collectives,
            timing_enabled=timing_enabled,
            is_json=True,
        )
        dist.destroy_process_group()

    @requires_nccl()
    @skip_but_pass_in_sandcastle_if(not TEST_MULTIGPU, "NCCL test requires 2+ GPUs")
    def test_dump_pipe(self):
        def open_file_with_timeout(file_path, mode, timeout=1.0):
            start_time = time.time()
            while time.time() - start_time < timeout:
                if os.path.exists(file_path):
                    return open(file_path, mode)
                time.sleep(0.1)
            raise FileNotFoundError

        if self.rank == self.MAIN_PROCESS_RANK:
            for c in self.children_pipes:
                self.assertEqual(c.recv(), "next")

            dump_file = self._trace_name(rank=0)
            pipe_file = dump_file + ".pipe"
            with open_file_with_timeout(pipe_file, "w") as f:
                f.write("1\n")
            with open_file_with_timeout(dump_file, "rb", timeout=10.0) as f:
                self.assertTrue("all_reduce" in str(pickle.load(f)))

            for c in self.children_pipes:
                c.send("next")
            return

        pg = self._create_process_group_nccl()
        device = self.local_device
        a = torch.full((3, 4), float(self.rank), device=device)
        for _ in range(2):
            f = pg.allreduce(a)
        f.wait()
        torch.cuda.synchronize(device=device)
        self.parent.send("next")
        self.parent.recv()

    @requires_nccl()
    @skip_but_pass_in_sandcastle_if(not TEST_MULTIGPU, "NCCL test requires 2+ GPUs")
    def test_long(self):
        os.environ["TORCH_NCCL_TRACE_BUFFER_SIZE"] = "10"
        if self.rank == self.MAIN_PROCESS_RANK:
            return
        pg = self._create_process_group_nccl()
        device = self.local_device
        a = torch.full((3, 4), float(self.rank), device=device)
        for _ in range(2):
            # test some other primitives to make sure
            # their strings are valid
            xs = [torch.ones(3, 4, device=device)]
            pg.broadcast(xs).wait()
            pg.allreduce(xs).wait()
            pg.reduce(xs).wait()
            ys = [[torch.empty(3, 4, device=device) for _ in range(self.world_size)]]
            pg.allgather(ys, xs).wait()
            pg.reduce_scatter(xs, ys).wait()
            f = pg.allreduce(a)
        f.wait()
        torch.cuda.synchronize(device=device)
        t = pickle.loads(torch._C._distributed_c10d._dump_nccl_trace())
        t = t["entries"]
        self.assertEqual(len(t), 10)
        first = t[0]
        last = t[-1]
        self.assertEqual(last["profiling_name"], "nccl:all_reduce")
        self.assertEqual(last["state"], "completed")
        self.assertIn("test_c10d_nccl.py", str(last["frames"]))
        self.assertEqual(last["input_sizes"], ((3, 4),))
        self.assertEqual(last["input_dtypes"], ["Float"])
        self.assertEqual(last["output_sizes"], ((3, 4),))
        self.assertEqual(last["output_dtypes"], ["Float"])
        self.assertEqual(last["timeout_ms"], 600000)
        self.assertEqual(last["collective_seq_id"] - first["collective_seq_id"], 9)
        dist.destroy_process_group()

    @requires_nccl()
    @skip_but_pass_in_sandcastle_if(not TEST_MULTIGPU, "NCCL test requires 2+ GPUs")
    def test_barrier_profiling(self):
        os.environ["TORCH_NCCL_TRACE_BUFFER_SIZE"] = "10"
        if self.rank == self.MAIN_PROCESS_RANK:
            return
        pg = self._create_process_group_nccl()
        device = self.local_device
        a = torch.full((3, 4), float(self.rank), device=device)
        f = pg.barrier()
        f = pg.allreduce(a)
        f.wait()
        torch.cuda.synchronize(device=device)
        t = pickle.loads(torch._C._distributed_c10d._dump_nccl_trace())
        t = t["entries"]
        self.assertEqual(len(t), 2)
        first = t[0]
        last = t[-1]
        self.assertEqual(first["profiling_name"], "nccl:all_reduce_barrier")
        self.assertEqual(last["profiling_name"], "nccl:all_reduce")
        dist.destroy_process_group()

    @requires_nccl()
    @skip_but_pass_in_sandcastle_if(not TEST_MULTIGPU, "NCCL test requires 2+ GPUs")
    def test_trace_while_all_works_retired(self):
        os.environ["TORCH_NCCL_TRACE_BUFFER_SIZE"] = "10"
        if self.rank == self.MAIN_PROCESS_RANK:
            return
        pg = self._create_process_group_nccl()
        device = self.local_device
        # send more works than the buffer size to overwrite the previous entry
        for _ in range(12):
            a = [torch.ones(3, 4, device=device)]
            pg.broadcast(a).wait()
        torch.cuda.synchronize(device=device)

        # wait for all works to be retired
        pg._wait_for_pending_works()
        t = pickle.loads(torch._C._distributed_c10d._dump_nccl_trace())
        t = t["entries"]
        self.assertEqual(len(t), 10)
        last = t[-1]
        self.assertEqual(last["retired"], True)
        self.assertEqual(last["state"], "completed")

    @requires_nccl()
    @skip_but_pass_in_sandcastle_if(not TEST_MULTIGPU, "NCCL test requires 2+ GPUs")
    @parametrize("timing_enabled", [True, False])
    @parametrize("only_active", [True, False])
    def test_trace_while_active(self, timing_enabled, only_active):
        if self.rank == self.MAIN_PROCESS_RANK:
            for c in self.children_pipes:
                self.assertEqual(c.recv(), "next")
            for c in self.children_pipes:
                c.send("next")
            return

        pg = self._create_process_group_nccl()
        if timing_enabled:
            pg._enable_collectives_timing()
        device = self.local_device
        with torch.cuda.device(device):
            a = torch.full((3, 4), float(self.rank), device=device)

            pg.allreduce(a).wait()
            e = torch.cuda.Event()
            e.record()
            if self.rank != 0:
                pg.allreduce(a).wait()
            e.synchronize()
            t = pickle.loads(
                torch._C._distributed_c10d._dump_nccl_trace(onlyActive=only_active)
            )
            t = t["entries"]
            if only_active:
                if self.rank == 0:
                    self.assertEqual(len(t), 0)
                else:
                    self.assertEqual(len(t), 1)
            if not only_active:
                if self.rank == 0:
                    self.assertEqual(t[-1]["profiling_name"], "nccl:all_reduce")
                    self.assertEqual(t[-1]["collective_seq_id"], 1)
                    self.assertEqual(t[-1]["state"], "completed")
                else:
                    self.assertEqual(t[-1]["profiling_name"], "nccl:all_reduce")
                    self.assertEqual(t[-1]["collective_seq_id"], 2)
                    self.assertEqual(
                        t[-1]["state"], self.started_or_scheduled(timing_enabled)
                    )

            self.parent.send("next")
            self.assertEqual("next", self.parent.recv())
            if self.rank == 0:
                pg.allreduce(a).wait()
            torch.cuda.synchronize(device=device)

    @requires_nccl()
    @skip_but_pass_in_sandcastle_if(not TEST_MULTIGPU, "NCCL test requires 2+ GPUs")
    @parametrize("timing_enabled", [True, False])
    def test_trace_while_stuck(self, timing_enabled):
        if self.rank == self.MAIN_PROCESS_RANK:
            for c in self.children_pipes:
                self.assertEqual(c.recv(), "next")
            for c in self.children_pipes:
                c.send("next")
            return

        pg = self._create_process_group_nccl()
        if timing_enabled:
            pg._enable_collectives_timing()

        device = self.local_device
        with torch.cuda.device(device):
            a = torch.full((3, 4), float(self.rank), device=device)

            pg.allreduce(a).wait()
            e = torch.cuda.Event()
            e.record()

            def gather_trace():
                e.synchronize()
                # give the other thread some time to fill the cuda buffer
                time.sleep(5)
                t = pickle.loads(torch._C._distributed_c10d._dump_nccl_trace())
                t = t["entries"]
                self.assertEqual(t[-1]["profiling_name"], "nccl:all_reduce")
                if self.rank == 0:
                    self.assertEqual(t[-1]["collective_seq_id"], 1)
                    self.assertEqual(t[-1]["state"], "completed")
                else:
                    self.assertEqual(t[-1]["collective_seq_id"], 2)
                    self.assertEqual(
                        t[-1]["state"], self.started_or_scheduled(timing_enabled)
                    )
                    self.assertIsNone(t[-1]["time_discovered_completed_ns"])
                # this will eventually cause the missing rank 0
                # to continue which will unblock the non-zero ranks
                self.parent.send("next")

            if self.rank != 0:
                pg.allreduce(a).wait()
                th = threading.Thread(target=gather_trace)
                th.start()
                # fill the cuda buffer, at around 1024 events
                # this will stall
                for _ in range(2000):
                    a = a + a
                th.join()
            else:
                gather_trace()

            self.assertEqual("next", self.parent.recv())
            if self.rank == 0:
                pg.allreduce(a).wait()
            torch.cuda.synchronize(device=device)

    @requires_nccl()
    @skip_but_pass_in_sandcastle_if(not TEST_MULTIGPU, "NCCL test requires 2+ GPUs")
    @parametrize(
        "op_sizes_per_coalesce",
        [
            [(2, 3)],
            [(2, 3), (5, 5), (1,)],
        ],
    )
    @parametrize("timing_enabled", [True, False])
    def test_batched_send_recv(self, op_sizes_per_coalesce, timing_enabled):
        """
        'WorkEnqueue' was skipped for isendirecv, leading to segfault on dump_entries when update_state tried to use
        a destructed Work obj's cuda events
        """

        if self.rank == self.MAIN_PROCESS_RANK:
            return
        pg = self._create_process_group_nccl()
        if timing_enabled:
            pg._enable_collectives_timing()

        num_coalesced_ops = 20
        ops_per_coalesce = len(op_sizes_per_coalesce)
        for _ in range(num_coalesced_ops):
            ops = []
            for input_sizes in op_sizes_per_coalesce:
                tensor = torch.zeros(input_sizes).to(self.local_device)
                if self.rank == 0:
                    ops.append(dist.P2POp(dist.irecv, tensor, 1))
                elif self.rank == 1:
                    tensor *= 2
                    ops.append(dist.P2POp(dist.isend, tensor, 0))

            dist.batch_isend_irecv(ops).pop().wait()

        torch.cuda.synchronize(device=self.local_device)

        if timing_enabled:
            # wait for watchdog thread to process the queue of works
            time.sleep(1)

        t = pickle.loads(torch._C._distributed_c10d._dump_nccl_trace())
        self.assertEqual(len(t["entries"]), num_coalesced_ops * (ops_per_coalesce + 1))

        expected_record_id = 0
        expected_seq = 1
        expected_op_id = 1
        for seq in range(num_coalesced_ops):
            first_op = seq * (ops_per_coalesce + 1)
            coalesced_op = first_op + ops_per_coalesce
            for p2p_op_idx, input_sizes in zip(
                range(first_op, coalesced_op, 1), op_sizes_per_coalesce
            ):
                # the indivudal ops inside the coalescing group the individual op metadata,
                # but not the timing info coming from the actual coalesced kernel
                profiling_name = (
                    "nccl:recv 0<-1" if self.rank == 0 else "nccl:send 1->0"
                )
                self.assertEqual(
                    t["entries"][p2p_op_idx]["record_id"], expected_record_id
                )
                expected_record_id += 1
                self.assertEqual(
                    t["entries"][p2p_op_idx]["profiling_name"], profiling_name
                )
                # we don't increment collective_seq_id for p2p ops.
                self.assertEqual(t["entries"][p2p_op_idx]["collective_seq_id"], 0)
                self.assertEqual(t["entries"][p2p_op_idx]["p2p_seq_id"], expected_seq)
                self.assertEqual(t["entries"][p2p_op_idx]["op_id"], expected_op_id)
                expected_op_id += 1
                self.assertEqual(t["entries"][p2p_op_idx]["input_sizes"], [input_sizes])
                self.assertEqual(
                    t["entries"][p2p_op_idx]["output_sizes"], [input_sizes]
                )
                # duration doesn't get tagged onto individual ops yet, nor is their state updated
                self.assertEqual(t["entries"][p2p_op_idx]["state"], "scheduled")
                self.assertTrue("duration_ms" not in t["entries"][p2p_op_idx])

            # the coalesced op has no metadata but indicates that coalescing was used,
            # and accurately reflects the timing and state info for the whole group
            self.assertEqual(
                t["entries"][coalesced_op]["record_id"], expected_record_id
            )
            expected_record_id += 1
            self.assertEqual(
                t["entries"][coalesced_op]["profiling_name"], "nccl:coalesced"
            )
            self.assertEqual(t["entries"][coalesced_op]["p2p_seq_id"], expected_seq)
            expected_seq += 1
            self.assertEqual(t["entries"][coalesced_op]["state"], "completed")
            self.assertEqual(t["entries"][coalesced_op]["input_sizes"], [])
            self.assertEqual(t["entries"][coalesced_op]["output_sizes"], [])
            if timing_enabled:
                duration = t["entries"][coalesced_op]["duration_ms"]
                self.assertTrue(0.001 < duration < 10000, duration)
            else:
                self.assertTrue("duration_ms" not in t["entries"][coalesced_op])
            self.assertEqual(t["entries"][coalesced_op]["timeout_ms"], 600000)

    @requires_nccl()
    @skip_but_pass_in_sandcastle_if(not TEST_MULTIGPU, "NCCL test requires 2+ GPUs")
    @parametrize(
        "op_sizes",
        [
            [(2, 3)],
            [(2, 3), (5, 5), (1,)],
        ],
    )
    @parametrize("timing_enabled", [True, False])
    def test_individual_send_recv(self, op_sizes, timing_enabled):
        """
        'WorkEnqueue' was skipped for isendirecv, leading to segfault on dump_entries when update_state tried to use
        a destructed Work obj's cuda events
        """

        if self.rank == self.MAIN_PROCESS_RANK:
            return
        pg = self._create_process_group_nccl()
        if timing_enabled:
            pg._enable_collectives_timing()
        num_repeats = 10
        ops_per_repeat = len(op_sizes)
        for _ in range(num_repeats):
            for input_sizes in op_sizes:
                tensor = torch.zeros(input_sizes).to(self.local_device)
                if self.rank == 0:
                    dist.recv(tensor, 1)
                elif self.rank == 1:
                    tensor *= 2
                    dist.send(tensor, 0)

        torch.cuda.synchronize(device=self.local_device)
        if timing_enabled:
            # wait for watchdog thread to process the queue of works
            time.sleep(1)

        t = pickle.loads(torch._C._distributed_c10d._dump_nccl_trace())
        self.assertEqual(len(t["entries"]), num_repeats * (ops_per_repeat))
        expected_seq = 1
        expected_op_id = 1
        for seq in range(num_repeats * ops_per_repeat):
            input_sizes = op_sizes[seq % ops_per_repeat]
            profiling_name = "nccl:recv 0<-1" if self.rank == 0 else "nccl:send 1->0"
            self.assertEqual(t["entries"][seq]["profiling_name"], profiling_name)
            # we don't increment collective_seq_id for p2p ops.
            self.assertEqual(t["entries"][seq]["collective_seq_id"], 0)
            self.assertEqual(t["entries"][seq]["p2p_seq_id"], expected_seq)
            expected_seq += 1
            self.assertEqual(t["entries"][seq]["op_id"], expected_op_id)
            expected_op_id += 1
            self.assertEqual(t["entries"][seq]["input_sizes"], [input_sizes])
            self.assertEqual(t["entries"][seq]["output_sizes"], [input_sizes])
            self.assertEqual(t["entries"][seq]["state"], "completed")

            if timing_enabled:
                duration = t["entries"][seq]["duration_ms"]
                self.assertTrue(0.001 < duration < 10000, duration)
            else:
                self.assertTrue("duration_ms" not in t["entries"][seq])

    @requires_nccl()
    @skip_if_lt_x_gpu(2)
    @parametrize("timing_enabled", [True, False])
    def test_allgather_uneven(self, timing_enabled):
        if self.rank == self.MAIN_PROCESS_RANK:
            return
        pg = self._create_process_group_nccl()
        if timing_enabled:
            pg._enable_collectives_timing()

        output_split_sizes = [i + 1 for i in range(self.world_size)]
        sum_len = sum(output_split_sizes)
        output_tensor = torch.zeros(sum_len, 2).to(self.rank)
        expected_tensor = torch.ones(sum_len, 2).to(self.rank)
        input_tensor = torch.ones(output_split_sizes[self.rank], 2).to(self.rank)

        dist.all_gather(
            list(torch.split(output_tensor, output_split_sizes)), input_tensor
        )
        torch.cuda.synchronize(device=self.rank)
        self.assertEqual(output_tensor, expected_tensor)
        if timing_enabled:
            # wait for watchdog thread to process the queue of works
            time.sleep(1)

        t = pickle.loads(torch._C._distributed_c10d._dump_nccl_trace())
        self.assertEqual(len(t["entries"]), self.world_size + 1)
        for i in range(self.world_size):
            self.assertEqual(t["entries"][i]["profiling_name"], "nccl:_broadcast_oop")
            # collective_seq_id should be incremented once.
            self.assertEqual(t["entries"][i]["collective_seq_id"], 1)
            self.assertEqual(t["entries"][i]["input_sizes"], [[i + 1, 2]])
            self.assertEqual(
                t["entries"][i]["output_sizes"],
                [[i + 1, 2]],
            )
            self.assertEqual(t["entries"][i]["state"], "scheduled")
            # No event is recorded for individual ops
            self.assertTrue("time_discovered_completed_ns" in t["entries"][i])
        self.assertEqual(
            t["entries"][self.world_size]["profiling_name"], "nccl:ALLGATHER_coalesced"
        )

    # TODO(whc) test out other ops (And combinations of ops, if that's valid?)
    @requires_nccl()
    @skip_if_lt_x_gpu(2)
    @parametrize("timing_enabled", [True, False])
    def test_coalescing_manager_collective(self, timing_enabled):
        """
        The coalescing manager api works by accumulating operations in python via a contextmanager, and then making
        one call into c++ to an <op>_coalesced API.  It has limited support for ops and has been added recently to
        avoid overheads of making individual py-cpp calls.  This complicates flight recording..

        For now, flight recording of coalescing_manager collectives is less detailed than cpp coalesced collectives.
        """
        if self.rank == self.MAIN_PROCESS_RANK:
            return
        pg = self._create_process_group_nccl()
        if timing_enabled:
            pg._enable_collectives_timing()

        output_tensors = torch.zeros(2, 2).to(self.rank)
        input_tensors = [torch.ones(2, 2).to(self.rank) for _ in range(self.world_size)]

        # TODO(whc) make this work with bigger world or something
        self.assertEqual(self.world_size, 2, self.world_size)

        with dist._coalescing_manager():
            for i in range(self.world_size):
                dist.reduce_scatter_tensor(output_tensors[i], input_tensors[i])
        self.assertEqual(output_tensors, input_tensors[self.rank] * self.world_size)

        torch.cuda.synchronize(device=self.rank)

        if timing_enabled:
            # wait for watchdog thread to process the queue of works
            time.sleep(1)

        t = pickle.loads(torch._C._distributed_c10d._dump_nccl_trace())

        self.assertEqual(
            len(t["entries"]), 1
        )  # one for the reduce_scatter_tensor_coalesced
        self.assertEqual(
            t["entries"][0]["profiling_name"], "nccl:reduce_scatter_tensor_coalesced"
        )
        # collective_seq_id should be incremented once.
        self.assertEqual(t["entries"][0]["collective_seq_id"], 1)
        self.assertEqual(t["entries"][0]["input_sizes"], [[2, 2], [2, 2]])
        self.assertEqual(
            t["entries"][0]["output_sizes"],
            [
                [
                    2,
                ],
                [
                    2,
                ],
            ],
        )
        self.assertEqual(t["entries"][0]["state"], "completed")
        if timing_enabled:
            duration = t["entries"][0]["duration_ms"]
            self.assertTrue(0.001 < duration < 10000, duration)
        else:
            self.assertTrue("duration_ms" not in t["entries"][0])


def check_if_test_is_skipped(fn):
    def wrapper(self, *args, **kwargs):
        for skip in TEST_SKIPS.values():
            if self.processes[0].exitcode == skip.exit_code:
                return MultiProcessTestCase._check_return_codes(self, *args, **kwargs)
        return fn(self, *args, **kwargs)

    return wrapper


class NCCLTraceTestDumpOnTimeoutBase(NCCLTraceTestBase):
    timeout_sec = 1

    def _create_process_group_nccl(self):
        store = dist.FileStore(self.file_name, self.world_size)
        c10d.init_process_group(
            "nccl",
            world_size=self.world_size,
            rank=self.rank,
            store=store,
            timeout=timedelta(seconds=NCCLTraceTestDumpOnTimeoutBase.timeout_sec),
        )
        pg = c10d.distributed_c10d._get_default_group()
        return pg

    @check_if_test_is_skipped
    def _check_return_codes(self, elapsed_time):
        # the base test infra assumes processes exit with matching return codes,
        # but we want rank0 to abort and rank1 to exit cleanly in this test
        self.assertEqual(self.processes[0].exitcode, -6)
        self.assertEqual(self.processes[1].exitcode, 0)

    def _wait_process(self, rank, timeout):
        try:
            self.processes[rank].join(timeout)
            return self.processes[rank].exitcode
        except TimeoutError:
            return None


@skip_but_pass_in_sandcastle
class NCCLTraceTestDumpOnTimeout(NCCLTraceTestDumpOnTimeoutBase):
    @requires_nccl()
    @skip_if_lt_x_gpu(2)
    @parametrize("timing_enabled", [True, False])
    def test_timeout_dumps(self, timing_enabled):
        # dump on heartbeatmonitor thread
        os.environ["TORCH_NCCL_COORD_CHECK_MILSEC"] = "1000"
        # need rank0 to crash before looking for its output file
        os.environ["TORCH_NCCL_HEARTBEAT_TIMEOUT_SEC"] = "1"

        if self.rank == self.MAIN_PROCESS_RANK:
            # wait for rank0 to crash before looking for its output file
            # we rely on rank0 holding off its abort long enough to dump the debug info
            self.assertEqual(self._wait_process(0, timeout=90), -6)
            with open(self._trace_name(rank=0), "rb") as f:
                t = pickle.load(f)
                t = t["entries"]
                self.assertEqual(len(t), 2)
                self.assertEqual(t[0]["collective_seq_id"], 1)
                self.assertEqual(t[0]["state"], "completed")
                self.assertEqual(t[1]["collective_seq_id"], 2)
                self.assertEqual(
                    t[1]["state"], self.started_or_scheduled(timing_enabled)
                )

            self.assertFalse(os.path.exists(self._trace_name(rank=1)))

            return

        pg = self._create_process_group_nccl()
        if timing_enabled:
            # we force disabled timing in setup, since there is no 'disable' function
            pg._enable_collectives_timing()

        device = self.local_device
        with torch.cuda.device(device):
            a = torch.full((3, 4), float(self.rank), device=device)

            pg.allreduce(a).wait()
            if self.rank == 0:
                pg.allreduce(a).wait()

            # rank 0 will crash before it passes the sync, but rank1 will exit quickly and cleanly
            torch.cuda.synchronize(device=device)


instantiate_parametrized_tests(ProcessGroupNCCLGroupTest)
instantiate_parametrized_tests(NCCLTraceTestDumpOnTimeout)
instantiate_parametrized_tests(NCCLTraceTest)


@skip_but_pass_in_sandcastle
class NCCLTraceTestTimeoutDumpOnStuckRanks(NCCLTraceTestDumpOnTimeoutBase):
    @check_if_test_is_skipped
    def _check_return_codes(self, elapsed_time):
        # the base test infra assumes processes exit with matching return codes,
        # but we want rank0 to abort and rank1 to exit cleanly in this test
        self.assertEqual(self.processes[0].exitcode, -6)
        self.assertEqual(self.processes[1].exitcode, -6)

    @requires_nccl()
    @skip_if_lt_x_gpu(2)
    def test_timeout_dumps_on_stuck_ranks(self):
        # need rank0 to crash quicker after detecting timeout
        os.environ["TORCH_NCCL_HEARTBEAT_TIMEOUT_SEC"] = "1"
        # restore this env var to its prior default in case another test changed it
        os.environ["TORCH_NCCL_COORD_CHECK_MILSEC"] = "1000"

        if self.rank == self.MAIN_PROCESS_RANK:
            # wait for both rank0 and 1 to crash before looking for both ranks' output
            # file, and we rely on rank1 to sleep long enough to dump the debug info.
            self.assertEqual(self._wait_process(0, timeout=90), -6)
            self.assertEqual(self._wait_process(1, timeout=90), -6)
            self.assertTrue(os.path.exists(self._trace_name(rank=1)))
            self.assertTrue(os.path.exists(self._trace_name(rank=0)))
            with open(self._trace_name(rank=0), "rb") as f:
                t = pickle.load(f)
                t = t["entries"]
                self.assertEqual(len(t), 2)
            with open(self._trace_name(rank=1), "rb") as f:
                t = pickle.load(f)
                t = t["entries"]
                self.assertEqual(len(t), 1)
                self.assertEqual(t[0]["collective_seq_id"], 1)
                self.assertEqual(t[0]["state"], "completed")
            return

        pg = self._create_process_group_nccl()
        device = self.local_device
        with torch.cuda.device(device):
            a = torch.full((3, 4), float(self.rank), device=device)

            pg.allreduce(a).wait()
            if self.rank == 0:
                pg.allreduce(a).wait()

            # rank 0 will get stuck, timeout and then signal a timeout to all ranks.
            torch.cuda.synchronize(device=device)

            if self.rank == 1:
                # Force rank 1 to idle so that it will eventually timeout as well after
                # getting the global signal to dump the debugging info.
                time.sleep(600)


@skip_but_pass_in_sandcastle
class NcclErrorDumpTest(NCCLTraceTestBase):
    def _wait_process(self, rank, timeout):
        try:
            self.processes[rank].join(timeout)
            return self.processes[rank].exitcode
        except TimeoutError:
            return None

    @check_if_test_is_skipped
    def _check_return_codes(self, elapsed_time):
        # the base test infra assumes processes exit with matching return codes,
        # but we want rank0 to abort with exception and rank1 to exit with exit 1
        self.assertEqual(self.processes[0].exitcode, -6)
        self.assertEqual(self.processes[1].exitcode, 1)

    @requires_nccl()
    @requires_nccl_version((2, 4, 0), "Need NCCL 2.4+ for error checking")
    @skip_if_lt_x_gpu(2)
    @skip_if_rocm_multiprocess
    def test_nccl_errors_dump(self):
        os.environ["TORCH_NCCL_ASYNC_ERROR_HANDLING"] = "1"
        os.environ["TORCH_NCCL_TRACE_BUFFER_SIZE"] = "1000"
        os.environ["TORCH_NCCL_DUMP_ON_TIMEOUT"] = "1"
        # need rank0 to dump before abort
        os.environ["TORCH_NCCL_HEARTBEAT_TIMEOUT_SEC"] = "5"

        if self.rank == self.MAIN_PROCESS_RANK:
            # wait for both rank0 and 1 to crash before looking for dump
            self.assertEqual(self._wait_process(0, timeout=90), -6)
            self.assertEqual(self._wait_process(1, timeout=90), 1)
            # verify that the trace file exists for rank0
            self.assertTrue(os.path.exists(self._trace_name(rank=0)))
            return

        store = c10d.FileStore(self.file_name, self.world_size)
        process_group = c10d.ProcessGroupNCCL(
            store,
            self.rank,
            self.world_size,
            timeout=timedelta(seconds=10),
        )
        process_group.allreduce(torch.rand(10).cuda(self.rank))
        if self.rank == 0:
            work = process_group.allreduce(torch.rand(10).cuda(self.rank))
            # expect an error to be raised
            with self.assertRaisesRegex(dist.DistBackendError, ""):
                # Block the current stream on the NCCL stream
                work.wait()
                # Run some GPU operations
                torch.rand(10).cuda(self.rank)
        elif self.rank == 1:
            # Clean up structures (ex: files for FileStore before going down)
            del process_group
            sys.exit(1)


# tests that needs to be run with a larger world size
class ProcessGroupNCCLLargerScaleTest(MultiProcessTestCase):
    def _create_process_group_nccl(self, store, opts, device_id=None):
        # create nccl processgroup with opts
        c10d.init_process_group(
            "nccl",
            world_size=self.world_size,
            rank=self.rank,
            store=store,
            pg_options=opts,
            device_id=device_id,
        )
        pg = c10d.distributed_c10d._get_default_group()
        return pg

    def opts(self, high_priority_stream=False):
        opts = c10d.ProcessGroupNCCL.Options()
        opts.is_high_priority_stream = high_priority_stream
        return opts

    def setUp(self):
        super().setUp()
        # TORCH_NCCL_BLOCKING_WAIT overrides TORCH_NCCL_ASYNC_ERROR_HANDLING hence tests
        # that use TORCH_NCCL_BLOCKING_WAIT will test it as expected.
        os.environ["TORCH_NCCL_ASYNC_ERROR_HANDLING"] = "1"
        # self.num_gpus = torch.cuda.device_count()
        self._spawn_processes()

    def tearDown(self):
        super().tearDown()
        try:
            os.remove(self.file_name)
        except OSError:
            pass

    @property
    def world_size(self):
        return 8

    @property
    def rank_to_GPU(self):
        # return rank to GPU map
        return init_multigpu_helper(self.world_size, "nccl")

    @requires_nccl_version((2, 18), "Need NCCL 2.18+ for ncclCommSplit")
    @skip_if_lt_x_gpu(8)
    def test_comm_split_group_larger_scale(self):
        store = c10d.FileStore(self.file_name, self.world_size)
        device = torch.device(f"cuda:{self.rank}")
        pg = self._create_process_group_nccl(store, self.opts(), device_id=device)
        backend = pg._get_backend(torch.device(device))

        tensor = torch.full((1,), self.rank).cuda(device)
        ng1 = c10d.split_group(pg, [[0, 1], [2, 3, 4, 5, 6, 7]])

        # comm split happens eagerly since device_id is passed to init_process_group.
        self.assertEqual(backend.comm_split_count(), 1)
        # dist.broadcast take Source rank on global process group
        if self.rank < 2:
            dist.broadcast(tensor, 0, group=ng1)
            self.assertEqual(tensor, torch.full((1,), 0))
        else:
            dist.broadcast(tensor, 2, group=ng1)
            self.assertEqual(tensor, torch.full((1,), 2))

        # test split with only one colored group, other ranks should be no color split.
        ng2 = c10d.split_group(pg, [[5, 6, 7]])
        self.assertEqual(backend.comm_split_count(), 2)

        if self.rank >= 5:
            tensor2 = torch.full((1,), self.rank).cuda(device)
            dist.broadcast(tensor2, 7, group=ng2)
            self.assertEqual(tensor2, torch.full((1,), 7))
        else:
            self.assertEqual(ng2, None)
        # a barrier and a cuda sync before destroying all pgs.
        dist.barrier(pg)
        torch.cuda.synchronize()
        dist.destroy_process_group()

    @requires_nccl_version((2, 18), "Need NCCL 2.18+ for ncclCommSplit")
    @skip_if_lt_x_gpu(8)
    def test_comm_recursive_split_group(self):
        store = c10d.FileStore(self.file_name, self.world_size)
        device = torch.device(f"cuda:{self.rank}")
        pg = self._create_process_group_nccl(store, self.opts(), device_id=device)
        backend = pg._get_backend(torch.device(device))

        # split the default PG into 2 subgroups, each subgroup (ng1) has 4 ranks.
        tensor1 = torch.full((1,), self.rank).cuda(device)
        ng1 = c10d.split_group(pg, [[0, 1, 2, 3], [4, 5, 6, 7]])
        backend1 = ng1._get_backend(torch.device(device))
        if self.rank < 4:
            dist.broadcast(tensor1, 0, group=ng1)
            self.assertEqual(tensor1, torch.full((1,), 0))
        else:
            dist.broadcast(tensor1, 4, group=ng1)
            self.assertEqual(tensor1, torch.full((1,), 4))

        # comm split happens eagerly since device_id is passed to init_process_group.
        self.assertEqual(backend.comm_split_count(), 1)
        self.assertEqual(backend1.comm_split_count(), 0)

        # further split ng1 into 2 subgroups, each subgroup (ng2) has 2 ranks.
        tensor2 = torch.full((1,), self.rank).cuda(device)
        ng2 = c10d.split_group(ng1, [[0, 1], [2, 3]])
        backend2 = ng2._get_backend(torch.device(device))
        self.assertEqual(backend.comm_split_count(), 1)
        self.assertEqual(backend1.comm_split_count(), 1)
        self.assertEqual(backend2.comm_split_count(), 0)

        # execute collective calls within each 2-rank pg
        if self.rank == 0 or self.rank == 1:
            dist.broadcast(tensor2, 1, group=ng2)
            self.assertEqual(tensor2, torch.full((1,), 1))

        if self.rank == 2 or self.rank == 3:
            dist.broadcast(tensor2, 2, group=ng2)
            self.assertEqual(tensor2, torch.full((1,), 2))

        if self.rank == 4 or self.rank == 5:
            dist.broadcast(tensor2, 5, group=ng2)
            self.assertEqual(tensor2, torch.full((1,), 5))

        if self.rank == 6 or self.rank == 7:
            dist.broadcast(tensor2, 6, group=ng2)
            self.assertEqual(tensor2, torch.full((1,), 6))
        # a barrier and a cuda sync before destroying all pgs.
        dist.barrier(pg)
        torch.cuda.synchronize()
        dist.destroy_process_group()


if __name__ == "__main__":
    assert (
        not torch.cuda._initialized
    ), "test_distributed must not have initialized CUDA context on main process"

    run_tests()<|MERGE_RESOLUTION|>--- conflicted
+++ resolved
@@ -4385,14 +4385,10 @@
 class NCCLTraceTest(NCCLTraceTestBase):
     def _verify_trace(self, t, include_collectives, timing_enabled, is_json):
         ver = t["version"]
-<<<<<<< HEAD
         self.assertEqual(ver, "2.7")
-=======
-        self.assertEqual(ver, "2.6")
         nccl_version = t["nccl_version"]
         torch_nccl_version = torch.cuda.nccl.version()
         self.assertEqual(nccl_version, ".".join(str(v) for v in torch_nccl_version))
->>>>>>> e834f785
         pg_config = t["pg_config"]
         self.assertEqual(len(pg_config), 1)
         default_pg_info = pg_config["0"]
