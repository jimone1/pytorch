--- conflicted
+++ resolved
@@ -230,11 +230,7 @@
     def testBuildDB(self):
         config = JobConfig()
         args = config.parse_args([])
-<<<<<<< HEAD
         version = "2.7"  # Same as the version in FlightRecorder.hpp
-=======
-        version = "2.6"  # Same as the version in FlightRecorder.hpp
->>>>>>> f1f18c75
         LOADED_FR_DETAIL_TEMPLATE["dump_file_rank_0"]["version"] = version
         LOADED_FR_DETAIL_TEMPLATE["dump_file_rank_1"]["version"] = version
         # Test case 1: matched all_reduce case.
@@ -263,7 +259,6 @@
         self.assertEqual(db.collectives[0].record_id, 0)
         self.assertEqual(db.collectives[0].collective_name, "nccl:allreduce_coalesced")
         self.assertEqual(db.collectives[0].pass_check, True)
-<<<<<<< HEAD
         # Test case 3: matched slow path, two broadcast coalesce case.
         details3 = copy.deepcopy(LOADED_FR_DETAIL_TEMPLATE)
         # sequence ID should not increase for coalesced collectives
@@ -316,8 +311,6 @@
         self.assertEqual(db.collectives[0].record_id, 1)
         self.assertEqual(db.collectives[0].collective_name, "nccl:_broadcast_oop")
         self.assertEqual(db.collectives[0].pass_check, False)
-=======
->>>>>>> f1f18c75
 
 
 if __name__ == "__main__":
