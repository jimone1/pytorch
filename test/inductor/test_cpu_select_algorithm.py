# Owner(s): ["oncall: cpu inductor"]
import contextlib
import functools
import sys
import unittest
from typing import Optional
from unittest.mock import patch

import torch
import torch._dynamo.config
import torch._dynamo.config as dynamo_config
import torch._inductor.config as inductor_config
import torch._inductor.cpu_vec_isa
import torch._inductor.select_algorithm as select_algorithm
from torch._dynamo.utils import counters
from torch._inductor import test_operators
from torch._inductor.cpu_vec_isa import VecAMX
from torch._inductor.test_case import run_tests, TestCase
from torch.testing._internal.common_device_type import (
    dtypes,
    instantiate_device_type_tests,
)
from torch.testing._internal.common_quantization import _generate_qdq_quantized_model
from torch.testing._internal.common_quantized import (
    _calculate_dynamic_per_channel_qparams,
)
from torch.testing._internal.common_utils import (
    IS_MACOS,
    parametrize,
    skipIfWindows,
    TEST_MKL,
)


try:
    try:
        from . import test_cpu_repro, test_torchinductor
    except ImportError:
        import test_cpu_repro  # @manual=fbcode//caffe2/test/inductor:test_cpu_repro-library
        import test_torchinductor  # @manual=fbcode//caffe2/test/inductor:test_inductor-library
except unittest.SkipTest:
    if __name__ == "__main__":
        sys.exit(0)
    raise

check_model = test_torchinductor.check_model
set_num_threads = test_cpu_repro.set_num_threads

aten = torch.ops.aten


def patches(fn):
    def skip_cache(self, choices, name, key, benchmark):
        if benchmark is None:
            return {}
        timings = benchmark(choices)
        for choice, timing in timings.items():
            if isinstance(choice, select_algorithm.ExternKernelCaller):
                # we intentionally make ATEN kernel slower to cover the cases
                # where template kernels are always chosen with fusions applied
                # and correctness checks at runtime.
                timings[choice] = timing * 1000
        return timings

    for patcher in [
        dynamo_config.patch(verbose=True),
        dynamo_config.patch(inline_inbuilt_nn_modules=True),
        inductor_config.patch(
            debug=True,
            max_autotune=True,
            epilogue_fusion=True,
            max_autotune_gemm_backends="CPP,ATEN",
        ),
        patch.object(select_algorithm, "VERIFY", dict(atol=1e-4, rtol=1e-4)),
        patch.object(select_algorithm.AlgorithmSelectorCache, "lookup", skip_cache),
    ]:
        fn = patcher(fn)

    @functools.wraps(fn)
    def wrapped(*args, **kwargs):
        counters.clear()
        torch.manual_seed(12345)
        return fn(*args, **kwargs)

    return wrapped


@contextlib.contextmanager
def verify(dtype):
    # For bfloat16 and half, we have to relax the tolerance
    # due to the difference associave orders in different
    # kernel implementations
    atol, rtol = 1e-4, 1e-4
    if dtype == torch.half or dtype == torch.bfloat16:
        atol, rtol = 1e-2, 1e-2
    with patch.object(select_algorithm, "VERIFY", dict(atol=atol, rtol=rtol)):
        yield atol, rtol


def _get_epilogue(epilogue: str, other: Optional[torch.Tensor] = None):
    if epilogue == "none":
        return lambda x: x
    elif epilogue == "relu":
        return torch.nn.ReLU()
    elif epilogue == "gelu":
        return torch.nn.GELU()
    elif epilogue == "silu":
        return torch.nn.SiLU()
    elif epilogue == "sigmoid":
        return torch.nn.Sigmoid()
    elif epilogue == "tanh":
        return torch.nn.Tanh()
    elif epilogue == "hardswish":
        return torch.nn.Hardswish()
    elif epilogue == "hardsigmoid":
        return torch.nn.Hardsigmoid()
    elif epilogue == "leaky_relu":
        return torch.nn.LeakyReLU()
    elif epilogue == "hardtanh":
        return torch.nn.Hardtanh()
    elif epilogue == "add":
        return lambda x: x + other
    elif epilogue == "sub":
        return lambda x: x - other
    elif epilogue == "mul":
        return lambda x: x * other
    elif epilogue == "div":
        return lambda x: x / other


class BaseTestSelectAlgorithm(TestCase):
    def _check_amx_counter(self, vec_amx):
        if vec_amx:
            self.assertTrue(counters["inductor"]["cpp_micro_gemm_amx_counter"] > 0)
        else:
            self.assertEqual(counters["inductor"]["cpp_micro_gemm_amx_counter"], 0)

    def _check_brgemm_counter(self, vec_amx):
        if vec_amx and torch.cpu._is_amx_fp16_supported():
            self.assertTrue(counters["inductor"]["cpp_micro_brgemm_counter"] > 0)
        else:
            self.assertEqual(counters["inductor"]["cpp_micro_brgemm_counter"], 0)


class TestSelectAlgorithm(BaseTestSelectAlgorithm):
    common = check_model

    @inductor_config.patch({"freezing": True})
    @patches
    @torch.no_grad
    @unittest.skipIf(not TEST_MKL, "Test requires MKL")
    @parametrize("batch_size", (1, 2, 1000))
    @parametrize("in_features", (1, 1000))
    @parametrize("out_features", (1, 1024))
    @parametrize("bias", (True, False))
    @parametrize("input_3d", (True, False))
    @dtypes(torch.float, torch.bfloat16, torch.half)
    def test_linear_static_shapes(
        self, batch_size, in_features, out_features, bias, input_3d, dtype
    ):
        class M(torch.nn.Module):
            def __init__(self, bias):
                super().__init__()
                self.linear = torch.nn.Linear(in_features, out_features, bias)

            def forward(self, x):
                return self.linear(x)

        counters.clear()
        mod = M(bias=bias).to(dtype=dtype).eval()
        B = (2, batch_size) if input_3d else (batch_size,)
        v = torch.randn(*B, in_features).to(dtype=dtype)
        with verify(dtype) as (atol, rtol):
            self.common(mod, (v,), atol=atol, rtol=rtol)
        if (
            counters["inductor"]["decompose_mm"] > 0
            or counters["inductor"]["decompose_addmm"] > 0
        ):
            # This is a special case where we go directly with vectorized codegen
            self.assertEqual(counters["inductor"]["cpp_templated_kernel_counter"], 0)
        else:
            self.assertEqual(counters["inductor"]["cpp_templated_kernel_counter"], 1)

    @inductor_config.patch({"freezing": True})
    @patches
    @torch.no_grad
    @unittest.skipIf(not TEST_MKL, "Test requires MKL")
    @parametrize("in_features", (1000,))
    @parametrize("out_features", (1024,))
    @parametrize("bias", (True,))
    @dtypes(
        torch.float,
    )
    def test_linear_wgt_multi_users(self, in_features, out_features, bias, dtype):
        class M(torch.nn.Module):
            def __init__(self, bias):
                super().__init__()
                self.embeddings = torch.nn.Embedding(out_features, in_features)
                self.linear = torch.nn.Linear(in_features, out_features, bias)
                self.linear.weight = self.embeddings.weight

            def forward(self, x):
                x = self.embeddings(x)
                return self.linear(x)

        counters.clear()
        mod = M(bias=bias).to(dtype=dtype).eval()
        v = torch.LongTensor([[1, 2, 4, 5], [4, 3, 2, 9]])
        with verify(dtype) as (atol, rtol):
            self.common(mod, (v,), atol=atol, rtol=rtol)
        self.assertEqual(counters["inductor"]["cpp_templated_kernel_counter"], 1)

    @inductor_config.patch({"freezing": True})
    @patches
    @torch.no_grad
    @unittest.skipIf(not TEST_MKL, "Test requires MKL")
    @parametrize("bias", (True, False))
    @dtypes(torch.float)
    def test_linear_input_transpose(self, bias, dtype):
        batch_size = 384
        in_features = 196
        out_features = 384

        class M(torch.nn.Module):
            def __init__(self, bias):
                super().__init__()
                self.linear = torch.nn.Linear(in_features, out_features, bias)

            @torch.compile
            def forward(self, x):
                return self.linear(x)

        counters.clear()
        mod = M(bias=bias).to(dtype=dtype).eval()
        v = torch.randn(in_features, batch_size).to(dtype=dtype)
        self.common(mod, (v.transpose(0, 1),))
        # TODO(jgong5): support transposed input
        self.assertEqual(counters["inductor"]["cpp_templated_kernel_counter"], 0)

    @inductor_config.patch({"freezing": True})
    @patches
    @torch.no_grad
    @unittest.skipIf(not TEST_MKL, "Test requires MKL")
    @parametrize("batch_size", (384,))
    @parametrize("in_features", (196,))
    @parametrize("out_features", (384, 385))
    @parametrize("bias", (True, False))
    @parametrize(
        "epilogue",
        (
            "relu",
            "gelu",
            "silu",
            "sigmoid",
            "tanh",
            "hardswish",
            "hardsigmoid",
            "leaky_relu",
            "hardtanh",
            "add",
            "sub",
            "mul",
            "div",
        ),
    )
    @dtypes(torch.float, torch.bfloat16, torch.half)
    @torch.fx.experimental._config.patch(use_duck_shape=False)
    @torch._dynamo.config.patch(specialize_float=True)
    def test_linear_with_pointwise(
        self, batch_size, in_features, out_features, bias, epilogue, dtype
    ):
        class M(torch.nn.Module):
            def __init__(self, bias, epilogue, other):
                super().__init__()
                self.linear = torch.nn.Linear(in_features, out_features, bias)
                self.epilogue = _get_epilogue(epilogue, other)

            def forward(self, x):
                return self.epilogue(self.linear(x))

        counters.clear()
        v = torch.randn(batch_size, in_features).to(dtype=dtype)
        u = torch.randn(batch_size, out_features).to(dtype=dtype)
        mod = M(bias=bias, epilogue=epilogue, other=u).to(dtype=dtype).eval()
        with verify(dtype) as (atol, rtol):
            self.common(mod, (v,), atol=atol, rtol=rtol)
        self.assertEqual(counters["inductor"]["cpp_templated_kernel_counter"], 1)
        if (
            (
                (
                    dtype == torch.bfloat16
                    and torch.ops.mkldnn._is_mkldnn_bf16_supported()
                )
                or (
                    dtype == torch.float16
                    and torch.ops.mkldnn._is_mkldnn_fp16_supported()
                )
            )
            and epilogue != "mul"
            and epilogue != "div"
            or (
                dtype in (torch.float16, torch.bfloat16)
                and epilogue == "add"
                and not bias
            )
            or (
                dtype == torch.float32
                and epilogue == "add"
                and not bias
                and dynamo_config.dynamic_shapes
                and not dynamo_config.assume_static_by_default
            )
        ):
            # Several scenarios where epilogue fusion is not counted in:
            # 1. For bfloat16, the epilogue fusion is part of the template,
            #    not fused via scheduler. This will also be true for float16 when
            #    hardware has the float16 instruction. The exception is mul or
            #    div fusion which is not supported for oneDNN linear.
            # 2. For bfloat16/float16, when oneDNN linear is not applied, linear w/o bias
            #    plus epilogue add is treated as linear w/ bias.
            # 3. For float32, when dynamic shapes is enabled, mkl linear is not applied.
            #    and linear w/o bias plus epilogue add is treated as addmm.
            self.assertEqual(counters["inductor"]["cpp_epilogue_fusion_counter"], 0)
        else:
            self.assertEqual(counters["inductor"]["cpp_epilogue_fusion_counter"], 1)

    @inductor_config.patch({"freezing": True})
    @patches
    @torch.no_grad
    @unittest.skipIf(not TEST_MKL, "Test requires MKL")
    @parametrize("batch_size", (384,))
    @parametrize("in_features", (196,))
    @parametrize("out_features", (128, 129))
    @parametrize("bias", (True, False))
    @parametrize(
        "epilogue",
        (
            "none",
            "relu",
            "add",
            "sub",
            "mul",
        ),
    )
    @dtypes(torch.float, torch.bfloat16, torch.half)
    def test_linear_with_transpose(
        self, batch_size, in_features, out_features, bias, epilogue, dtype
    ):
        class M(torch.nn.Module):
            def __init__(self, bias, epilogue, other):
                super().__init__()
                self.epilogue = _get_epilogue(epilogue, other)
                self.linear = torch.nn.Linear(in_features, out_features, bias)

            def forward(self, x, y):
                return self.epilogue(self.linear(x)).transpose(0, 1) + y

        counters.clear()
        v = torch.randn(batch_size, in_features).to(dtype=dtype)
        u = torch.randn(out_features, batch_size).to(dtype=dtype)
        other = torch.randn(batch_size, out_features).to(dtype=dtype)
        mod = M(bias=bias, epilogue=epilogue, other=other).to(dtype=dtype).eval()
        with verify(dtype) as (atol, rtol):
            self.common(mod, (v, u), atol=atol, rtol=rtol)
        self.assertEqual(counters["inductor"]["cpp_templated_kernel_counter"], 1)
        self.assertEqual(counters["inductor"]["cpp_epilogue_fusion_counter"], 1)

    @inductor_config.patch({"freezing": True})
    @patches
    @torch.no_grad
    @parametrize("batch_size", (1,))
    @parametrize("in_features", (16,))
    @parametrize("image_size", (18,))
    @parametrize("out_features", (32,))
    @parametrize(
        "bias",
        (
            False,
            True,
        ),
    )
    @parametrize(
        "has_non_epilogue_users",
        (
            True,
            False,
        ),
    )
    @dtypes(torch.bfloat16)
    def test_linear_with_permute(
        self,
        batch_size,
        in_features,
        image_size,
        out_features,
        bias,
        has_non_epilogue_users,
        dtype,
    ):
        # Reproducer from the convnext model in timm
        class M(torch.nn.Module):
            def __init__(self, bias, has_non_epilogue_users):
                super().__init__()
                self.linear = torch.nn.Linear(in_features, out_features, bias)
                self._frozen_param398 = torch.randn(batch_size, out_features, 1, 1)
                self.conv = torch.nn.Conv2d(
                    out_features,
                    out_features,
                    kernel_size=7,
                    padding=3,
                    groups=out_features,
                )
                self.linear2 = torch.nn.Linear(out_features, out_features, bias)
                self._frozen_param400 = torch.randn(batch_size, out_features, 1, 1)
                self.has_non_epilogue_users = has_non_epilogue_users

            def forward(self, mul_272, _convolution_pointwise_default_31):
                out1 = torch.ops.prims.convert_element_type.default(
                    mul_272, torch.bfloat16
                )
                mul_272 = None

                _linear_pointwise_default_131 = self.linear(out1)
                permute_188 = torch.ops.aten.permute.default(
                    _linear_pointwise_default_131, [0, 3, 1, 2]
                )

                mul_273 = torch.ops.aten.mul.Tensor(permute_188, self._frozen_param398)
                add_187 = torch.ops.aten.add.Tensor(
                    mul_273, _convolution_pointwise_default_31
                )
                convert_element_type_847 = torch.ops.prims.convert_element_type.default(
                    add_187, torch.bfloat16
                )
                _convolution_pointwise_default_29 = self.conv(convert_element_type_847)
                permute_189 = torch.ops.aten.permute.default(
                    _convolution_pointwise_default_29, [0, 2, 3, 1]
                )
                permute_189 = self.linear2(permute_189)
                permute_189 = torch.ops.aten.permute.default(permute_189, [0, 3, 1, 2])
                permute_189 = torch.ops.aten.mul.Tensor(
                    permute_189, self._frozen_param400
                )
                # If template_buffer will be used by nodes other than the epilogue nodes,
                # we can't alias the template_buffer with the Y buffer.
                if self.has_non_epilogue_users:
                    add_191 = torch.ops.aten.add.Tensor(permute_189, add_187)
                    return add_191
                return permute_189

        view_12 = torch.randn(batch_size, image_size, image_size, in_features)
        _convolution_pointwise_default_31 = torch.randn(
            batch_size, out_features, image_size, image_size
        ).to(memory_format=torch.channels_last)

        mod = M(bias=bias, has_non_epilogue_users=has_non_epilogue_users).eval()
        with verify(dtype) as (atol, rtol), torch.cpu.amp.autocast():
            self.common(
                mod,
                (
                    view_12,
                    _convolution_pointwise_default_31,
                ),
                atol=atol,
                rtol=rtol,
            )
        self.assertEqual(counters["inductor"]["cpp_templated_kernel_counter"], 2)
        self.assertEqual(counters["inductor"]["cpp_epilogue_fusion_counter"], 2)

    @inductor_config.patch({"freezing": True})
    @patches
    @torch.no_grad
    @unittest.skipIf(not TEST_MKL, "Test requires MKL")
    @parametrize("batch_size", (8,))
    @parametrize("in_features", (3,))
    @parametrize("linear_in_features", (384,))
    @parametrize("out_features", (196,))
    @parametrize("bias", (True,))
    @dtypes(torch.float)
    def test_linear_with_input_of_flexible_layout(
        self, batch_size, in_features, linear_in_features, out_features, bias, dtype
    ):
        # Reproducer from the resmlp_12_224 model in timm
        flatten_BS = int(batch_size * linear_in_features)

        class M(torch.nn.Module):
            def __init__(self, bias):
                super().__init__()
                self.conv = torch.nn.Conv2d(
                    in_features,
                    linear_in_features,
                    kernel_size=16,
                    padding=0,
                    stride=16,
                    dilation=1,
                    groups=1,
                )
                self._frozen_param151 = torch.randn(1, 1, linear_in_features)
                self._frozen_param3 = torch.randn(1, 1, linear_in_features)
                self._frozen_param2 = torch.randn(linear_in_features)

                self.linear = torch.nn.Linear(out_features, out_features, bias)

            def forward(self, arg150_1):
                _convolution_pointwise_default = self.conv(arg150_1)
                view_73 = torch.ops.aten.reshape.default(
                    _convolution_pointwise_default,
                    [batch_size, linear_in_features, out_features],
                )
                _convolution_pointwise_default = None
                permute_62 = torch.ops.aten.permute.default(view_73, [0, 2, 1])
                view_73 = None
                mul_111 = torch.ops.aten.mul.Tensor(self._frozen_param151, permute_62)
                add_73 = torch.ops.aten.add.Tensor(self._frozen_param3, mul_111)
                permute_63 = torch.ops.aten.permute.default(add_73, [0, 2, 1])
                add_73 = None
                view_74 = torch.ops.aten.reshape.default(
                    permute_63, [flatten_BS, out_features]
                )
                permute_63 = None
                _mkl_linear_36 = self.linear(view_74)
                view_75 = torch.ops.aten.reshape.default(
                    _mkl_linear_36, [batch_size, linear_in_features, out_features]
                )
                _mkl_linear_36 = None
                permute_65 = torch.ops.aten.permute.default(view_75, [0, 2, 1])
                view_75 = None
                mul_112 = torch.ops.aten.mul.Tensor(self._frozen_param2, permute_65)
                _frozen_param2 = permute_65 = None
                add_74 = torch.ops.aten.add.Tensor(permute_62, mul_112)
                permute_62 = mul_112 = None
                return add_74

        v = torch.randn(batch_size, in_features, 224, 224).to(dtype=dtype)
        mod = M(bias=bias).to(dtype=dtype).eval()
        with verify(dtype) as (atol, rtol):
            self.common(mod, (v,), atol=atol, rtol=rtol)
        self.assertEqual(counters["inductor"]["cpp_epilogue_fusion_counter"], 1)
        self.assertEqual(counters["inductor"]["cpp_templated_kernel_counter"], 1)

    @inductor_config.patch({"freezing": True})
    @patches
    @torch.no_grad
    @unittest.skipIf(not TEST_MKL, "Test requires MKL")
    @parametrize("batch_size", (8,))
    @parametrize("in_features", (128,))
    @parametrize("size_0", (4,))
    @parametrize("size_1", (14,))
    @parametrize("out_features", (512,))
    @parametrize("out_features_conv", (256,))
    @parametrize(
        "bias",
        (
            False,
            True,
        ),
    )
    @parametrize(
        "epilogue",
        (
            False,
            True,
        ),
    )
    @dtypes(torch.float32)
    def test_linear_unsupported_epilogue_fusion(
        self,
        batch_size,
        in_features,
        size_0,
        size_1,
        out_features,
        out_features_conv,
        bias,
        epilogue,
        dtype,
    ):
        img_size_0 = int(size_0 * size_0)
        img_size_1 = int(size_1 * size_1)
        conv_shape = int(size_0 * size_1)
        flatten_BS = int(batch_size * size_0 * size_0 * size_1 * size_1)

        # Reproducer from the jx_nest_base model in timm
        class M(torch.nn.Module):
            def __init__(self, bias):
                super().__init__()
                self.linear1 = torch.nn.Linear(in_features, in_features, bias=bias)
                self.linear2 = torch.nn.Linear(out_features, in_features, bias=bias)
                self.conv = torch.nn.Conv2d(
                    in_features,
                    out_features_conv,
                    kernel_size=3,
                    padding=1,
                    stride=1,
                    dilation=1,
                    groups=1,
                )
                self.epilogue = epilogue

            def forward(self, mul_239, view_425, add_184):
                _mkl_linear_91 = self.linear1(view_425)
                view_426 = torch.ops.aten.reshape.default(
                    _mkl_linear_91, [batch_size, img_size_0, img_size_1, in_features]
                )
                _mkl_linear_91 = None
                add_187 = torch.ops.aten.add.Tensor(add_184, view_426)
                add_184 = view_426 = None
                view_429 = torch.ops.aten.reshape.default(
                    mul_239, [flatten_BS, out_features]
                )
                mul_239 = None

                _mkl_linear_89 = self.linear2(view_429)
                if self.epilogue:
                    _mkl_linear_89 = torch.pow(_mkl_linear_89, 2)
                    _mkl_linear_89 = test_operators.realize(_mkl_linear_89)

                view_430 = torch.ops.aten.reshape.default(
                    _mkl_linear_89, [batch_size, img_size_0, img_size_1, in_features]
                )
                _mkl_linear_89 = None

                add_191 = torch.ops.aten.add.Tensor(add_187, view_430)
                add_187 = view_430 = None

                view_431 = torch.ops.aten.reshape.default(
                    add_191, [batch_size, size_0, size_0, size_1, size_1, in_features]
                )
                add_191 = None
                permute_203 = torch.ops.aten.permute.default(
                    view_431, [0, 1, 3, 2, 4, 5]
                )
                view_431 = None
                clone_188 = torch.ops.aten.clone.default(
                    permute_203, memory_format=torch.contiguous_format
                )
                permute_203 = None
                view_432 = torch.ops.aten.reshape.default(
                    clone_188, [batch_size, conv_shape, conv_shape, in_features]
                )
                clone_188 = None
                permute_204 = torch.ops.aten.permute.default(view_432, [0, 3, 1, 2])
                view_432 = None

                _convolution_pointwise_default_1 = self.conv(permute_204)

                return _convolution_pointwise_default_1

        mul_239 = torch.randn(batch_size, img_size_0, img_size_1, out_features)
        view_425 = torch.randn(flatten_BS, in_features)
        add_184 = torch.randn(batch_size, img_size_0, img_size_1, in_features)
        mod = M(bias=bias).eval()
        with verify(dtype) as (atol, rtol), torch.cpu.amp.autocast(
            enabled=dtype == torch.bfloat16
        ):
            self.common(
                mod,
                (
                    mul_239,
                    view_425,
                    add_184,
                ),
                atol=atol,
                rtol=rtol,
            )
        self.assertEqual(counters["inductor"]["cpp_templated_kernel_counter"], 2)
        # TODO: change cpp_epilogue_fusion_counter to 1 once supported
        self.assertEqual(
            counters["inductor"]["cpp_epilogue_fusion_counter"], 1 if epilogue else 0
        )

    @inductor_config.patch({"freezing": True})
    @patches
    @torch.no_grad
    @unittest.skipIf(not TEST_MKL, "Test requires MKL")
    @parametrize("batch_size", (384,))
    @parametrize("in_features", (196,))
    @parametrize("out_features", (384, 385))
    @parametrize("bias", (True, False))
    @parametrize(
        "unary",
        ("relu",),
    )
    @parametrize(
        "binary",
        (
            "add",
            "sub",
            "mul",
            "div",
        ),
    )
    @dtypes(torch.float, torch.bfloat16, torch.half)
    def test_linear_with_unary_binary(
        self, batch_size, in_features, out_features, bias, unary, binary, dtype
    ):
        class M(torch.nn.Module):
            def __init__(self, bias, unary, binary, other):
                super().__init__()
                self.linear = torch.nn.Linear(in_features, out_features, bias)
                self.unary = _get_epilogue(unary)
                self.binary = _get_epilogue(binary, other)

            def forward(self, x):
                return self.binary(self.unary(self.linear(x)))

        counters.clear()
        v = torch.randn(batch_size, in_features).to(dtype=dtype)
        u = torch.randn(batch_size, out_features).to(dtype=dtype)
        mod = M(bias=bias, unary=unary, binary=binary, other=u).to(dtype=dtype).eval()
        with verify(dtype) as (atol, rtol):
            self.common(mod, (v,), atol=atol, rtol=rtol)
        self.assertEqual(counters["inductor"]["cpp_epilogue_fusion_counter"], 1)
        self.assertEqual(counters["inductor"]["cpp_templated_kernel_counter"], 1)

    @inductor_config.patch({"freezing": True})
    @patches
    @torch.no_grad
    @unittest.skipIf(not TEST_MKL, "Test requires MKL")
    @parametrize("batch_size", (384,))
    @parametrize("in_features", (196,))
    @parametrize("out_features", (384,))
    @parametrize("bias", (True, False))
    @parametrize(
        "binary",
        ("add",),
    )
    @dtypes(torch.float, torch.bfloat16, torch.half)
    def test_linear_with_binary_input_3d(
        self, batch_size, in_features, out_features, bias, binary, dtype
    ):
        class M(torch.nn.Module):
            def __init__(self, bias, binary, other):
                super().__init__()
                self.linear = torch.nn.Linear(in_features, out_features, bias)
                self.binary = _get_epilogue(binary, other)

            def forward(self, x):
                return self.binary(self.linear(x))

        counters.clear()
        B = (2, batch_size)
        v = torch.randn(*B, in_features).to(dtype=dtype)
        u = torch.randn(*B, out_features).to(dtype=dtype)
        mod = M(bias=bias, binary=binary, other=u).to(dtype=dtype).eval()
        with verify(dtype) as (atol, rtol):
            self.common(mod, (v,), atol=atol, rtol=rtol)
        self.assertEqual(counters["inductor"]["cpp_templated_kernel_counter"], 1)

    @inductor_config.patch({"freezing": True})
    @patches
    @torch.no_grad
    @unittest.skipIf(not TEST_MKL, "Test requires MKL")
    @set_num_threads(1)
    @dynamo_config.patch({"dynamic_shapes": True, "assume_static_by_default": False})
    @parametrize("batch_size", (256,))
    @parametrize("in_features", (3,))
    @parametrize("out_features", (1024,))
    @parametrize("out_features2", (2,))
    @parametrize("bias", (True, False))
    @dtypes(torch.float)
    def test_linear_local_and_global_buffer_dynamic_shapes(
        self, batch_size, in_features, out_features, out_features2, bias, dtype
    ):
        # Reproducer from soft_actor_critic
        class M(torch.nn.Module):
            def __init__(self, bias):
                super().__init__()
                self.linear = torch.nn.Linear(in_features, out_features, bias)
                self.linear1 = torch.nn.Linear(out_features, out_features, bias)
                self.linear2 = torch.nn.Linear(out_features, out_features2, bias)

            def forward(self, arg7_1):
                addmm_3 = self.linear(arg7_1)
                relu_2 = torch.ops.aten.relu.default(addmm_3)

                addmm_4 = self.linear1(relu_2)
                relu_3 = torch.ops.aten.relu.default(addmm_4)

                addmm_5 = self.linear2(relu_3)

                split_1 = torch.ops.aten.split.Tensor(addmm_5, 1, 1)
                getitem_2 = split_1[0]
                getitem_3 = split_1[1]

                tanh_1 = torch.ops.aten.tanh.default(getitem_3)

                add_62 = torch.ops.aten.add.Tensor(tanh_1, 1)

                mul_36 = torch.ops.aten.mul.Tensor(add_62, 6.0)
                add_69 = torch.ops.aten.add.Tensor(mul_36, -10.0)

                exp_1 = torch.ops.aten.exp.default(add_69)
                return (getitem_2, exp_1)

        counters.clear()
        v = torch.randn(batch_size, in_features).to(dtype=dtype)
        mod = M(bias=bias).to(dtype=dtype).eval()
        with verify(dtype) as (atol, rtol):
            self.common(mod, (v,), atol=atol, rtol=rtol)
        self.assertEqual(counters["inductor"]["cpp_templated_kernel_counter"], 3)
        self.assertEqual(counters["inductor"]["cpp_epilogue_fusion_counter"], 2)

    @unittest.skipIf(
        not torch._C._cpu._is_amx_tile_supported(), "AMX ISA support is required"
    )
    @inductor_config.patch({"freezing": True})
    @patches
    @torch.no_grad
    @parametrize("batch_size", (1024,))
    @parametrize("in_features", (1024,))
    @parametrize("out_features", (1024, 1025))
    @parametrize("bias", (True, False))
    @dtypes(torch.bfloat16, torch.half)
    def test_linear_amx(self, batch_size, in_features, out_features, bias, dtype):
        class M(torch.nn.Module):
            def __init__(self, bias):
                super().__init__()
                self.linear = torch.nn.Linear(in_features, out_features, bias)

            def forward(self, x):
                return self.linear(x)

        counters.clear()
        v = torch.randn(batch_size, in_features).to(dtype=dtype)
        mod = M(bias=bias).to(dtype=dtype).eval()
        with verify(dtype) as (atol, rtol):
            self.common(mod, (v,), atol=atol, rtol=rtol)
        self.assertEqual(counters["inductor"]["cpp_templated_kernel_counter"], 1)
        vec_amx = VecAMX()
        # Currently brgemm config is only added for half
        if dtype == torch.half:
            self._check_brgemm_counter(vec_amx)
        else:
            self._check_amx_counter(vec_amx)

    @inductor_config.patch({"freezing": True})
    @patches
    @torch.no_grad
    @unittest.skipIf(not TEST_MKL, "Test requires MKL")
    @parametrize("batch_size", (8,))
    @parametrize("in_features", (128,))
    @parametrize("in_features_2", (196,))
    @parametrize("out_features", (256,))
    @parametrize(
        "bias",
        (True,),
    )
    @dtypes(torch.float32)
    def test_linear_with_multiple_reindexers(
        self,
        batch_size,
        in_features,
        in_features_2,
        out_features,
        bias,
        dtype,
    ):
        flatten_BS = int(batch_size * in_features_2)

        # Reproducer from the levit_128 model in timm
        class M(torch.nn.Module):
            def __init__(self, bias):
                super().__init__()
                self.conv = torch.nn.Conv2d(
                    64,
                    128,
                    kernel_size=3,
                    padding=1,
                    stride=2,
                    dilation=1,
                    groups=1,
                )
                self.linear = torch.nn.Linear(in_features, out_features, bias=False)
                self._frozen_param221 = torch.randn(out_features)
                self._frozen_param389 = torch.randn(out_features)
                self._frozen_param20 = torch.randn(out_features)
                self._frozen_param21 = torch.randn(out_features)

            def forward(self, view_368):
                _mkl_linear_57 = self.linear(view_368)
                view_369 = torch.ops.aten.reshape.default(
                    _mkl_linear_57, [batch_size, in_features_2, out_features]
                )
                _mkl_linear_57 = None

                view_370 = torch.ops.aten.reshape.default(
                    view_369, [flatten_BS, out_features]
                )
                view_369 = None
                sub_85 = torch.ops.aten.sub.Tensor(view_370, self._frozen_param221)
                view_370 = _frozen_param221 = None
                mul_261 = torch.ops.aten.mul.Tensor(sub_85, self._frozen_param389)
                sub_85 = _frozen_param389 = None
                mul_262 = torch.ops.aten.mul.Tensor(mul_261, self._frozen_param20)
                mul_261 = _frozen_param20 = None
                add_219 = torch.ops.aten.add.Tensor(mul_262, self._frozen_param21)
                mul_262 = _frozen_param21 = None
                view_371 = torch.ops.aten.reshape.default(
                    add_219, [batch_size, in_features_2, out_features]
                )
                add_219 = None

                add_220 = torch.ops.aten.add.Tensor(view_371, 3)
                clamp_min_35 = torch.ops.aten.clamp_min.default(add_220, 0)
                add_220 = None
                clamp_max_35 = torch.ops.aten.clamp_max.default(clamp_min_35, 6)
                clamp_min_35 = None
                mul_263 = torch.ops.aten.mul.Tensor(view_371, clamp_max_35)
                view_371 = clamp_max_35 = None
                div_51 = torch.ops.aten.div.Tensor(mul_263, 6)
                mul_263 = None

                return div_51

        view_368 = torch.randn(flatten_BS, in_features)

        mod = M(bias=bias).eval()
        with verify(dtype) as (atol, rtol):
            self.common(
                mod,
                (view_368,),
                atol=atol,
                rtol=rtol,
            )
        self.assertEqual(counters["inductor"]["cpp_templated_kernel_counter"], 1)
        self.assertEqual(counters["inductor"]["cpp_epilogue_fusion_counter"], 2)

    @inductor_config.patch({"freezing": True})
    @patches
    @torch.no_grad
    @parametrize("batch_size", (384,))
    @parametrize("in_features", (196,))
    @parametrize("out_features", (384,))
    @parametrize("bias", (True, False))
    @dtypes(torch.bfloat16)
    def test_linear_with_embedding(
        self, batch_size, in_features, out_features, bias, dtype
    ):
        class M(torch.nn.Module):
            def __init__(self, bias):
                super().__init__()
                self.linear = torch.nn.Linear(in_features, out_features, bias).to(
                    dtype=dtype
                )
                self.emb = torch.nn.Embedding(64, out_features)

            def forward(self, idx, x):
                return self.emb(idx) + self.linear(x)

        idx = torch.randint(0, 64, (batch_size,))
        x = torch.randn(batch_size, in_features).to(dtype=dtype)
        mod = M(bias=bias).eval()
        with verify(dtype) as (atol, rtol):
            self.common(mod, (idx, x), atol=atol, rtol=rtol)
        self.assertEqual(counters["inductor"]["cpp_templated_kernel_counter"], 1)
        self.assertEqual(counters["inductor"]["cpp_epilogue_fusion_counter"], 1)

    @inductor_config.patch({"freezing": True})
    @patches
    @torch.no_grad
    @parametrize("batch_size", (2,))
    @parametrize("in_features", (16,))
    @parametrize("seq_lens", (128,))
    @parametrize("out_features", (32,))
    @parametrize("bias", (True,))
    @dtypes(torch.bfloat16)
    def test_linear_with_indirect_indexing(
        self, batch_size, in_features, seq_lens, out_features, bias, dtype
    ):
        # Reproducer from the GPT2ForSequenceClassification model in HuggingFace
        class M(torch.nn.Module):
            def __init__(self, bias):
                super().__init__()
                self.wte = torch.nn.Embedding(128, seq_lens)
                self.wpe = torch.nn.Embedding(in_features, seq_lens)
                self.linear = torch.nn.Linear(out_features, seq_lens, bias)

            def forward(self, view_12, input_ids, view_9):
                inputs_embeds = self.wte(input_ids)

                position_ids = torch.arange(0, in_features, dtype=torch.long)
                position_ids = position_ids.unsqueeze(0)
                position_embeds = self.wpe(position_ids)

                add = inputs_embeds + position_embeds
                add_4 = view_9 + add

                _linear_pointwise_default_45 = self.linear(view_12)

                view_13 = torch.ops.aten.reshape.default(
                    _linear_pointwise_default_45, [batch_size, in_features, seq_lens]
                )
                out = torch.ops.aten.add.Tensor(add_4, view_13)

                return out

        view_12 = torch.randn(batch_size * in_features, out_features)
        input_ids = torch.randint(0, 128, (batch_size, in_features))
        view_9 = torch.randn(batch_size, in_features, seq_lens)
        mod = M(bias=bias).eval()
        with verify(dtype) as (atol, rtol), torch.cpu.amp.autocast():
            self.common(
                mod,
                (
                    view_12,
                    input_ids,
                    view_9,
                ),
                atol=atol,
                rtol=rtol,
            )
        self.assertEqual(counters["inductor"]["cpp_templated_kernel_counter"], 1)
        self.assertEqual(counters["inductor"]["cpp_epilogue_fusion_counter"], 1)

    @inductor_config.patch({"freezing": True})
    @patches
    @torch.no_grad
    @parametrize("batch_size", (8,))
    @parametrize("in_features", (3,))
    @parametrize("in_features2", (192,))
    @parametrize("image_size", (224,))
    @parametrize("out_features", (64,))
    @parametrize(
        "bias",
        (True,),
    )
    @dtypes(torch.float32)
    def test_linear_with_in_out_buffer(
        self,
        batch_size,
        in_features,
        in_features2,
        image_size,
        out_features,
        bias,
        dtype,
    ):
        # Reproducer from the coat_lite_mini model in timm
        class M(torch.nn.Module):
            def __init__(self, bias):
                super().__init__()
                self._frozen_param398 = torch.randn(batch_size, out_features, 1, 1)
                self.conv = torch.nn.Conv2d(
                    in_features,
                    out_features,
                    kernel_size=4,
                    padding=0,
                    stride=4,
                    dilation=1,
                    groups=1,
                )
                self.conv2 = torch.nn.Conv2d(
                    out_features,
                    out_features,
                    kernel_size=3,
                    padding=1,
                    stride=1,
                    dilation=1,
                    groups=out_features,
                )

                self.conv3 = torch.nn.Conv2d(
                    16,
                    16,
                    kernel_size=3,
                    padding=1,
                    stride=1,
                    dilation=1,
                    groups=16,
                )

                self.conv4 = torch.nn.Conv2d(
                    24,
                    24,
                    kernel_size=5,
                    padding=2,
                    stride=1,
                    dilation=1,
                    groups=24,
                )

                self.conv5 = torch.nn.Conv2d(
                    24,
                    24,
                    kernel_size=7,
                    padding=3,
                    stride=1,
                    dilation=1,
                    groups=24,
                )

                self.linear = torch.nn.Linear(out_features, in_features2, bias)

                self.linear2 = torch.nn.Linear(out_features, out_features, bias)
                self._frozen_param2 = torch.randn(out_features)
                self._frozen_param3 = torch.randn(out_features)
                self._frozen_param7 = torch.randn(out_features)
                self._frozen_param8 = torch.randn(out_features)
                self._frozen_param153 = torch.randn(batch_size, 1, out_features)

            def forward(self, arg152_1):
                _convolution_pointwise_default_35 = self.conv(arg152_1)
                arg152_1 = None

                view_168 = torch.ops.aten.reshape.default(
                    _convolution_pointwise_default_35, [8, 64, 3136]
                )
                _convolution_pointwise_default_35 = None
                permute_97 = torch.ops.aten.permute.default(view_168, [0, 2, 1])
                view_168 = None
                clone_65 = torch.ops.aten.clone.default(
                    permute_97, memory_format=torch.contiguous_format
                )
                permute_97 = None
                var_mean_21 = torch.ops.aten.var_mean.correction(
                    clone_65, [2], correction=0, keepdim=True
                )
                getitem_90 = var_mean_21[0]
                getitem_91 = var_mean_21[1]
                var_mean_21 = None
                add_82 = torch.ops.aten.add.Tensor(getitem_90, 1e-05)
                getitem_90 = None
                rsqrt_21 = torch.ops.aten.rsqrt.default(add_82)
                add_82 = None
                sub_29 = torch.ops.aten.sub.Tensor(clone_65, getitem_91)
                clone_65 = getitem_91 = None
                mul_82 = torch.ops.aten.mul.Tensor(sub_29, rsqrt_21)
                sub_29 = rsqrt_21 = None
                mul_83 = torch.ops.aten.mul.Tensor(mul_82, self._frozen_param2)
                mul_82 = None
                add_83 = torch.ops.aten.add.Tensor(mul_83, self._frozen_param3)
                mul_83 = None
                _frozen_param153 = self._frozen_param153
                cat_20 = torch.ops.aten.cat.default([_frozen_param153, add_83], 1)
                _frozen_param153 = add_83 = None
                slice_111 = torch.ops.aten.slice.Tensor(cat_20, 1, 0, 1)
                slice_113 = torch.ops.aten.slice.Tensor(
                    cat_20, 1, 1, 9223372036854775807
                )
                cat_20 = None
                permute_98 = torch.ops.aten.permute.default(slice_113, [0, 2, 1])
                slice_113 = None
                view_169 = torch.ops.aten.reshape.default(permute_98, [8, 64, 56, 56])
                permute_98 = None
                _convolution_pointwise_default_34 = self.conv2(view_169)

                add_84 = torch.ops.aten.add.Tensor(
                    _convolution_pointwise_default_34, view_169
                )
                _convolution_pointwise_default_34 = view_169 = None
                view_170 = torch.ops.aten.reshape.default(add_84, [8, 64, 3136])
                add_84 = None
                permute_99 = torch.ops.aten.permute.default(view_170, [0, 2, 1])
                view_170 = None
                cat_21 = torch.ops.aten.cat.default([slice_111, permute_99], 1)
                slice_111 = permute_99 = None
                var_mean_22 = torch.ops.aten.var_mean.correction(
                    cat_21, [2], correction=0, keepdim=True
                )
                getitem_92 = var_mean_22[0]
                getitem_93 = var_mean_22[1]
                var_mean_22 = None
                add_85 = torch.ops.aten.add.Tensor(getitem_92, 1e-06)
                getitem_92 = None
                rsqrt_22 = torch.ops.aten.rsqrt.default(add_85)
                add_85 = None
                sub_30 = torch.ops.aten.sub.Tensor(cat_21, getitem_93)
                getitem_93 = None
                mul_84 = torch.ops.aten.mul.Tensor(sub_30, rsqrt_22)
                sub_30 = rsqrt_22 = None
                mul_85 = torch.ops.aten.mul.Tensor(mul_84, self._frozen_param7)
                mul_84 = None
                add_86 = torch.ops.aten.add.Tensor(mul_85, self._frozen_param8)
                mul_85 = None
                view_171 = torch.ops.aten.reshape.default(add_86, [25096, 64])
                add_86 = None

                _mkl_linear_32 = self.linear(view_171)
                view_171 = None

                view_172 = torch.ops.aten.reshape.default(
                    _mkl_linear_32, [8, 3137, 192]
                )
                _mkl_linear_32 = None
                view_173 = torch.ops.aten.reshape.default(view_172, [8, 3137, 3, 8, 8])
                view_172 = None
                permute_101 = torch.ops.aten.permute.default(view_173, [2, 0, 3, 1, 4])
                view_173 = None
                unbind_8 = torch.ops.aten.unbind.int(permute_101)
                permute_101 = None
                getitem_94 = unbind_8[0]
                getitem_95 = unbind_8[1]
                getitem_96 = unbind_8[2]
                unbind_8 = None
                clone_66 = torch.ops.aten.clone.default(
                    getitem_95, memory_format=torch.contiguous_format
                )
                getitem_95 = None
                amax_8 = torch.ops.aten.amax.default(clone_66, [2], True)
                sub_31 = torch.ops.aten.sub.Tensor(clone_66, amax_8)
                clone_66 = amax_8 = None
                exp_8 = torch.ops.aten.exp.default(sub_31)
                sub_31 = None
                sum_9 = torch.ops.aten.sum.dim_IntList(exp_8, [2], True)
                div_8 = torch.ops.aten.div.Tensor(exp_8, sum_9)
                exp_8 = sum_9 = None
                permute_102 = torch.ops.aten.permute.default(div_8, [0, 1, 3, 2])
                div_8 = None
                expand_37 = torch.ops.aten.expand.default(permute_102, [8, 8, 8, 3137])
                permute_102 = None
                view_174 = torch.ops.aten.reshape.default(expand_37, [64, 8, 3137])
                expand_37 = None
                expand_38 = torch.ops.aten.expand.default(getitem_96, [8, 8, 3137, 8])
                clone_67 = torch.ops.aten.clone.default(
                    expand_38, memory_format=torch.contiguous_format
                )
                expand_38 = None
                view_175 = torch.ops.aten.reshape.default(clone_67, [64, 3137, 8])
                clone_67 = None
                bmm_16 = torch.ops.aten.bmm.default(view_174, view_175)
                view_174 = view_175 = None
                view_176 = torch.ops.aten.reshape.default(bmm_16, [8, 8, 8, 8])
                bmm_16 = None
                expand_39 = torch.ops.aten.expand.default(getitem_94, [8, 8, 3137, 8])
                clone_68 = torch.ops.aten.clone.default(
                    expand_39, memory_format=torch.contiguous_format
                )
                expand_39 = None
                view_177 = torch.ops.aten.reshape.default(clone_68, [64, 3137, 8])
                clone_68 = None
                expand_40 = torch.ops.aten.expand.default(view_176, [8, 8, 8, 8])
                view_176 = None
                view_178 = torch.ops.aten.reshape.default(expand_40, [64, 8, 8])
                expand_40 = None
                bmm_17 = torch.ops.aten.bmm.default(view_177, view_178)
                view_177 = view_178 = None
                view_179 = torch.ops.aten.reshape.default(bmm_17, [8, 8, 3137, 8])
                bmm_17 = None
                slice_116 = torch.ops.aten.slice.Tensor(
                    getitem_94, 2, 1, 9223372036854775807
                )
                getitem_94 = None
                slice_120 = torch.ops.aten.slice.Tensor(
                    getitem_96, 2, 1, 9223372036854775807
                )
                getitem_96 = None
                permute_103 = torch.ops.aten.permute.default(slice_120, [0, 1, 3, 2])
                slice_120 = None
                view_180 = torch.ops.aten.reshape.default(permute_103, [8, 64, 56, 56])
                permute_103 = None
                split_with_sizes_8 = torch.ops.aten.split_with_sizes.default(
                    view_180, [16, 24, 24], 1
                )
                view_180 = None
                getitem_97 = split_with_sizes_8[0]
                getitem_98 = split_with_sizes_8[1]
                getitem_99 = split_with_sizes_8[2]
                split_with_sizes_8 = None

                _convolution_pointwise_default_33 = self.conv3(getitem_97)
                _convolution_pointwise_default_32 = self.conv4(getitem_98)
                _convolution_pointwise_default_31 = self.conv5(getitem_99)

                cat_22 = torch.ops.aten.cat.default(
                    [
                        _convolution_pointwise_default_33,
                        _convolution_pointwise_default_32,
                        _convolution_pointwise_default_31,
                    ],
                    1,
                )
                _convolution_pointwise_default_33 = (
                    _convolution_pointwise_default_32
                ) = _convolution_pointwise_default_31 = None
                view_181 = torch.ops.aten.reshape.default(cat_22, [8, 8, 8, 3136])
                cat_22 = None
                permute_104 = torch.ops.aten.permute.default(view_181, [0, 1, 3, 2])
                view_181 = None

                mul_86 = torch.ops.aten.mul.Tensor(slice_116, permute_104)
                slice_116 = permute_104 = None
                constant_pad_nd_8 = torch.ops.aten.constant_pad_nd.default(
                    mul_86, [0, 0, 1, 0, 0, 0], 0.0
                )
                mul_86 = None
                mul_87 = torch.ops.aten.mul.Tensor(view_179, 0.3535533905932738)
                view_179 = None
                add_87 = torch.ops.aten.add.Tensor(mul_87, constant_pad_nd_8)
                mul_87 = constant_pad_nd_8 = None
                return add_87

        view_12 = torch.randn(batch_size, in_features, image_size, image_size)

        mod = M(bias=bias).eval()
        with verify(dtype) as (atol, rtol):
            self.common(
                mod,
                (view_12,),
                atol=atol,
                rtol=rtol,
            )
        self.assertEqual(counters["inductor"]["cpp_templated_kernel_counter"], 2)
        self.assertEqual(counters["inductor"]["cpp_epilogue_fusion_counter"], 2)

    @inductor_config.patch({"freezing": True})
    @patches
    @torch.no_grad
    @unittest.skipIf(not TEST_MKL, "Test requires MKL")
    @parametrize("batch_size", (32,))
    @parametrize("in_features", (128,))
    @parametrize("out_features", (64, 65))
    @parametrize("bias", (False, True))
    @parametrize("input_3d", (False, True))
    @dtypes(torch.float32, torch.bfloat16)
    @parametrize(
        "epilogue",
        (
            "none",
            "relu",
            "gelu",
        ),
    )
    @skipIfWindows(msg="Windows don't support quantize.")
    def test_quantized_linear_with_pointwise(
        self, batch_size, in_features, out_features, bias, input_3d, dtype, epilogue
    ):
        B = (2, batch_size) if input_3d else (batch_size,)
        input = torch.randn(*B, in_features).to(dtype=torch.float32)

        class M(torch.nn.Module):
            def __init__(self, bias):
                super().__init__()
                self.linear = torch.nn.Linear(in_features, out_features, bias)
                self.epilogue = _get_epilogue(epilogue)
                self.linear2 = torch.nn.Linear(out_features, out_features, bias)
                self.epilogue2 = _get_epilogue(epilogue)

            def forward(self, x):
                res = self.epilogue(self.linear(x))
                res = self.epilogue2(self.linear2(res))
                return res

        counters.clear()
        ref_quantized_mod = _generate_qdq_quantized_model(
            M(bias=bias).eval(),
            (input,),
        )

        atol, rtol = 1e-3, 1e-3
        if dtype == torch.bfloat16:
            atol, rtol = 5e-2, 5e-2

        with patch.object(
            select_algorithm, "VERIFY", dict(atol=atol, rtol=rtol)
        ), torch.no_grad(), torch.autocast(
            "cpu", enabled=(dtype == torch.bfloat16), dtype=dtype
        ):
            ref_res = ref_quantized_mod(input)
            cfn = torch.compile(ref_quantized_mod)
            res = cfn(input)
            self.assertEqual(
                res,
                ref_res,
                atol=atol,
                rtol=rtol,
                equal_nan=True,
                exact_dtype=True,
            )
            self.assertEqual(counters["inductor"]["cpp_templated_kernel_counter"], 2)
            self.assertEqual(counters["inductor"]["cpp_epilogue_fusion_counter"], 0)

    @inductor_config.patch({"freezing": True})
    @patches
    @torch.no_grad
    @dtypes(torch.bfloat16)
    @parametrize(
        "batch_size",
        (
<<<<<<< HEAD
            1,
=======
            17,
>>>>>>> c9ebf517
            32,
        ),
    )
    @parametrize(
<<<<<<< HEAD
        "in_features",
        (
            128,
            144,
            4096,
        ),
    )
    @parametrize(
        "out_features",
        (
            64,
            65,
            4096,
        ),
    )
    def test_int8_woq_mm(self, dtype, batch_size, in_features, out_features):
        # x will be reshaped from 3d to 2d
        second_dim_size = 1

=======
        "mid_dim",
        (
            1,
            8,
        ),
    )
    @parametrize("in_features", (128, 144, 1024))
    @parametrize("out_features", (64, 65, 1024))
    def test_int8_woq_mm(self, dtype, batch_size, mid_dim, in_features, out_features):
>>>>>>> c9ebf517
        def _convert_weight_to_int8pack(w):
            scale, zp = _calculate_dynamic_per_channel_qparams(
                w.to(torch.float), torch.int8
            )
            scale = torch.from_numpy(scale)
            zp = torch.from_numpy(zp)
            w_int8 = torch.ao.quantization.fx._decomposed.quantize_per_channel(
                input=w,
                scales=scale,
                zero_points=zp,
                axis=0,
                quant_min=-128,
                quant_max=127,
                dtype=torch.int8,
            )
            return w_int8, scale.to(torch.bfloat16)

        class M(torch.nn.Module):
            def __init__(self, w):
                super().__init__()
                self.linear_weight = torch.nn.Parameter(w, requires_grad=False)

            def forward(self, x, scale):
                return (
                    torch.nn.functional.linear(x, self.linear_weight.to(x.dtype))
                    * scale
                )

        counters.clear()
        # Currently, the corresponding torch.fx pattern only supports 3D x
        # Add 2D X case once the corresponding pattern-matcher pattern is added
        x = torch.rand((batch_size, mid_dim, in_features), dtype=dtype)
        w = torch.rand((out_features, in_features), dtype=dtype)
        w_int8pack, w_scales = _convert_weight_to_int8pack(w)
        mod = M(w_int8pack).eval()
        self.common(mod, (x, w_scales))
        self.assertEqual(counters["inductor"]["cpp_templated_kernel_counter"], 1)
        if batch_size * second_dim_size >= 16:
            vec_amx = VecAMX()
            self._check_amx_counter(vec_amx)

    @unittest.skipIf(
        not torch._C._cpu._is_amx_tile_supported(), "AMX ISA support is required"
    )
    @inductor_config.patch({"freezing": True})
    @patches
    @torch.no_grad
    # We set allow_ignore_mark_dynamic to True because Dynamo may end up specializing M dimension
    # despite it being marked as dynamic with mark_dynamic.
    @dynamo_config.patch({"allow_ignore_mark_dynamic": True})
    @parametrize("has_bias", [True, False])
    @parametrize("dtype", [torch.float, torch.bfloat16])
    @parametrize("per_channel_quant", [True, False])
    @parametrize("reshape_a", [True, False])
    @parametrize("expand_a_scale", [True, False])
    @parametrize("dynamic", [True, False])
    @parametrize("M", [1, 32])
    def test_da8w8_sym_act_sym_wgt_with_int_mm(
        self, has_bias, dtype, per_channel_quant, reshape_a, expand_a_scale, dynamic, M
    ):
        r"""
        This testcase check if we can match the int8_dynamic_activation_int8_weight int8 linear pattern from torchao,
        when activation is symmetrically quantized dynamically & weights are symmetrically quantized (statically)
        The pattern is:
            (no bias) _int_mm -> convert_element_type -> ([maybe_expand_a_scale] -> mul) -> mul
        or
            (with bias) pattern_no_bias -> add
        Expansion of the scale of activation is optional.
        The pattern depiction doesn't mean that convert_element_type output is fed into expand_a as input,
        but simply that activation scale may be applied after an expand operation on it.
        """
        if dtype == torch.bfloat16 and not torch.ops.mkldnn._is_mkldnn_bf16_supported():
            return
        in_feature = 48
        out_feature = 64
        q_min, q_max = -32, 31

        class Mod(torch.nn.Module):
            def __init__(self, dtype: torch.dtype, has_bias: bool):
                super().__init__()
                self.dtype = dtype
                self.has_bias = has_bias
                self.b = torch.randint(
                    q_min, q_max, [in_feature, out_feature], dtype=torch.int8
                )
                self.per_channel_quant = per_channel_quant
                a_scale_per_tensor = torch.rand([1], dtype=dtype) * 0.01 + 0.01
                a_scale_per_channel = torch.rand([M, 1], dtype=dtype) * 0.01 + 0.01
                self.a_scale = (
                    a_scale_per_channel if per_channel_quant else a_scale_per_tensor
                )
                self.b_scale = torch.rand([out_feature]) * 0.01 + 0.01
                self.b_scale = self.b_scale.to(dtype)
                self.bias = torch.rand([out_feature], dtype=dtype) if has_bias else None

            def forward(self, a):
                if reshape_a:
                    a_reshaped = a.reshape(-1, a.size(-1))
                else:
                    a_reshaped = a
                c = torch._int_mm(a_reshaped, self.b)
                c = c.to(self.dtype)
                if not expand_a_scale:
                    a_scale = self.a_scale
                else:
                    a_scale = self.a_scale.expand(c.shape)
                c = c * a_scale
                c = c * self.b_scale
                if self.has_bias:
                    c = c + self.bias
                return c

        mod = Mod(dtype, has_bias).eval()
        a = torch.randint(q_min, q_max, [M, in_feature], dtype=torch.int8)
        if dynamic:
            torch._dynamo.mark_dynamic(a, 0)
            torch._dynamo.mark_static(a, 1)
        self.common(
            mod,
            (a,),
            atol=1e-2 if dtype is torch.bfloat16 else None,
            rtol=1e-2 if dtype is torch.bfloat16 else None,
        )

        vec_amx = VecAMX()
        self._check_amx_counter(vec_amx)
        if torch._C._cpu._is_amx_tile_supported():
            # Only AMX ISA based micro-kernel is currently supported for da8w8
            self.assertEqual(counters["inductor"]["cpp_templated_kernel_counter"], 1)

    @inductor_config.patch({"freezing": True})
    @patches
    @torch.no_grad
    @dtypes(torch.bfloat16)
    @parametrize("batch_size", (32,))
    @parametrize("in_features", (128, 256))
    @parametrize("out_features", (64, 128))
    @parametrize("group_size", (32, 64))
    def test_int4_woq_mm_avx512(
        self, dtype, batch_size, in_features, out_features, group_size
    ):
        class M(torch.nn.Module):
            def __init__(self, K, N, group_size):
                super().__init__()
                self.linear_weight = torch.randint(
                    0, 15, (N, K // 2), dtype=torch.uint8
                )
                self.qscale_and_zeros = torch.rand(K // group_size, N, 2, dtype=dtype)
                self.group_size = group_size

            def forward(self, x):
                x_shape = x.shape
                x = x.reshape(-1, x_shape[-1])
                y = torch._weight_int4pack_mm_for_cpu(
                    x, self.linear_weight, self.group_size, self.qscale_and_zeros
                )
                return y.reshape(*x_shape[:-1], out_features)

        counters.clear()
        seq_len = 8
        x = torch.rand((batch_size, seq_len, in_features), dtype=dtype)
        mod = M(in_features, out_features, group_size).eval()
        self.common(mod, (x,), reference_in_float=False)
        available_isa = torch._inductor.cpu_vec_isa.pick_vec_isa()
        avx512_available = "avx512" in str(available_isa)
        autotune_count = 1 if avx512_available else 0
        self.assertEqual(
            counters["inductor"]["select_algorithm_autotune"], autotune_count
        )

    @inductor_config.patch({"freezing": True})
    @patches
    @torch.no_grad
    @unittest.skipIf(not TEST_MKL, "Test requires MKL")
    @parametrize("batch_size", (32,))
    @parametrize("in_features", (128,))
    @parametrize("out_features", (64, 65))
    @parametrize("bias", (False, True))
    @parametrize("input_3d", (False, True))
    @parametrize("int8_mixed_bf16", (False, True))
    @dtypes(torch.float32, torch.bfloat16)
    @parametrize(
        "epilogue",
        (
            "none",
            "relu",
        ),
    )
    @skipIfWindows(msg="Windows don't support quantize.")
    def test_quantized_linear_with_pointwise_binary(
        self,
        batch_size,
        in_features,
        out_features,
        bias,
        input_3d,
        int8_mixed_bf16,
        dtype,
        epilogue,
    ):
        if not int8_mixed_bf16 and dtype == torch.bfloat16:
            return
        B = (2, batch_size) if input_3d else (batch_size,)
        input = torch.randn(*B, in_features).to(dtype=torch.float32)

        other = torch.randn(*B, out_features).to(dtype=dtype)
        # Avoid hiting qlinear inplace sum fusion
        if input_3d:
            other2 = torch.randn(B[0] * B[1], out_features).to(dtype=dtype)
        else:
            other2 = torch.randn(1, *B, out_features).to(dtype=dtype)

        class M(torch.nn.Module):
            def __init__(self, bias, input_3d):
                super().__init__()
                self.linear = torch.nn.Linear(in_features, out_features, bias)
                self.epilogue = _get_epilogue(epilogue)
                self.linear2 = torch.nn.Linear(out_features, out_features, bias)
                self.epilogue2 = _get_epilogue(epilogue)
                self.input_3d = input_3d

            def forward(self, x, other, other2):
                res = self.epilogue(self.linear(x) + other)
                # Avoid hiting qlinear inplace sum fusion
                if self.input_3d:
                    other2 = other2.view(2, other2.size(0) // 2, other2.size(1))
                else:
                    other2 = other2.view(other2.size(1), other2.size(2))
                res = self.epilogue2(self.linear2(res) + other2)
                return res

        counters.clear()
        ref_quantized_mod = _generate_qdq_quantized_model(
            M(bias=bias, input_3d=input_3d).eval(),
            (input, other, other2),
        )
        atol, rtol = 5e-2, 5e-2
        with patch.object(
            select_algorithm, "VERIFY", dict(atol=atol, rtol=rtol)
        ), torch.no_grad(), torch.autocast(
            "cpu", enabled=int8_mixed_bf16, dtype=torch.bfloat16
        ):
            ref_res = ref_quantized_mod(input, other, other2)
            cfn = torch.compile(ref_quantized_mod)
            res = cfn(input, other, other2)
            self.assertEqual(
                res,
                ref_res,
                atol=atol,
                rtol=rtol,
                equal_nan=True,
                exact_dtype=True,
            )
            self.assertEqual(counters["inductor"]["cpp_templated_kernel_counter"], 2)
            self.assertEqual(
                counters["inductor"]["cpp_epilogue_fusion_counter"],
                0,
            )

    @unittest.skipIf(
        not torch._C._cpu._is_amx_tile_supported(), "AMX ISA support is required"
    )
    @inductor_config.patch({"freezing": True})
    @patches
    @torch.no_grad
    @parametrize("batch_size", (3, 16, 32, 49))
    @parametrize("in_features", (4, 68, 128))  # k should be a multiple of 4
    @parametrize("out_features", (64, 65))
    @parametrize("bias", (True, False))
    @skipIfWindows(msg="Windows don't support quantize.")
    def test_quantized_linear_amx(self, batch_size, in_features, out_features, bias):
        class M(torch.nn.Module):
            def __init__(self, bias):
                super().__init__()
                self.linear = torch.nn.Linear(in_features, out_features, bias)

            def forward(self, x):
                return self.linear(x)

        counters.clear()
        v = torch.randn(batch_size, in_features).to(dtype=torch.float32)
        ref_quantized_mod = _generate_qdq_quantized_model(
            M(bias=bias).eval(),
            (v,),
        )
        atol, rtol = 1e-2, 1e-2
        with patch.object(select_algorithm, "VERIFY", dict(atol=atol, rtol=rtol)):
            self.common(ref_quantized_mod, (v,), atol=atol, rtol=rtol)
        self.assertEqual(counters["inductor"]["cpp_templated_kernel_counter"], 1)
        vec_amx = VecAMX()
        self._check_amx_counter(vec_amx)

    @inductor_config.patch({"freezing": True})
    @inductor_config.patch({"cpp.gemm_max_k_slices": 0})
    @patches
    @torch.no_grad
    @unittest.skipIf(not TEST_MKL, "Test requires MKL")
    @parametrize("batch_size", (2,))
    @parametrize("in_features", (1000,))
    @parametrize("out_features", (2,))
    @parametrize("bias", (True, False))
    @parametrize(
        "epilogue",
        (
            "none",
            "relu",
        ),
    )
    @dtypes(torch.float, torch.bfloat16, torch.half)
    def test_linear_k_slicing(
        self, batch_size, in_features, out_features, bias, epilogue, dtype
    ):
        class M(torch.nn.Module):
            def __init__(self, bias, epilogue, other):
                super().__init__()
                self.linear = torch.nn.Linear(in_features, out_features, bias)
                self.epilogue = _get_epilogue(epilogue, other)

            def forward(self, x):
                return self.epilogue(self.linear(x))

        counters.clear()
        v = torch.randn(batch_size, in_features).to(dtype=dtype)
        u = torch.randn(batch_size, out_features).to(dtype=dtype)
        mod = M(bias=bias, epilogue=epilogue, other=u).to(dtype=dtype).eval()
        with verify(dtype) as (atol, rtol):
            self.common(mod, (v,), atol=atol, rtol=rtol)
        self.assertEqual(counters["inductor"]["cpp_templated_kernel_counter"], 1)

    @inductor_config.patch({"freezing": True})
    @inductor_config.patch({"cpp.gemm_cache_blocking": "2,2,2"})
    @patches
    @torch.no_grad
    @unittest.skipIf(not TEST_MKL, "Test requires MKL")
    @set_num_threads(1)
    @parametrize("batch_size", (512,))
    @parametrize("in_features", (1024,))
    @parametrize("out_features", (1024,))
    @parametrize("bias", (True, False))
    @dtypes(torch.float, torch.bfloat16, torch.half)
    def test_linear_cache_blocking(
        self, batch_size, in_features, out_features, bias, dtype
    ):
        class M(torch.nn.Module):
            def __init__(self, bias):
                super().__init__()
                self.linear = torch.nn.Linear(in_features, out_features, bias)

            def forward(self, x):
                return self.linear(x)

        counters.clear()
        v = torch.randn(batch_size, in_features).to(dtype=dtype)
        mod = M(bias=bias).to(dtype=dtype).eval()
        with verify(dtype) as (atol, rtol):
            self.common(mod, (v,), atol=atol, rtol=rtol)
        self.assertEqual(counters["inductor"]["cpp_templated_kernel_counter"], 1)

    @inductor_config.patch({"freezing": True})
    @inductor_config.patch({"cpp.gemm_thread_factors": "4,2,7"})
    @patches
    @torch.no_grad
    @unittest.skipIf(not TEST_MKL, "Test requires MKL")
    @set_num_threads(56)
    @parametrize("batch_size", (1024,))
    @parametrize("in_features", (1024,))
    @parametrize("out_features", (1024,))
    @parametrize("bias", (True, False))
    @dtypes(torch.float, torch.bfloat16, torch.half)
    def test_linear_thread_factors(
        self, batch_size, in_features, out_features, bias, dtype
    ):
        class M(torch.nn.Module):
            def __init__(self, bias):
                super().__init__()
                self.linear = torch.nn.Linear(in_features, out_features, bias)

            def forward(self, x):
                return self.linear(x)

        counters.clear()
        v = torch.randn(batch_size, in_features).to(dtype=dtype)
        mod = M(bias=bias).to(dtype=dtype).eval()
        with verify(dtype) as (atol, rtol):
            self.common(mod, (v,), atol=atol, rtol=rtol)
        self.assertEqual(counters["inductor"]["cpp_templated_kernel_counter"], 1)

    @inductor_config.patch({"freezing": False})
    @patches
    @torch.no_grad
    @unittest.skipIf(not TEST_MKL, "Test requires MKL")
    @parametrize("batch_size", (16,))
    @parametrize("in_features", (128,))
    @parametrize("out_features", (64,))
    @parametrize("bias", (True,))
    @dtypes(
        torch.float,
    )
    def test_aoti_linear(self, batch_size, in_features, out_features, bias, dtype):
        try:
            try:
                from . import test_aot_inductor_utils
            except ImportError:
                import test_aot_inductor_utils
        except Exception:
            # skip this UT if import failed
            return

        class M(torch.nn.Module):
            def __init__(self, bias=bias) -> None:
                super().__init__()
                self.mlp = torch.nn.Sequential(
                    torch.nn.Linear(in_features, out_features, bias=bias),
                    torch.nn.ReLU(),
                )

            def forward(self, x):
                return self.mlp(x)

        assert torch._inductor.config.freezing is False

        counters.clear()
        v = torch.randn(batch_size, in_features).to(dtype=dtype)
        mod = M(bias=bias).to(dtype=dtype).eval()
        torch._dynamo.reset()
        torch._inductor.metrics.reset()
        torch.manual_seed(0)
        with verify(dtype) as (atol, rtol), torch.no_grad():
            expected = mod(v)
            actual = test_aot_inductor_utils.AOTIRunnerUtil.run(
                mod,
                (v,),
            )
            self.assertEqual(actual, expected, atol=atol, rtol=rtol)
        self.assertEqual(counters["inductor"]["cpp_templated_kernel_counter"], 1)

    @inductor_config.patch({"freezing": True})
    @inductor_config.patch({"cpp.enable_grouped_gemm_template": True})
    @patches
    @torch.no_grad
    @unittest.skipIf(not TEST_MKL, "Test requires MKL")
    @parametrize("batch_size", (16,))
    @parametrize("in_features", (52,))
    @parametrize("out_features", (32,))
    @parametrize("gemm_num", (2, 3))
    def test_grouped_linear_invalid(
        self,
        batch_size,
        in_features,
        out_features,
        gemm_num,
    ):
        class M(torch.nn.Module):
            def __init__(self, in_feature, out_feature, gemm_num):
                super().__init__()
                self.linears = [
                    torch.nn.Linear(in_feature, out_feature + gemm_idx, bias=False)
                    for gemm_idx in range(gemm_num)
                ]

            def forward(self, x):
                return [linear(x) for linear in self.linears]

        # each linear has different num of out features, thus invaild grouped gemm
        dtypes = []
        if torch.ops.mkldnn._is_mkldnn_bf16_supported():
            dtypes.append(torch.bfloat16)
        if torch.ops.mkldnn._is_mkldnn_fp16_supported():
            dtypes.append(torch.float16)
        for dtype in dtypes:
            torch._dynamo.reset()
            torch._inductor.metrics.reset()
            counters.clear()
            mod = M(in_features, out_features, gemm_num).eval()
            v = torch.randn(batch_size, in_features).to(dtype)
            with verify(dtype) as (atol, rtol), torch.autocast(
                device_type="cpu", dtype=dtype
            ), torch.no_grad():
                self.common(mod, (v,), atol=atol, rtol=rtol)
            # gemm_num independent template instead of grouped gemm template
            self.assertEqual(
                counters["inductor"]["cpp_templated_kernel_counter"], gemm_num
            )
            self.assertEqual(counters["inductor"]["cpp_grouped_gemm_template"], 0)

    @inductor_config.patch({"freezing": True})
    @inductor_config.patch({"cpp.enable_grouped_gemm_template": True})
    @patches
    @torch.no_grad
    @unittest.skipIf(not TEST_MKL, "Test requires MKL")
    @parametrize("batch_size", (16,))
    @parametrize("in_features", (52,))
    @parametrize("out_features", (32,))
    @parametrize("input_3d", (False, True))
    @parametrize("gemm_num", (2, 3))
    def test_grouped_linear(
        self,
        batch_size,
        in_features,
        out_features,
        input_3d,
        gemm_num,
    ):
        class M(torch.nn.Module):
            def __init__(self, in_feature, out_feature, gemm_num):
                super().__init__()
                self.linears = [
                    torch.nn.Linear(in_feature, out_feature, bias=False)
                    for _ in range(gemm_num)
                ]

            def forward(self, x):
                return [linear(x) for linear in self.linears]

        dtypes = []
        if torch.ops.mkldnn._is_mkldnn_bf16_supported():
            dtypes.append(torch.bfloat16)
        if torch.ops.mkldnn._is_mkldnn_fp16_supported():
            dtypes.append(torch.float16)
        for dtype in dtypes:
            if dtype == torch.float16 and input_3d:
                # reduce the number of tests
                continue
            torch._dynamo.reset()
            torch._inductor.metrics.reset()
            counters.clear()
            mod = M(in_features, out_features, gemm_num).eval()
            B = (2, batch_size) if input_3d else (batch_size,)
            v = torch.randn(*B, in_features).to(dtype)
            with verify(dtype) as (atol, rtol), torch.autocast(
                device_type="cpu", dtype=dtype
            ), torch.no_grad():
                self.common(mod, (v,), atol=atol, rtol=rtol)
            self.assertEqual(counters["inductor"]["cpp_grouped_gemm_template"], 1)

    @inductor_config.patch({"freezing": True})
    @inductor_config.patch({"cpp.enable_grouped_gemm_template": True})
    @patches
    @torch.no_grad
    @unittest.skipIf(not TEST_MKL, "Test requires MKL")
    @parametrize("batch_size", (16,))
    @parametrize("in_features", (52,))
    @parametrize("out_features", (32,))
    @parametrize("input_3d", (True, False))
    @parametrize(
        "bias",
        (
            [True, True],
            [True, False],
            [False, True],
            [False, False],
        ),
    )
    @parametrize(
        "epilogue",
        (
            ["none", "none"],
            ["relu", "none"],
            ["none", "relu"],
            ["relu", "relu"],
            ["silu", "mul"],
        ),
    )
    def test_grouped_linear_epilogue(
        self,
        batch_size,
        in_features,
        out_features,
        input_3d,
        bias,
        epilogue,
    ):
        class M(torch.nn.Module):
            def __init__(self, in_feature, out_feature, bias, epilogue):
                super().__init__()
                self.linear0 = torch.nn.Linear(in_feature, out_feature, bias=bias[0])
                self.linear1 = torch.nn.Linear(in_feature, out_feature, bias=bias[1])
                self.epilogue0 = epilogue[0]
                self.epilogue1 = epilogue[1]

            def forward(self, x):
                res0 = self.linear0(x)
                res1 = self.linear1(x)
                if self.epilogue0 == "silu" and self.epilogue1 == "mul":
                    return torch.nn.functional.silu(res0) * res1
                else:
                    if self.epilogue0 == "relu":
                        res0 = torch.nn.functional.relu(res0)
                    if self.epilogue1 == "relu":
                        res1 = torch.nn.functional.relu(res1)
                    return res0, res1

        dtypes = []
        if torch.ops.mkldnn._is_mkldnn_bf16_supported():
            dtypes.append(torch.bfloat16)
        if torch.ops.mkldnn._is_mkldnn_fp16_supported():
            dtypes.append(torch.float16)
        for dtype in dtypes:
            if input_3d and dtype == torch.float16:
                # Reduce the number of test cases
                continue
            torch._dynamo.reset()
            torch._inductor.metrics.reset()
            counters.clear()
            mod = M(in_features, out_features, bias, epilogue).eval()
            B = (2, batch_size) if input_3d else (batch_size,)
            v = torch.randn(*B, in_features).to(dtype)
            with verify(dtype) as (atol, rtol), torch.autocast(
                device_type="cpu", dtype=dtype
            ), torch.no_grad():
                self.common(mod, (v,), atol=atol, rtol=rtol)
            self.assertEqual(counters["inductor"]["cpp_grouped_gemm_template"], 1)
            if any(e != "none" for e in epilogue):
                self.assertGreater(
                    counters["inductor"]["cpp_epilogue_fusion_counter"], 0
                )

    @inductor_config.patch({"freezing": False})
    @patches
    @torch.no_grad
    @unittest.skipIf(not TEST_MKL, "Test requires MKL")
    @parametrize("batch_size", (16,))
    @parametrize("in_features", (128,))
    @parametrize("out_features", (64,))
    @dtypes(
        torch.float,
    )
    def test_aoti_linear_multi_view_operations(
        self, batch_size, in_features, out_features, dtype
    ):
        try:
            try:
                from . import test_aot_inductor_utils
            except ImportError:
                import test_aot_inductor_utils
        except Exception:
            # skip this UT if import failed
            return

        class M(torch.nn.Module):
            def __init__(self) -> None:
                super().__init__()
                self.bias = torch.randn(out_features)
                self.weight = torch.randn(out_features // 2, 2, in_features)
                self.relu = torch.nn.ReLU()

            def forward(self, x):
                tmp = torch.addmm(
                    self.bias,
                    x,
                    self.weight.permute(2, 0, 1).view(in_features, out_features),
                )
                return self.relu(tmp)

        assert torch._inductor.config.freezing is False

        counters.clear()
        v = torch.randn(batch_size, in_features).to(dtype=dtype)
        mod = M().to(dtype=dtype).eval()
        torch._dynamo.reset()
        torch._inductor.metrics.reset()
        torch.manual_seed(0)
        with verify(dtype) as (atol, rtol), torch.no_grad():
            expected = mod(v)
            actual = test_aot_inductor_utils.AOTIRunnerUtil.run(
                mod,
                (v,),
            )
            self.assertEqual(actual, expected, atol=atol, rtol=rtol)
        self.assertEqual(counters["inductor"]["cpp_templated_kernel_counter"], 1)

    @inductor_config.patch({"freezing": True})
    @inductor_config.patch({"coordinate_descent_tuning": True})
    @patches
    @torch.no_grad
    @unittest.skipIf(not TEST_MKL, "Test requires MKL")
    def test_cpp_coordinate_descent_tuning(self):
        class M(torch.nn.Module):
            def __init__(self):
                super().__init__()
                self.linear = torch.nn.Linear(512, 1024, bias=False)

            def forward(self, x):
                return self.linear(x)

        v = torch.randn(1, 512)
        mod = M().eval()
        torch._dynamo.reset()
        torch._inductor.metrics.reset()
        counters.clear()
        with verify(torch.bfloat16) as (atol, rtol), torch.autocast(device_type="cpu"):
            self.common(mod, (v,), atol=atol, rtol=rtol)
        self.assertEqual(counters["inductor"]["cpp_templated_kernel_counter"], 1)

    @inductor_config.patch({"freezing": True})
    @patches
    @torch.no_grad
    @unittest.skipIf(not TEST_MKL, "Test requires MKL")
    @parametrize("batch_size", (2,))
    @parametrize("in_features", (128,))
    @parametrize("out_features", (64,))
    @parametrize("bias", (True, False))
    def test_linear_to_lowp_fp(self, batch_size, in_features, out_features, bias):
        class M(torch.nn.Module):
            def __init__(self, bias):
                super().__init__()
                self.linear = torch.nn.Linear(in_features, out_features, bias)

            def forward(self, x):
                return self.linear(x).to(torch.float16)

        counters.clear()
        dtype = torch.float32
        mod = M(bias=bias).to(dtype=dtype).eval()
        B = (batch_size,)
        v = torch.randn(*B, in_features).to(dtype=dtype)
        with verify(dtype) as (atol, rtol):
            self.common(mod, (v,), atol=atol, rtol=rtol)
            self.assertEqual(counters["inductor"]["cpp_templated_kernel_counter"], 1)

    @inductor_config.patch({"freezing": True})
    @patches
    @torch.no_grad
    @unittest.skipIf(not TEST_MKL, "Test requires MKL")
    def test_cpp_weight_prune(self):
        class M(torch.nn.Module):
            def __init__(self):
                super().__init__()
                self.linear = torch.nn.Linear(32, 128, bias=False)

            def forward(self, x):
                return self.linear(x)

        v = torch.randn(2, 32).to(torch.bfloat16)
        mod = M().eval().to(torch.bfloat16)
        torch._dynamo.reset()
        torch._inductor.metrics.reset()
        counters.clear()
        with verify(torch.bfloat16) as (atol, rtol):
            self.common(mod, (v,), atol=atol, rtol=rtol)
        self.assertEqual(counters["inductor"]["cpp_templated_kernel_counter"], 1)
        self.assertEqual(counters["inductor"]["select_algorithm_weight_prune"], 1)

    @patches
    @torch.no_grad
    @unittest.skipIf(not TEST_MKL, "Test requires MKL")
    @parametrize("bs", (1, 50))
    @parametrize("Mdim", (192,))
    @parametrize("Kdim", (196,))
    @parametrize("Ndim", (84, 385))
    @dtypes(torch.float, torch.bfloat16, torch.half)
    def test_bmm(self, dtype, bs, Mdim, Kdim, Ndim):
        class M(torch.nn.Module):
            def __init__(self):
                super().__init__()

            def forward(self, x, y):
                return x @ y

        counters.clear()
        u = torch.randn(bs, Mdim, Kdim).to(dtype=dtype)
        v = torch.randn(bs, Kdim, Ndim).to(dtype=dtype)
        mod = M().to(dtype=dtype).eval()
        with verify(dtype) as (atol, rtol):
            self.common(mod, (u, v), atol=atol, rtol=rtol)
        self.assertEqual(counters["inductor"]["cpp_templated_kernel_counter"], 1)

    @patches
    @torch.no_grad
    @unittest.skipIf(not TEST_MKL, "Test requires MKL")
    @parametrize("bs", (2,))
    @parametrize("Mdim", (16, 32))
    @parametrize("Kdim", (32,))
    @parametrize("Ndim", (3, 16, 32, 48, 128, 1024, 1025))
    @dtypes(torch.bfloat16, torch.half)
    def test_bmm_amx(self, dtype, bs, Mdim, Kdim, Ndim):
        class M(torch.nn.Module):
            def __init__(self):
                super().__init__()

            def forward(self, x, y):
                return x @ y

        counters.clear()
        u = torch.randn(bs, Mdim, Kdim).to(dtype=dtype)
        v = torch.randn(bs, Kdim, Ndim).to(dtype=dtype)
        mod = M().to(dtype=dtype).eval()
        with verify(dtype) as (atol, rtol):
            self.common(mod, (u, v), atol=atol, rtol=rtol)
        self.assertEqual(counters["inductor"]["cpp_templated_kernel_counter"], 1)
        vec_amx = VecAMX()
        # Currently brgemm config is only added for half
        if dtype == torch.half:
            self._check_brgemm_counter(vec_amx)
        else:
            self._check_amx_counter(vec_amx)

    @patches
    @torch.no_grad
    @unittest.skipIf(not TEST_MKL, "Test requires MKL")
    @parametrize("bs", (1,))
    @parametrize("Mdim", (192,))
    @parametrize("Kdim", (196,))
    @parametrize("Ndim", (84,))
    @dtypes(torch.float, torch.bfloat16, torch.half)
    def test_bmm_amp(self, dtype, bs, Mdim, Kdim, Ndim):
        class M(torch.nn.Module):
            def __init__(self):
                super().__init__()

            def forward(self, x, y):
                return x @ y

        counters.clear()
        u = torch.randn(bs, Mdim, Kdim).to(dtype=dtype)
        v = torch.randn(bs, Kdim, Ndim).to(dtype=dtype)
        mod = M().to(dtype=dtype).eval()
        with verify(dtype) as (atol, rtol), torch.amp.autocast("cpu"):
            self.common(mod, (u, v), atol=atol, rtol=rtol)
        self.assertEqual(counters["inductor"]["cpp_templated_kernel_counter"], 1)

    @inductor_config.patch({"freezing": True})
    @patches
    @torch.no_grad
    @unittest.skipIf(not TEST_MKL, "Test requires MKL")
    @parametrize("bs", (1,))
    @parametrize("Mdim", (192,))
    @parametrize("Kdim", (196,))
    @parametrize("Ndim", (64, 65))
    @dtypes(torch.float, torch.bfloat16, torch.half)
    def test_bmm_freezing(self, dtype, bs, Mdim, Kdim, Ndim):
        class M(torch.nn.Module):
            def __init__(self, w):
                super().__init__()
                self.w = torch.nn.Parameter(w, requires_grad=False)

            def forward(self, x):
                return x @ self.w

        counters.clear()
        u = torch.randn(bs, Mdim, Kdim).to(dtype=dtype)
        v = torch.randn(bs, Kdim, Ndim).to(dtype=dtype)
        mod = M(v).to(dtype=dtype).eval()
        with verify(dtype) as (atol, rtol):
            self.common(mod, (u,), atol=atol, rtol=rtol)
        self.assertEqual(counters["inductor"]["cpp_templated_kernel_counter"], 1)

    @patches
    @torch.no_grad
    @unittest.skipIf(not TEST_MKL, "Test requires MKL")
    @parametrize("Ndim", (64, 61))
    @parametrize(
        "order",
        (
            ((0, 1, 2), (0, 2, 1)),  # First BMM in hf_Reformer
            ((0, 1, 2), (1, 2, 0)),  # First BMM in hf_DistilBert
            ((0, 1, 2), (1, 0, 2)),  # Second BMM in hf_DistilBert, hf_T5
            ((1, 0, 2), (0, 1, 2)),  # Third BMM in hf_Reformer
            ((1, 0, 2), (1, 2, 0)),  # First in hf_T5
        ),
    )
    @dtypes(torch.float, torch.bfloat16, torch.half)
    def test_bmm_2d_permute(self, Ndim, order, dtype):
        # TODO: Support bmm with transposed X
        bs = 12
        Mdim = 10
        Kdim = 62
        x_args = (bs, Mdim, Kdim)
        w_args = (bs, Kdim, Ndim)
        inverse_order = [torch.argsort(torch.tensor(o)).tolist() for o in order]

        class M(torch.nn.Module):
            def __init__(self):
                super().__init__()

            def forward(self, x, w):
                if order[0] != (0, 1, 2):
                    x_order = [x_args[i] for i in inverse_order[0]]
                    x = x.reshape(x_order[0], x_order[1] * x_order[2]).clone()
                    x = x.reshape(*x_order).permute(*order[0])
                if order[1] != (0, 1, 2):
                    w_order = [w_args[i] for i in inverse_order[1]]
                    w = w.reshape(w_order[0], w_order[1] * w_order[2]).clone()
                    w = w.reshape(*w_order).permute(*order[1])
                y = x @ w
                return y

        counters.clear()
        u = torch.randn(bs, Mdim, Kdim).to(dtype=dtype)
        v = torch.randn(bs, Kdim, Ndim).to(dtype=dtype)
        mod = M().to(dtype=dtype).eval()
        with verify(dtype) as (atol, rtol):
            self.common(mod, (u, v), atol=atol, rtol=rtol)
        self.assertEqual(
            counters["inductor"]["cpp_templated_kernel_counter"],
            1 if order[0] == (0, 1, 2) else 0,
        )

    @patches
    @torch.no_grad
    @unittest.skipIf(not TEST_MKL, "Test requires MKL")
    @parametrize("bs", (5,))
    @parametrize("Mdim", (64,))
    @parametrize("Kdim", (96,))
    @dtypes(torch.float, torch.float16, torch.bfloat16)
    def test_bmm_self_permute(self, bs, Mdim, Kdim, dtype):
        class M(torch.nn.Module):
            def __init__(self):
                super().__init__()

            def forward(self, x):
                return x @ x.permute(0, 2, 1)

        counters.clear()
        u = torch.randn(bs, Mdim, Kdim).to(dtype=dtype)
        mod = M().to(dtype=dtype).eval()
        with verify(dtype) as (atol, rtol):
            self.common(mod, (u,), atol=atol, rtol=rtol)
        self.assertEqual(counters["inductor"]["cpp_templated_kernel_counter"], 1)

    @patches
    @torch.no_grad
    @unittest.skipIf(not TEST_MKL, "Test requires MKL")
    @parametrize("bs", (5,))
    @parametrize("Mdim", (64,))
    @dtypes(torch.float)
    def test_bmm_self_square(self, bs, Mdim, dtype):
        class M(torch.nn.Module):
            def __init__(self):
                super().__init__()

            def forward(self, x):
                return x @ x

        counters.clear()
        u = torch.randn(bs, Mdim, Mdim).to(dtype=dtype)
        mod = M().to(dtype=dtype).eval()
        with verify(dtype) as (atol, rtol):
            self.common(mod, (u,), atol=atol, rtol=rtol)
        self.assertEqual(counters["inductor"]["cpp_templated_kernel_counter"], 1)

    @patches
    @torch.no_grad
    @unittest.skipIf(not TEST_MKL, "Test requires MKL")
    @parametrize("bs", (5,))
    @parametrize("Mdim", (384,))
    @parametrize("Kdim", (96,))
    @parametrize("Ndim", (64, 65))
    @parametrize(
        "epilogue",
        (
            "relu",
            "add",
            "sub",
            "mul",
            "div",
        ),
    )
    @dtypes(torch.float32, torch.bfloat16, torch.half)
    def test_bmm_with_pointwise(self, bs, Mdim, Kdim, Ndim, epilogue, dtype):
        class M(torch.nn.Module):
            def __init__(self, epilogue, other):
                super().__init__()
                self.epilogue = _get_epilogue(epilogue, other)

            def forward(self, x, w):
                return self.epilogue(x @ w)

        counters.clear()
        x = torch.randn(bs, Mdim, Kdim).to(dtype=dtype)
        w = torch.randn(bs, Kdim, Ndim).to(dtype=dtype)
        other = torch.randn(bs, Mdim, Ndim).to(dtype=dtype)
        mod = M(epilogue, other).to(dtype=dtype).eval()
        with verify(dtype) as (atol, rtol):
            self.common(mod, (x, w), atol=atol, rtol=rtol)
        self.assertEqual(counters["inductor"]["cpp_templated_kernel_counter"], 1)
        self.assertEqual(counters["inductor"]["cpp_epilogue_fusion_counter"], 1)

    @patches
    @torch.no_grad
    @unittest.skipIf(not TEST_MKL, "Test requires MKL")
    @dtypes(torch.float32, torch.bfloat16, torch.half)
    def test_bmm_with_fused_epilogues(self, dtype):
        class M(torch.nn.Module):
            def __init__(self):
                super().__init__()
                self.mul = torch.randn(8, 8, 3136, 8).as_strided(
                    (8, 8, 3136, 8), (200704, 8, 64, 1)
                )

            def forward(self, x, w):
                x = torch.ops.aten.reshape.default(x, [64, 3137, 8])
                w = torch.ops.aten.reshape.default(w, [64, 8, 8])
                bmm = torch.ops.aten.bmm.default(x, w)
                bmm = torch.ops.aten.reshape.default(bmm, [8, 8, 3137, 8])
                constant_pad_nd = torch.ops.aten.constant_pad_nd.default(
                    self.mul, [0, 0, 1, 0, 0, 0], 0.0
                )
                mul_2 = torch.ops.aten.mul.Tensor(bmm, 0.3535533905932738)
                add = torch.ops.aten.add.Tensor(mul_2, constant_pad_nd)
                return add

        counters.clear()
        x = torch.randn(8, 8, 3137, 8).to(dtype=dtype)
        w = torch.randn(8, 8, 8, 8).to(dtype=dtype)
        mod = M().to(dtype=dtype).eval()
        with verify(dtype) as (atol, rtol):
            self.common(mod, (x, w), atol=atol, rtol=rtol)
        self.assertEqual(counters["inductor"]["cpp_templated_kernel_counter"], 1)
        self.assertEqual(counters["inductor"]["cpp_epilogue_fusion_counter"], 1)

    @patches
    @torch.no_grad
    @dtypes(torch.float)
    def test_aoti_bmm_unique_identifiers(self, dtype):
        try:
            try:
                from . import test_aot_inductor_utils
            except ImportError:
                import test_aot_inductor_utils
        except Exception:
            # skip this UT if import failed
            return

        class M(torch.nn.Module):
            def __init__(self):
                super().__init__()

            def forward(self, x, w):
                y = x @ w
                return y @ w

        counters.clear()
        x = torch.randn(3, 64, 64).to(dtype=dtype)
        w = torch.randn(3, 64, 64).to(dtype=dtype)
        mod = M().to(dtype=dtype).eval()
        with verify(dtype) as (atol, rtol), torch.no_grad():
            expected = mod(x, w)
            actual = test_aot_inductor_utils.AOTIRunnerUtil.run(
                mod,
                (x, w),
            )
            self.assertEqual(actual, expected, atol=atol, rtol=rtol)
        self.assertEqual(counters["inductor"]["cpp_templated_kernel_counter"], 2)

    @patches
    @torch.no_grad
    @unittest.skipIf(not TEST_MKL, "Test requires MKL")
    @set_num_threads(1)  # avoid k_slicing to make the test deterministic
    @parametrize(
        "out_features1",
        (
            8,
            16,
            24,
            32,
            48,
        ),
    )
    @dtypes(torch.float)
    def test_local_and_global_accumulator(self, out_features1, dtype):
        batch_size = 256
        in_features = 64
        out_features = 129
        in_features1 = 128
        bias = True
        try:
            try:
                from . import test_aot_inductor_utils
            except ImportError:
                import test_aot_inductor_utils
        except Exception:
            # skip this UT if import failed
            return

        class M(torch.nn.Module):
            def __init__(self):
                super().__init__()

                self.linear = torch.nn.Linear(in_features, out_features, bias)
                self.linear1 = torch.nn.Linear(in_features1, out_features1, bias)

            def forward(self, x):
                y = self.linear(x)
                view = torch.ops.aten.view.default(y, [-1, in_features1])
                return self.linear1(view)

        counters.clear()
        x = torch.randn(batch_size, in_features).to(dtype=dtype)
        mod = M().to(dtype=dtype).eval()
        with verify(dtype) as (atol, rtol), torch.no_grad():
            expected = mod(
                x,
            )
            actual = test_aot_inductor_utils.AOTIRunnerUtil.run(
                mod,
                (x,),
            )
            self.assertEqual(actual, expected, atol=atol, rtol=rtol)
        self.assertEqual(counters["inductor"]["cpp_templated_kernel_counter"], 2)

    @patches
    @inductor_config.patch(freezing=True)
    @unittest.skipIf(not torch._C._has_mkldnn, "MKLDNN is not enabled")
    def test_bmm_flexible_layout(self):
        class M(torch.nn.Module):
            def __init__(self) -> None:
                super().__init__()

            def forward(self, u, v):
                view_3 = torch.ops.aten.reshape.default(u, [-1, 512, 64])
                clone_1 = torch.ops.aten.clone.default(
                    v, memory_format=torch.contiguous_format
                )
                view_7 = torch.ops.aten.reshape.default(clone_1, [-1, 512, 64])
                permute_6 = torch.ops.aten.permute.default(view_7, [0, 2, 1])
                div = torch.ops.aten.div.Tensor(permute_6, 8.0)
                # view_3 is a ReinterpretView and div is a FlexibleLayout which will become FixedLayout
                bmm = torch.ops.aten.bmm.default(view_3, div)
                return bmm

        mod = M().eval()
        u = torch.randn(2, 24, 512, 64)
        v = torch.randn(48, 512, 64)
        with verify(u.dtype) as (atol, rtol):
            self.common(mod, (u, v))


@dynamo_config.patch({"dynamic_shapes": True, "assume_static_by_default": False})
class _DynamicShapesTestBase(BaseTestSelectAlgorithm):
    pass


class TestSelectAlgorithmDynamicShapes(_DynamicShapesTestBase):
    common = check_model
    test_linear_dynamic_shapes = TestSelectAlgorithm.test_linear_static_shapes
    test_linear_with_pointwise_dynamic_shapes = (
        TestSelectAlgorithm.test_linear_with_pointwise
    )
    test_linear_with_transpose_dynamic_shapes = (
        TestSelectAlgorithm.test_linear_with_transpose
    )
    test_linear_with_unary_binary_dynamic_shapes = (
        TestSelectAlgorithm.test_linear_with_unary_binary
    )
    test_linear_amx_dynamic_shapes = TestSelectAlgorithm.test_linear_amx
    test_linear_with_embedding_dynamic_shapes = (
        TestSelectAlgorithm.test_linear_with_embedding
    )
    test_quantized_linear_with_pointwise_dynamic_shapes = (
        TestSelectAlgorithm.test_quantized_linear_with_pointwise
    )
    test_quantized_linear_with_pointwise_binary_dynamic_shapes = (
        TestSelectAlgorithm.test_quantized_linear_with_pointwise_binary
    )
    test_quantized_linear_amx_dynamic_shapes = (
        TestSelectAlgorithm.test_quantized_linear_amx
    )
    test_grouped_linear_dynamic_shapes = TestSelectAlgorithm.test_grouped_linear
    test_grouped_linear_epilogue_dynamic_shapes = (
        TestSelectAlgorithm.test_grouped_linear_epilogue
    )
    test_linear_k_slicing_dynamic_shapes = TestSelectAlgorithm.test_linear_k_slicing
    test_linear_cache_blocking_dynamic_shapes = (
        TestSelectAlgorithm.test_linear_cache_blocking
    )
    test_linear_thread_factors_dynamic_shapes = (
        TestSelectAlgorithm.test_linear_thread_factors
    )

    @patches
    @torch.no_grad
    @unittest.skipIf(not TEST_MKL, "Test requires MKL")
    @parametrize("bs", (5,))
    @parametrize("Mdim", (384,))
    @parametrize("Kdim", (96,))
    @parametrize("Ndim", (64, 65))
    @dtypes(torch.float, torch.bfloat16, torch.half)
    def test_bmm_with_pointwise_dynamic_shapes(self, bs, Mdim, Kdim, Ndim, dtype):
        class M(torch.nn.Module):
            def __init__(self):
                super().__init__()
                self.epilogue = torch.nn.ReLU()

            def forward(self, x, other):
                return self.epilogue(x @ other)

        counters.clear()
        u = torch.randn(bs, Mdim, Kdim).to(dtype=dtype)
        v = torch.randn(bs, Kdim, Ndim).to(dtype=dtype)
        torch._dynamo.mark_dynamic(u, 0)
        torch._dynamo.mark_dynamic(u, 1)
        torch._dynamo.mark_static(u, 2)
        torch._dynamo.mark_static(v, 2)
        mod = M().to(dtype=dtype).eval()
        with verify(dtype) as (atol, rtol):
            self.common(mod, (u, v), atol=atol, rtol=rtol)
        self.assertEqual(counters["inductor"]["cpp_templated_kernel_counter"], 1)
        self.assertEqual(counters["inductor"]["cpp_epilogue_fusion_counter"], 1)

    @patches
    @torch.no_grad
    @unittest.skipIf(not TEST_MKL, "Test requires MKL")
    @parametrize("bs", (5,))
    @parametrize("Mdim", (384,))
    @parametrize("Kdim", (96,))
    @parametrize("Ndim", (64, 65))
    @dtypes(torch.float, torch.bfloat16, torch.half)
    def test_bmm_with_pointwise_with_reshape_dynamic_shapes(
        self, bs, Mdim, Kdim, Ndim, dtype
    ):
        class M(torch.nn.Module):
            def __init__(self):
                super().__init__()
                self.epilogue = torch.nn.ReLU()

            def forward(self, x, other, noise):
                result = x.reshape(-1, Mdim, Kdim) @ other.reshape(-1, Kdim, Ndim)
                return self.epilogue(result) + noise

        counters.clear()
        u = torch.randn(bs, 8, Mdim, Kdim).to(dtype=dtype)
        v = torch.randn(bs, 8, Kdim, Ndim).to(dtype=dtype)
        noise = torch.randn(bs * 8, Mdim, Ndim).to(dtype=dtype)
        torch._dynamo.mark_dynamic(u, 0)
        torch._dynamo.mark_dynamic(u, 1)
        torch._dynamo.mark_static(u, 2)
        torch._dynamo.mark_static(u, 3)
        torch._dynamo.mark_static(v, 2)
        torch._dynamo.mark_static(v, 3)
        mod = M().to(dtype=dtype).eval()
        with verify(dtype) as (atol, rtol):
            self.common(mod, (u, v, noise), atol=atol, rtol=rtol)
        self.assertEqual(counters["inductor"]["cpp_templated_kernel_counter"], 1)
        self.assertEqual(counters["inductor"]["cpp_epilogue_fusion_counter"], 1)

    @patches
    @torch.no_grad
    @unittest.skipIf(not TEST_MKL, "Test requires MKL")
    @dtypes(torch.float, torch.bfloat16)
    def test_bmm_epilogue_dynamic_reshape(self, dtype):
        bs = 5

        class M(torch.nn.Module):
            def __init__(self):
                super().__init__()
                self.epilogue = torch.nn.ReLU()

            def forward(self, x, w, arg5_1):
                arg131_1 = x.shape[0]
                mul_91 = arg131_1 * 8
                view_422 = torch.ops.aten.reshape.default(x, [mul_91, 512, 64])
                view_423 = torch.ops.aten.reshape.default(w, [mul_91, 64, 512])
                bmm_36 = torch.ops.aten.bmm.default(view_422, view_423)
                view_424 = torch.ops.aten.reshape.default(
                    bmm_36, [arg131_1, 8, 512, 512]
                )
                abs_2 = torch.ones(512, 512, dtype=torch.int64)
                lt_562 = torch.ops.aten.lt.Scalar(abs_2, 8)
                add_5084 = torch.ones(512, 512, dtype=torch.int64)
                add_5085 = torch.ones(512, 512, dtype=torch.int64)
                full_default_1 = torch.ops.aten.full.default(
                    [512, 512], 15, dtype=torch.int64, layout=torch.strided
                )
                minimum_3 = torch.ops.aten.minimum.default(add_5085, full_default_1)
                where_2 = torch.ops.aten.where.self(lt_562, abs_2, minimum_3)
                add_5086 = torch.ops.aten.add.Tensor(add_5084, where_2)
                embedding_5 = torch.ops.aten.embedding.default(arg5_1, add_5086)
                permute_196 = torch.ops.aten.permute.default(embedding_5, [2, 0, 1])
                unsqueeze_21 = torch.ops.aten.unsqueeze.default(permute_196, 0)
                full_default = torch.ops.aten.full.default(
                    [arg131_1, 1, 1, 512],
                    -0.0,
                    dtype=torch.float32,
                    layout=torch.strided,
                )
                add_5087 = torch.ops.aten.add.Tensor(unsqueeze_21, full_default)
                add_5103 = torch.ops.aten.add.Tensor(view_424, add_5087)
                return add_5103

        counters.clear()
        u = torch.randn(bs, 8, 512, 64).to(dtype=dtype)
        v = torch.randn(bs, 8, 64, 512).to(dtype=dtype)
        arg5 = torch.randn(32, 8)
        torch._dynamo.mark_dynamic(u, 0)
        torch._dynamo.mark_static(u, 1)
        torch._dynamo.mark_static(u, 2)
        torch._dynamo.mark_static(u, 3)
        torch._dynamo.mark_static(v, 2)
        torch._dynamo.mark_static(v, 3)
        mod = M().to(dtype=dtype).eval()
        with verify(dtype) as (atol, rtol):
            self.common(mod, (u, v, arg5), atol=atol, rtol=rtol)
        self.assertEqual(counters["inductor"]["cpp_templated_kernel_counter"], 1)
        self.assertEqual(counters["inductor"]["cpp_epilogue_fusion_counter"], 1)

    @patches
    @torch.no_grad
    @unittest.skipIf(not TEST_MKL, "Test requires MKL")
    def test_bmm_dynamic_bm_stride(self):
        bs = 8
        Mdim = 256
        Kdim = 64
        dtype = torch.float

        class M(torch.nn.Module):
            def __init__(self):
                super().__init__()

            def forward(self, x, weight):
                return x @ weight.permute(2, 0, 1)

        counters.clear()
        u = torch.randn(bs, Mdim, Kdim).to(dtype=dtype)
        v = torch.randn(Kdim, Mdim, bs).to(dtype=dtype)
        torch._dynamo.mark_dynamic(u, 0)
        torch._dynamo.mark_dynamic(u, 1)
        torch._dynamo.mark_static(u, 2)
        torch._dynamo.mark_static(v, 0)
        torch._dynamo.mark_static(v, 1)
        mod = M().to(dtype=dtype).eval()
        with verify(dtype) as (atol, rtol):
            self.common(mod, (u, v), atol=atol, rtol=rtol)
        self.assertEqual(counters["inductor"]["cpp_templated_kernel_counter"], 1)


instantiate_device_type_tests(TestSelectAlgorithm, globals(), only_for="cpu")
instantiate_device_type_tests(
    TestSelectAlgorithmDynamicShapes, globals(), only_for="cpu"
)


if __name__ == "__main__":
    from torch.testing._internal.inductor_utils import HAS_CPU

    if HAS_CPU and not IS_MACOS:
        run_tests()<|MERGE_RESOLUTION|>--- conflicted
+++ resolved
@@ -1377,36 +1377,12 @@
     @parametrize(
         "batch_size",
         (
-<<<<<<< HEAD
             1,
-=======
             17,
->>>>>>> c9ebf517
             32,
         ),
     )
     @parametrize(
-<<<<<<< HEAD
-        "in_features",
-        (
-            128,
-            144,
-            4096,
-        ),
-    )
-    @parametrize(
-        "out_features",
-        (
-            64,
-            65,
-            4096,
-        ),
-    )
-    def test_int8_woq_mm(self, dtype, batch_size, in_features, out_features):
-        # x will be reshaped from 3d to 2d
-        second_dim_size = 1
-
-=======
         "mid_dim",
         (
             1,
@@ -1416,7 +1392,6 @@
     @parametrize("in_features", (128, 144, 1024))
     @parametrize("out_features", (64, 65, 1024))
     def test_int8_woq_mm(self, dtype, batch_size, mid_dim, in_features, out_features):
->>>>>>> c9ebf517
         def _convert_weight_to_int8pack(w):
             scale, zp = _calculate_dynamic_per_channel_qparams(
                 w.to(torch.float), torch.int8
@@ -1454,7 +1429,7 @@
         mod = M(w_int8pack).eval()
         self.common(mod, (x, w_scales))
         self.assertEqual(counters["inductor"]["cpp_templated_kernel_counter"], 1)
-        if batch_size * second_dim_size >= 16:
+        if batch_size * mid_dim >= 16:
             vec_amx = VecAMX()
             self._check_amx_counter(vec_amx)
 
