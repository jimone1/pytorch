# Owner(s): ["module: inductor"]

import sys
import unittest
import weakref
from contextlib import ExitStack

from copy import deepcopy
from typing import NamedTuple

import torch

import torch._inductor
import torch._inductor.cudagraph_trees
from torch._inductor import config

from torch._inductor.test_case import TestCase

from torch.optim import (
    Adadelta,
    Adagrad,
    Adam,
    Adamax,
    AdamW,
    ASGD,
    LBFGS,
    NAdam,
    RAdam,
    RMSprop,
    Rprop,
    SGD,
    SparseAdam,
)
from torch.testing._internal.common_device_type import (
    instantiate_device_type_tests,
    skipCUDAIf,
)

from torch.testing._internal.common_optimizers import (
    _get_optim_inputs_including_global_cliquey_kwargs,
    optim_db,
    optims,
)
<<<<<<< HEAD
=======

from torch.testing._internal.common_utils import parametrize
>>>>>>> f34905f6
from torch.testing._internal.inductor_utils import HAS_CPU, HAS_CUDA, has_triton
from torch.testing._internal.triton_utils import requires_cuda


class KernelCounts(NamedTuple):
    multitensor: int
    singletensor: int


# With different settings for certain
# tests you can get different kernel counts
# This maps the test name to the
# expected kernel count
KERNEL_COUNT_OVERRIDES = {
    "test_rmsprop_foreach_weight_decay_cpu": 12,
    "test_nadam_foreach_weight_decay_momentum_decay_cpu": 20,
    "test_adamw_amsgrad_capturable_foreach_cuda": 3,
    "test_adamw_amsgrad_capturable_cuda": 6,
    "test_adamw_tensor_lr_amsgrad_capturable_foreach_cuda": 3,
    "test_adamw_tensor_lr_amsgrad_capturable_cuda": 6,
    "test_adam_tensor_lr_amsgrad_capturable_cuda": 6,
    "test_adam_amsgrad_capturable_cuda": 6,
    "test_adadelta_tensor_lr_capturable_cuda": 6,
<<<<<<< HEAD
=======
    "test_rmsprop_tensor_lr_capturable_cuda": 6,
>>>>>>> f34905f6
    "test_adadelta_tensor_lr_capturable_foreach_cuda": 4,
    "test_adadelta_foreach_weight_decay_maximize_cpu": 12,
    "test_adadelta_foreach_rho_weight_decay_cpu": 12,
    "test_adadelta_foreach_weight_decay_cpu": 12,
    "test_sgd_foreach_momentum_weight_decay_cpu": 16,
    "test_sgd_foreach_momentum_nesterov_weight_decay_cpu": 16,
    "test_sgd_momentum_dampening_foreach_cuda": 5,
    "test_sgd_momentum_foreach_cuda": 5,
<<<<<<< HEAD
=======
    "test_sgd_weight_decay_maximize_cuda": 4,
    "test_sgd_weight_decay_maximize_cpu": 4,
    "test_sgd_momentum_weight_decay_foreach_cuda": 2,
    "test_sgd_momentum_nesterov_weight_decay_foreach_cuda": 2,
    "test_sgd_cuda": 4,
    "test_sgd_cpu": 4,
    "test_rmsprop_tensor_lr_capturable_foreach_cuda": 4,
    "test_adagrad_initial_accumulator_value_weight_decay_foreach_cuda": 3,
    "test_adagrad_lr_decay_weight_decay_foreach_cuda": 3,
    "test_adagrad_weight_decay_foreach_cuda": 3,
    "test_adagrad_weight_decay_maximize_foreach_cuda": 3,
>>>>>>> f34905f6
}

# also tracks currently supported optimizers
KERNEL_COUNTS = {
    Adam: KernelCounts(multitensor=2, singletensor=8),
    AdamW: KernelCounts(multitensor=2, singletensor=8),
<<<<<<< HEAD
    NAdam: KernelCounts(multitensor=2, singletensor=12),
    Rprop: KernelCounts(multitensor=1, singletensor=4),
    RMSprop: KernelCounts(multitensor=1, singletensor=4),
    Adadelta: KernelCounts(multitensor=2, singletensor=8),
    Adagrad: KernelCounts(multitensor=5, singletensor=8),
    ASGD: KernelCounts(multitensor=2, singletensor=12),
    SGD: KernelCounts(multitensor=2, singletensor=8),
=======
    NAdam: KernelCounts(multitensor=2, singletensor=11),
    Rprop: KernelCounts(multitensor=2, singletensor=8),
    RMSprop: KernelCounts(multitensor=2, singletensor=8),
    Adadelta: KernelCounts(multitensor=2, singletensor=8),
    Adagrad: KernelCounts(multitensor=2, singletensor=8),
    SGD: KernelCounts(multitensor=1, singletensor=8),
    ASGD: KernelCounts(multitensor=2, singletensor=11),
>>>>>>> f34905f6
    RAdam: KernelCounts(multitensor=2, singletensor=8),
    Adamax: KernelCounts(multitensor=2, singletensor=8),
}


def build_opt_kwarg_db():
    compiled_opt_db = []
    for optim_info in optim_db:
        if optim_info.optim_cls not in KERNEL_COUNTS:
            continue

        for device in ["cpu", "cuda"]:
            for optim_inputs in _get_optim_inputs_including_global_cliquey_kwargs(
                device, None, optim_info, skip=("differentiable", "fused")
            ):
                kwargs = dict(optim_inputs.kwargs)
                name = f"test_{optim_info.optim_cls.__name__.lower()}"
<<<<<<< HEAD

                for key, val in kwargs.items():
                    if not key == "lr" and (
                        not isinstance(val, bool) or (isinstance(val, bool) and val)
                    ):
                        name += "_" + key

                    if key == "lr" and isinstance(kwargs["lr"], torch.Tensor):
                        name += "_tensor_lr"

                name += f"_{device}"

=======

                for key, val in kwargs.items():
                    if not key == "lr" and (
                        not isinstance(val, bool) or (isinstance(val, bool) and val)
                    ):
                        name += "_" + key

                    if key == "lr" and isinstance(kwargs["lr"], torch.Tensor):
                        name += "_tensor_lr"

                name += f"_{device}"

>>>>>>> f34905f6
                kwargs["device"] = device
                if name in KERNEL_COUNT_OVERRIDES:
                    kwargs["kernel_count"] = KERNEL_COUNT_OVERRIDES[name]
                else:
                    kwargs["kernel_count"] = (
                        KERNEL_COUNTS[optim_info.optim_cls].multitensor
                        if kwargs.get("foreach", False) and device == "cuda"
                        else KERNEL_COUNTS[optim_info.optim_cls].singletensor
                    )

                if kwargs["kernel_count"] is None or kwargs.get("fused", False):
                    continue

                compiled_opt_db.append((optim_info.optim_cls, name, kwargs))

    return compiled_opt_db


COMPILED_OPT_KWARG_DB = build_opt_kwarg_db()

aten = torch.ops.aten


try:
    try:
        from .test_torchinductor import check_model, check_model_cuda
    except ImportError:
        from test_torchinductor import check_model, check_model_cuda
except (unittest.SkipTest, ImportError) as e:
    sys.stderr.write(f"{type(e)}: {e}\n")
    if __name__ == "__main__":
        sys.exit(0)
    raise


def compile_opt(opt_compiled, closure=None, fullgraph=True):
    # run the patcher so that step has the expected structure
    torch._dynamo.eval_frame.TorchPatcher.patch()

    # unwrap step TWICE to avoid a deliberate graph break due to
    # a limitation of functionalization/no_grad detection
    # see the [Note on graph break] in optimizer.py
    # This ignores the outer _use_grad_if_differentiable wrapper
    # and instead manually disables grad before calling step, which is fine
    # for now as dynamo does not support differentiable optimizers anyway
    step_fn = opt_compiled.step.__wrapped__.__wrapped__
    if closure is not None:

        def fn():
            step_fn(opt_compiled, closure)

    else:

        def fn():
            step_fn(opt_compiled)

    return torch.compile(fn, backend="inductor", fullgraph=fullgraph)


def check_optim(
    self,
    optim_cls,
    params_eager,
    params_compiled,
    state_eager,
    state_compiled,
    atol=None,
    rtol=None,
):
    params_eager = list(params_eager)
    params_compiled = list(params_compiled)
    # Note on tolerances:
    # test_correctness_Adadelta_cuda_float32
    # Mismatched elements: 10 / 100 (10.0%)
    # Greatest absolute difference: 4.838220775127411e-05 at index (7, 4) (up to 1e-05 allowed)
    # Greatest relative difference: 0.007270356640219688 at index (7, 2) (up to 1e-05 allowed)
    # This is due to floating point ordering error + usage of sqrt
    rtol = None
    atol = None
    if optim_cls is Adadelta:
        rtol = 5.5e-4
        atol = 5e-5

    self.assertEqual(list(params_eager), list(params_compiled), atol=atol, rtol=rtol)

<<<<<<< HEAD
    # currently we don't mutate step properly until we resolve
    # https://github.com/pytorch/pytorch/issues/115679
    if optim_cls not in (Rprop, RMSprop):
        for p_eager, p_compiled in zip(params_eager, params_compiled):
            self.assertEqual(
                state_eager[p_eager],
                state_compiled[p_compiled],
                atol=atol,
                rtol=rtol,
            )
=======
    for p_eager, p_compiled in zip(params_eager, params_compiled):
        self.assertEqual(
            state_eager[p_eager],
            state_compiled[p_compiled],
            atol=atol,
            rtol=rtol,
        )
>>>>>>> f34905f6


def make_test(
    optim_cls,
    closure=None,
    kernel_count=2,
    device="cuda",
    **kwargs,
):
    def test_fn(self):
        stack = ExitStack()
        try:
            # https://github.com/pytorch/pytorch/issues/118715 for capturable Adagrad support
            # https://github.com/pytorch/pytorch/issues/118018 for capturable SGD support
            run_cudagraphs = device == "cuda" and optim_cls not in (Adagrad, SGD)
            if run_cudagraphs:
                stack.enter_context(config.patch({"triton.cudagraphs": True}))

            if isinstance(kwargs.get("lr", None), torch.Tensor):
                kwargs["lr"] = kwargs["lr"].to(device)

            torch._dynamo.reset()
            torch._inductor.metrics.reset()
            input = torch.ones([10, 10], device=device)
            model_eager = torch.nn.Sequential(
                *[torch.nn.Linear(10, 10, device=device) for _ in range(2)]
            )
            model_eager(input).sum().backward()

            input = torch.ones([10, 10], device=device)
            model_compiled = deepcopy(model_eager)
            model_compiled(input).sum().backward()

            opt_eager = optim_cls(model_eager.parameters(), **kwargs)
            opt_compiled = optim_cls(model_compiled.parameters(), **kwargs)
            compiled_step = compile_opt(opt_compiled, closure=closure)

            with torch.set_grad_enabled(False):
                compiled_step()
                compiled_step()
                opt_eager.step()
                opt_eager.step()

            check_optim(
                self,
                optim_cls,
                model_eager.parameters(),
                model_compiled.parameters(),
                opt_eager.state,
                opt_compiled.state,
            )
<<<<<<< HEAD

            if run_cudagraphs:
                self.check_cudagraphs_ran()

=======

            if run_cudagraphs:
                self.check_cudagraphs_ran()

>>>>>>> f34905f6
            if self.check_kernel_count:
                # currently, we compile the step and the rest of the computation
                # separately because the step is a single element tensor
                # hence, the usual kernel count is 2
                self.assertEqual(
                    torch._inductor.metrics.generated_kernel_count, kernel_count
                )
        finally:
            stack.close()

    if device == "cuda":
        test_fn = requires_cuda(test_fn)

    return test_fn


def make_recompile_test(optim_cls, closure=None, kernel_count=2, **kwargs):
    @requires_cuda
    def test_fn(self):
        torch._dynamo.reset()
        torch._inductor.metrics.reset()
        input = torch.ones([10, 10], device="cuda")
        model = torch.nn.Sequential(
            *[torch.nn.Linear(10, 10, device="cuda") for _ in range(2)]
        )
        model(input).sum().backward()

        opt_compiled = optim_cls(model.parameters(), **kwargs)
        compiled_step = compile_opt(opt_compiled)

        # check no recompile here
        with torch.set_grad_enabled(False):
            for _ in range(4):
                compiled_step()

            # perturb state to force recompile
            # Adagrad doesn't reinitialize state on each step
            # SGD has an empty state
            if optim_cls in (Adagrad, SGD):
                opt_compiled.param_groups[0]["lr"] = 0.02
            elif optim_cls is Adam:  # ensure we are guarding on the data_ptr of states
                state_tensor = opt_compiled.state[
                    opt_compiled.param_groups[0]["params"][0]
                ]["exp_avg"]
                opt_compiled.state[opt_compiled.param_groups[0]["params"][0]][
                    "exp_avg"
                ] = torch.zeros_like(state_tensor)
            else:
                opt_compiled.state.clear()

            compiled_step()

        if self.check_kernel_count:
            # currently, we compile the step and the rest of the computation
            # separately because the step is a single element tensor
            # hence, the usual kernel count is 2
            # multiply by 2 to account for the recompile
            multiplier = 2

            self.assertEqual(
                torch._inductor.metrics.generated_kernel_count,
                multiplier * kernel_count,
            )

    return test_fn


class CompiledOptimizerParityTests(TestCase):
    @skipCUDAIf(not has_triton(), "torch.compile with cuda requires triton")
    @optims(optim_db, dtypes=[torch.float32])
<<<<<<< HEAD
    def test_correctness(self, device, dtype, optim_info):
=======
    @parametrize("use_closure", [True, False])
    def test_correctness(self, device, dtype, optim_info, use_closure):
>>>>>>> f34905f6
        optim_cls = optim_info.optim_cls
        all_optim_inputs = _get_optim_inputs_including_global_cliquey_kwargs(
            device, dtype, optim_info, skip=("differentiable",)
        )
<<<<<<< HEAD
=======

        if optim_info.step_requires_closure and not use_closure:
            return

>>>>>>> f34905f6
        for optim_input in all_optim_inputs:
            kwargs = optim_input.kwargs

            torch._dynamo.reset()
            torch._inductor.metrics.reset()
            input = torch.ones([10, 10], device=device)
            model_eager = torch.nn.Sequential(
                *[torch.nn.Linear(10, 10, device=device) for _ in range(2)]
            )
            model_eager(input).sum().backward()
            model_compiled = deepcopy(model_eager)
            model_compiled(input).sum().backward()

            if optim_cls is SparseAdam:
                for param in model_eager.parameters():
                    param.grad = param.grad.to_sparse()
                for param in model_compiled.parameters():
                    param.grad = param.grad.to_sparse()

            opt_compiled = optim_cls(model_compiled.parameters(), **kwargs)
            opt_eager = optim_cls(model_eager.parameters(), **kwargs)

<<<<<<< HEAD
            if optim_cls is LBFGS:
=======
            if use_closure:
>>>>>>> f34905f6

                @torch.compile()
                def fn():
                    def closure():
                        loss = model_compiled(input).sum()
                        loss.backward()
<<<<<<< HEAD
=======
                        if optim_info.only_supports_sparse_grads:
                            for param in model_compiled.parameters():
                                param.grad = param.grad.to_sparse()
>>>>>>> f34905f6
                        return loss

                    opt_compiled.step(closure)

                def closure_eager():
                    loss = model_eager(input).sum()
                    loss.backward()
<<<<<<< HEAD
=======
                    if optim_info.only_supports_sparse_grads:
                        for param in model_eager.parameters():
                            param.grad = param.grad.to_sparse()

>>>>>>> f34905f6
                    return loss

                opt_eager.step(closure_eager)
                opt_eager.step(closure_eager)
            else:

                @torch.compile()
                def fn():
                    opt_compiled.step()

                opt_eager.step()
                opt_eager.step()

            fn()
            fn()

            check_optim(
                self,
                optim_cls,
                model_eager.parameters(),
                model_compiled.parameters(),
                opt_eager.state,
                opt_compiled.state,
            )


class CompiledOptimizerTests(TestCase):
    check_model_cuda = check_model_cuda
    check_model_cpu = check_model
    check_kernel_count = True

    def setUp(self):
        super().setUp()
        torch._dynamo.reset()
        torch._inductor.metrics.reset()

    def tearDown(self):
        super().tearDown()
        torch._dynamo.reset()
        torch._inductor.metrics.reset()

    def check_cudagraphs_ran(self):
        # We run the zeroth device currently
        manager = torch._inductor.cudagraph_trees.get_container(0).tree_manager
        self.assertIsNotNone(manager)
        self.assertEqual(manager.new_graph_id().id, 1)

    test_adam_recompile = make_recompile_test(Adam, lr=0.01)
    test_adamw_recompile = make_recompile_test(AdamW, lr=0.01)
    test_adamax_recompile = make_recompile_test(Adamax, lr=0.01)
    test_nadam_recompile = make_recompile_test(NAdam, lr=0.01)
<<<<<<< HEAD
    test_rprop_recompile = make_recompile_test(Rprop, kernel_count=1, lr=0.01)
    test_rmsprop_recompile = make_recompile_test(RMSprop, kernel_count=1, lr=0.01)
    test_adadelta_recompile = make_recompile_test(Adadelta, lr=0.01)
    test_adagrad_recompile = make_recompile_test(Adagrad, kernel_count=5, lr=0.01)
    test_asgd_recompile_default = make_recompile_test(ASGD, kernel_count=2, lr=0.01)
=======
    test_rprop_recompile = make_recompile_test(Rprop, lr=0.01)
    test_rmsprop_recompile = make_recompile_test(RMSprop, lr=0.01)
    test_adadelta_recompile = make_recompile_test(Adadelta, lr=0.01)
    test_adagrad_recompile = make_recompile_test(Adagrad, lr=0.01)
    test_asgd_recompile_default = make_recompile_test(ASGD, lr=0.01)
>>>>>>> f34905f6
    test_asgd_recompile_single = make_recompile_test(
        ASGD, kernel_count=11, lr=0.01, foreach=False
    )
    test_asgd_recompile_foreach = make_recompile_test(ASGD, lr=0.01, foreach=True)
    test_sgd_recompile_single = make_recompile_test(
        SGD, kernel_count=4, lr=0.01, foreach=False
    )
    test_sgd_recompile_foreach = make_recompile_test(
        SGD, kernel_count=1, lr=0.01, foreach=True
    )

    @requires_cuda
    def test_static_address_finalizer(self):
        import gc

        gc.disable()
        p_ref = None

        def fn():
            nonlocal p_ref
            mod = torch.nn.Linear(10, 10, device="cuda:0", bias=False)
            for p in mod.parameters():
                p.grad = torch.rand_like(p)

            opt = torch.optim.Adam(mod.parameters(), lr=0.1)

            def fn():
                opt.step()

            with torch.set_grad_enabled(False):
                step_fn_compiled = torch.compile(fn)
                step_fn_compiled()
            p_ref = weakref.ref(p)
            self.assertTrue(p_ref() is not None)

        fn()

        self.assertTrue(p_ref() is None)
        gc.enable()

    def test_guard_on_none_grads(self):
        def training_loop():
            input = torch.tensor([0.1, 0.2, 0.3, 0.4, 0.5, 0.6]).reshape(3, 2)

            model = torch.nn.Sequential(
                torch.nn.Linear(2, 3),
                torch.nn.Sigmoid(),
                torch.nn.Linear(3, 1),
                torch.nn.Sigmoid(),
            )

            params = list(model.parameters())
            optimizer = torch.optim.Adam(params)
            step_list = []

            for i in range(6):
                optimizer.zero_grad()
                # Test that step behaves as expected (a no-op) when grads are set to None
                if i != 3:
                    output = model(input)
                    loss = output.sum()
                    loss.backward()

                optimizer.step()
                step_list.append(optimizer.state[params[0]]["step"])

            return step_list

        compiled_training_loop = torch._dynamo.optimize("eager")(training_loop)
        actual_steps = compiled_training_loop()
        expected_steps = training_loop()
        self.assertEqual(actual_steps, expected_steps)

    # Basic shampoo test to verify we support compiling the various ops without error
    @requires_cuda
    def test_basic_shampoo(self):
        param_buf = torch.rand((1024, 128))
        param_buf_c = param_buf.clone().detach()

        params_c = [param_buf_c[0:512, :].t(), param_buf_c[512:, :].t()]
        params = [param_buf[0:512, :].t(), param_buf[512:, :].t()]

        for p, p_c in zip(params, params_c):
            p.grad = torch.rand_like(p)
            p_c.grad = p.grad.clone().detach()

        # note this skips the root inverse because this has a lot of internal dependencies
        # we also don't compile it regardless
        @torch.no_grad()
        def shampoo_functional_basic(params):
            step = 1
            weight_decay = 0.1
            grads = [p.grad for p in params]
            beta1 = 0.9
            beta2 = 1.0
            epsilon = 1e-10
            preconditioners = [torch.zeros_like(p) for p in params]
            lr = 0.01

            # pt2 region 1
            # weight decay
            torch._foreach_add_(grads, params, alpha=weight_decay)

            # update preconditioners
            torch._foreach_addcmul_(preconditioners, grads, grads, value=1.0)

            torch._foreach_mul_(grads, beta1)
            torch._foreach_add_(
                grads,
                grads,
                alpha=1 - beta1,
            )
            bias_correction1 = 1.0 - beta1**step
            grad_list = torch._foreach_div(grads, bias_correction1)

            # pt2 region 2
            # precondition (with shampoo branch), with no grafting
            bias_correction2 = 1.0 - beta2**step
            bias_corrected_preconditioner_list = torch._foreach_div(
                preconditioners, bias_correction2
            )
            torch._foreach_sqrt_(bias_corrected_preconditioner_list)
            torch._foreach_add_(bias_corrected_preconditioner_list, epsilon)
            search_directions = torch._foreach_div(
                grad_list, bias_corrected_preconditioner_list
            )

            torch._foreach_add_(
                search_directions,
                params,
                alpha=weight_decay,
            )

            torch._foreach_mul_(search_directions, -lr)
            # pt2 region 3 update params
            torch._foreach_add_(params, search_directions)

            return params, preconditioners, grads

        compiled_fn = torch.compile(shampoo_functional_basic)

        self.assertEqual(compiled_fn(params_c), shampoo_functional_basic(params))

    @requires_cuda
    def test_closure_graph_break(self):
        param = torch.rand(2, 3, dtype=torch.float32, device="cuda", requires_grad=True)
        param_c = param.clone().detach().requires_grad_(True)

        def closure():
            param.grad = torch.ones_like(param) * 2
            return param.grad

        def closure_c():
            param_c.grad = torch.ones_like(param_c) * 2
            return param_c.grad

        optimizer = torch.optim.AdamW([param])
        optimizer_c = torch.optim.AdamW([param_c])

        def loop(opt, c):
            opt.step(c)

        compiled_loop = torch._dynamo.optimize("eager")(loop)

        compiled_loop(optimizer, closure)
        loop(optimizer_c, closure_c)

        self.assertEqual(param, param_c)
<<<<<<< HEAD
=======

    def test_get_value_on_static_address(self):
        from torch._dynamo.decorators import mark_static_address
        from torch.optim.optimizer import _get_value

        compiled = torch.compile(_get_value)

        x = torch.ones(2, 2)
        mark_static_address(x)

        ret_val = compiled(x)

        self.assertEqual(ret_val, x)
>>>>>>> f34905f6


for optim_cls, name, kwargs in COMPILED_OPT_KWARG_DB:
    setattr(CompiledOptimizerTests, name, make_test(optim_cls, **kwargs))

instantiate_device_type_tests(CompiledOptimizerParityTests, globals())

if __name__ == "__main__":
    from torch._inductor.test_case import run_tests

    if HAS_CPU or HAS_CUDA:
        run_tests(needs="filelock")<|MERGE_RESOLUTION|>--- conflicted
+++ resolved
@@ -23,7 +23,6 @@
     Adamax,
     AdamW,
     ASGD,
-    LBFGS,
     NAdam,
     RAdam,
     RMSprop,
@@ -41,11 +40,8 @@
     optim_db,
     optims,
 )
-<<<<<<< HEAD
-=======
 
 from torch.testing._internal.common_utils import parametrize
->>>>>>> f34905f6
 from torch.testing._internal.inductor_utils import HAS_CPU, HAS_CUDA, has_triton
 from torch.testing._internal.triton_utils import requires_cuda
 
@@ -69,10 +65,7 @@
     "test_adam_tensor_lr_amsgrad_capturable_cuda": 6,
     "test_adam_amsgrad_capturable_cuda": 6,
     "test_adadelta_tensor_lr_capturable_cuda": 6,
-<<<<<<< HEAD
-=======
     "test_rmsprop_tensor_lr_capturable_cuda": 6,
->>>>>>> f34905f6
     "test_adadelta_tensor_lr_capturable_foreach_cuda": 4,
     "test_adadelta_foreach_weight_decay_maximize_cpu": 12,
     "test_adadelta_foreach_rho_weight_decay_cpu": 12,
@@ -81,8 +74,6 @@
     "test_sgd_foreach_momentum_nesterov_weight_decay_cpu": 16,
     "test_sgd_momentum_dampening_foreach_cuda": 5,
     "test_sgd_momentum_foreach_cuda": 5,
-<<<<<<< HEAD
-=======
     "test_sgd_weight_decay_maximize_cuda": 4,
     "test_sgd_weight_decay_maximize_cpu": 4,
     "test_sgd_momentum_weight_decay_foreach_cuda": 2,
@@ -94,22 +85,12 @@
     "test_adagrad_lr_decay_weight_decay_foreach_cuda": 3,
     "test_adagrad_weight_decay_foreach_cuda": 3,
     "test_adagrad_weight_decay_maximize_foreach_cuda": 3,
->>>>>>> f34905f6
 }
 
 # also tracks currently supported optimizers
 KERNEL_COUNTS = {
     Adam: KernelCounts(multitensor=2, singletensor=8),
     AdamW: KernelCounts(multitensor=2, singletensor=8),
-<<<<<<< HEAD
-    NAdam: KernelCounts(multitensor=2, singletensor=12),
-    Rprop: KernelCounts(multitensor=1, singletensor=4),
-    RMSprop: KernelCounts(multitensor=1, singletensor=4),
-    Adadelta: KernelCounts(multitensor=2, singletensor=8),
-    Adagrad: KernelCounts(multitensor=5, singletensor=8),
-    ASGD: KernelCounts(multitensor=2, singletensor=12),
-    SGD: KernelCounts(multitensor=2, singletensor=8),
-=======
     NAdam: KernelCounts(multitensor=2, singletensor=11),
     Rprop: KernelCounts(multitensor=2, singletensor=8),
     RMSprop: KernelCounts(multitensor=2, singletensor=8),
@@ -117,7 +98,6 @@
     Adagrad: KernelCounts(multitensor=2, singletensor=8),
     SGD: KernelCounts(multitensor=1, singletensor=8),
     ASGD: KernelCounts(multitensor=2, singletensor=11),
->>>>>>> f34905f6
     RAdam: KernelCounts(multitensor=2, singletensor=8),
     Adamax: KernelCounts(multitensor=2, singletensor=8),
 }
@@ -135,7 +115,6 @@
             ):
                 kwargs = dict(optim_inputs.kwargs)
                 name = f"test_{optim_info.optim_cls.__name__.lower()}"
-<<<<<<< HEAD
 
                 for key, val in kwargs.items():
                     if not key == "lr" and (
@@ -148,20 +127,6 @@
 
                 name += f"_{device}"
 
-=======
-
-                for key, val in kwargs.items():
-                    if not key == "lr" and (
-                        not isinstance(val, bool) or (isinstance(val, bool) and val)
-                    ):
-                        name += "_" + key
-
-                    if key == "lr" and isinstance(kwargs["lr"], torch.Tensor):
-                        name += "_tensor_lr"
-
-                name += f"_{device}"
-
->>>>>>> f34905f6
                 kwargs["device"] = device
                 if name in KERNEL_COUNT_OVERRIDES:
                     kwargs["kernel_count"] = KERNEL_COUNT_OVERRIDES[name]
@@ -247,18 +212,6 @@
 
     self.assertEqual(list(params_eager), list(params_compiled), atol=atol, rtol=rtol)
 
-<<<<<<< HEAD
-    # currently we don't mutate step properly until we resolve
-    # https://github.com/pytorch/pytorch/issues/115679
-    if optim_cls not in (Rprop, RMSprop):
-        for p_eager, p_compiled in zip(params_eager, params_compiled):
-            self.assertEqual(
-                state_eager[p_eager],
-                state_compiled[p_compiled],
-                atol=atol,
-                rtol=rtol,
-            )
-=======
     for p_eager, p_compiled in zip(params_eager, params_compiled):
         self.assertEqual(
             state_eager[p_eager],
@@ -266,7 +219,6 @@
             atol=atol,
             rtol=rtol,
         )
->>>>>>> f34905f6
 
 
 def make_test(
@@ -318,17 +270,10 @@
                 opt_eager.state,
                 opt_compiled.state,
             )
-<<<<<<< HEAD
 
             if run_cudagraphs:
                 self.check_cudagraphs_ran()
 
-=======
-
-            if run_cudagraphs:
-                self.check_cudagraphs_ran()
-
->>>>>>> f34905f6
             if self.check_kernel_count:
                 # currently, we compile the step and the rest of the computation
                 # separately because the step is a single element tensor
@@ -399,23 +344,16 @@
 class CompiledOptimizerParityTests(TestCase):
     @skipCUDAIf(not has_triton(), "torch.compile with cuda requires triton")
     @optims(optim_db, dtypes=[torch.float32])
-<<<<<<< HEAD
-    def test_correctness(self, device, dtype, optim_info):
-=======
     @parametrize("use_closure", [True, False])
     def test_correctness(self, device, dtype, optim_info, use_closure):
->>>>>>> f34905f6
         optim_cls = optim_info.optim_cls
         all_optim_inputs = _get_optim_inputs_including_global_cliquey_kwargs(
             device, dtype, optim_info, skip=("differentiable",)
         )
-<<<<<<< HEAD
-=======
 
         if optim_info.step_requires_closure and not use_closure:
             return
 
->>>>>>> f34905f6
         for optim_input in all_optim_inputs:
             kwargs = optim_input.kwargs
 
@@ -438,23 +376,16 @@
             opt_compiled = optim_cls(model_compiled.parameters(), **kwargs)
             opt_eager = optim_cls(model_eager.parameters(), **kwargs)
 
-<<<<<<< HEAD
-            if optim_cls is LBFGS:
-=======
             if use_closure:
->>>>>>> f34905f6
 
                 @torch.compile()
                 def fn():
                     def closure():
                         loss = model_compiled(input).sum()
                         loss.backward()
-<<<<<<< HEAD
-=======
                         if optim_info.only_supports_sparse_grads:
                             for param in model_compiled.parameters():
                                 param.grad = param.grad.to_sparse()
->>>>>>> f34905f6
                         return loss
 
                     opt_compiled.step(closure)
@@ -462,13 +393,10 @@
                 def closure_eager():
                     loss = model_eager(input).sum()
                     loss.backward()
-<<<<<<< HEAD
-=======
                     if optim_info.only_supports_sparse_grads:
                         for param in model_eager.parameters():
                             param.grad = param.grad.to_sparse()
 
->>>>>>> f34905f6
                     return loss
 
                 opt_eager.step(closure_eager)
@@ -520,19 +448,11 @@
     test_adamw_recompile = make_recompile_test(AdamW, lr=0.01)
     test_adamax_recompile = make_recompile_test(Adamax, lr=0.01)
     test_nadam_recompile = make_recompile_test(NAdam, lr=0.01)
-<<<<<<< HEAD
-    test_rprop_recompile = make_recompile_test(Rprop, kernel_count=1, lr=0.01)
-    test_rmsprop_recompile = make_recompile_test(RMSprop, kernel_count=1, lr=0.01)
-    test_adadelta_recompile = make_recompile_test(Adadelta, lr=0.01)
-    test_adagrad_recompile = make_recompile_test(Adagrad, kernel_count=5, lr=0.01)
-    test_asgd_recompile_default = make_recompile_test(ASGD, kernel_count=2, lr=0.01)
-=======
     test_rprop_recompile = make_recompile_test(Rprop, lr=0.01)
     test_rmsprop_recompile = make_recompile_test(RMSprop, lr=0.01)
     test_adadelta_recompile = make_recompile_test(Adadelta, lr=0.01)
     test_adagrad_recompile = make_recompile_test(Adagrad, lr=0.01)
     test_asgd_recompile_default = make_recompile_test(ASGD, lr=0.01)
->>>>>>> f34905f6
     test_asgd_recompile_single = make_recompile_test(
         ASGD, kernel_count=11, lr=0.01, foreach=False
     )
@@ -701,8 +621,6 @@
         loop(optimizer_c, closure_c)
 
         self.assertEqual(param, param_c)
-<<<<<<< HEAD
-=======
 
     def test_get_value_on_static_address(self):
         from torch._dynamo.decorators import mark_static_address
@@ -716,7 +634,6 @@
         ret_val = compiled(x)
 
         self.assertEqual(ret_val, x)
->>>>>>> f34905f6
 
 
 for optim_cls, name, kwargs in COMPILED_OPT_KWARG_DB:
