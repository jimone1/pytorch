--- conflicted
+++ resolved
@@ -3227,7 +3227,6 @@
         self.assertEqual(res[0], torch.tensor(16))
         self.assertEqual(res[1], None)
 
-<<<<<<< HEAD
     def test_print(self):
         class M(torch.nn.Module):
             def forward(self, x):
@@ -3266,7 +3265,7 @@
     add = torch.ops.aten.add.Tensor(arg0_1, arg0_1);  arg0_1 = None
     return (add,)""",
         )
-=======
+
     def test_constant_fqn(self):
         class Nested(torch.nn.Module):
             def __init__(self):
@@ -3289,7 +3288,6 @@
         ep = export(m, (torch.rand(2, 3),), strict=True)
         self.assertEqual(ep.constants["nested.constant"], m.nested.constant)
         self.assertEqual(ep.module()(torch.ones(2, 3)), m(torch.ones(2, 3)))
->>>>>>> ed3c256b
 
 @unittest.skipIf(not torchdynamo.is_dynamo_supported(), "dynamo doesn't support")
 class TestExportCustomClass(TorchTestCase):
