# mypy: allow-untyped-decorators
import socket
import uuid
from contextlib import contextmanager
from datetime import timedelta
from enum import Enum
from functools import partial
from typing import Any, Callable, Dict, Generator, List, Optional, Tuple

import torch
import torch.distributed._functional_collectives as funcol
import torch.distributed.distributed_c10d as c10d
from torch._C._autograd import DeviceType
from torch._C._distributed_c10d import _SymmetricMemory, Work as _Work


_group_name_to_store: Dict[str, c10d.Store] = {}


def enable_symm_mem_for_group(group_name: str) -> None:
    """
    Enables symmetric memory for a process group.

    Args:
        group_name (str): the name of the process group.
    """
    if group_name in _group_name_to_store:
        return

    group = c10d._resolve_process_group(group_name)
    global_ranks = sorted(c10d._world.pg_group_ranks[group].keys())
    # Different subgroups with the same name should use different stores
    global_ranks_str = "_".join(map(str, global_ranks))
    store = c10d.PrefixStore(
        f"symmetric_memory-{global_ranks_str}",
        c10d._get_process_group_store(group),
    )
    # Use one store-based broadcast to bootstrap a file store from the process
    # and simultaneously verify that all ranks are on the same host.
    hostname = socket.gethostname()
    if group.rank() == 0:
        uid = str(uuid.uuid4())
        msg = f"{hostname}/{uid}"
        store.set("init", msg)
    else:
        msg = store.get("init").decode("utf-8")
        tokens = msg.split("/")
        assert len(tokens) == 2, tokens
        rank_0_hostname, uid = tokens
        if hostname != rank_0_hostname:
            raise RuntimeError(
                "init_symmetric_memory_for_process_group() failed for "
                f'group "{group_name}". Rank 0 and rank {group.rank()} '
                f"are on different hosts ({rank_0_hostname} and {hostname})"
            )
    store = torch._C._distributed_c10d.FileStore(f"/tmp/{uid}", group.size())
    # TODO: check device connectiivity
    _group_name_to_store[group_name] = store
    _SymmetricMemory.set_group_info(
        group_name,
        group.rank(),
        group.size(),
        store,
    )


_is_test_mode: bool = False


@contextmanager
def _test_mode() -> Generator[None, None, None]:
    """
    Forces ``is_symm_mem_enabled_for_group()`` to return ``True`` and the ops
    defined in the ``symm_mem`` namespace to use fallback implementations.

    The context manager is not thread safe.
    """
    global _is_test_mode
    prev = _is_test_mode
    try:
        _is_test_mode = True
        yield
    finally:
        _is_test_mode = prev


def is_symm_mem_enabled_for_group(group_name: str) -> bool:
    """
    Check if symmetric memory is enabled for a process group.

    Args:
        group_name (str): the name of the process group.
    """
    return _is_test_mode or group_name in _group_name_to_store


_group_name_to_workspace_tensor: Dict[str, Optional[torch.Tensor]] = {}


def get_symm_mem_workspace(group_name: str, min_size: int) -> _SymmetricMemory:
    """
    Get the symmetric memory workspace associated with the process group. If
    ``min_size`` is greater than the workspace associated with ``group_name``,
    the workspace will be re-allocated and re-rendezvous'd.

    Args:
        group_name (str): the name of the process group.
        min_size (int): the size requirement for the workspace in bytes.

    Returns:
        _SymmetricMemory: the symmetric memory workspace associated with the
        group.
    """
    enable_symm_mem_for_group(group_name)

    tensor = _group_name_to_workspace_tensor.get(group_name)
    size = tensor.numel() * tensor.element_size() if tensor is not None else 0
    if tensor is None or size < min_size:
        if torch.cuda.is_current_stream_capturing():
            curr_size = 0 if tensor is None else tensor.numel() * tensor.element_size()
            raise RuntimeError(
                f"get_symm_mem_workspace(): the requested size ({min_size} bytes) "
                "is greater than the size of the currently allocated workspace "
                f"({curr_size} bytes). It's currently not possible to expand the "
                "workspace size during graph capture. Please invoke "
                f'`get_symm_mem_workspace(group_name="{group_name}", '
                f'min_size="{min_size}")` before initiating the graph capture '
                "and try again."
            )
        tensor = _SymmetricMemory.empty_strided_p2p(
            (max(size, min_size),),
            [1],
            torch.uint8,
            torch.device(f"cuda:{torch.cuda.current_device()}"),
            group_name,
        )
        _group_name_to_workspace_tensor[group_name] = tensor
    return _SymmetricMemory.rendezvous(tensor)


_backend_streams: Dict[int, torch.cuda.Stream] = {}


def _get_backend_stream(priority: int = 0) -> torch.cuda.Stream:
    if priority not in _backend_streams:
        _backend_streams[priority] = torch.cuda.Stream(priority=priority)
    return _backend_streams[priority]


def _pipelined_multi_all_gather_and_consume(
    shard: List[torch.Tensor],
    shard_consumer: Callable[[List[torch.Tensor], int], None],
    ag_out: List[torch.Tensor],
    group_name: str,
    ag_out_needed: bool = True,
) -> None:
    """
    Perform the following logic with micro-pipelined computation and
    communication:

        gathered = [
            all_gather_tensor(x, gather_dim=0, group=group)
            for x in shard
        ]

        shards = [[] for _ in range(group_size)]
        for x in ag_out:
            for i, y in enumerate(x.chunk(group_size)):
                shards[i].append(y)

        for src_rank, shard in enumerate(shards):
            shard_consumer(shard, src_rank)
    """
    p2p_workspace_size_req = 0
    for x in shard:
        p2p_workspace_size_req += x.numel() * x.element_size()
    symm_mem = get_symm_mem_workspace(group_name, min_size=p2p_workspace_size_req)
    group_size = symm_mem.world_size
    rank = symm_mem.rank

    symm_mem.barrier(channel=0)
    backend_stream = _get_backend_stream()
    backend_stream.wait_stream(torch.cuda.current_stream())

    for x, y in zip(shard, ag_out):
        assert x.is_contiguous(), (
            "_pipelined_all_gather_and_consume: all tensors "
            "in `shard` must be contiguous"
        )
        assert y.is_contiguous(), (
            "_pipelined_all_gather_and_consume: all tensors "
            "in `ag_out` must be contiguous"
        )
        assert x.shape[0] * group_size == y.shape[0]
        assert x.shape[1:] == y.shape[1:]

    def copy_shard(dst: List[torch.Tensor], src: List[torch.Tensor]) -> None:
        for d, s in zip(dst, src):
            d.copy_(s)

    def get_p2p_bufs(remote_rank: int) -> List[torch.Tensor]:
        offset_bytes = 0
        bufs = []
        for x in shard:
            buf = symm_mem.get_buffer(
                remote_rank,
                x.shape,
                x.dtype,
                storage_offset=offset_bytes // x.element_size(),
            )
            bufs.append(buf)
            offset_bytes += buf.numel() * buf.element_size()
        return bufs

    local_p2p_bufs = get_p2p_bufs(rank)

    # shards[i] => shard from rank i
    shards: List[List[torch.Tensor]] = [[] for _ in range(group_size)]
    for x in ag_out:
        for i, y in enumerate(x.chunk(group_size)):
            shards[i].append(y)

    # Parallelization strategy: after each rank copies its shard into its local
    # p2p buffer, every rank issues independent p2p copy -> shard_consumer
    # sequences to two streams. In addition to computation/communication
    # overlapping, the strategy allows for computation/computation overlapping,
    # greatly reducing quantization inefficiency.
    #
    # Notation:
    # - "mv" for the copy to local buffer
    # - "cp" for p2p copies
    # - "b" for barriers
    #
    # Constraints:
    # - The GPU scheduler may or may not overlap "mv" with the first shard_consumer.
    # - "cp" from different streams cannot overlap.
    #
    # Ideal scenario 0 - "mv" overlaps with the first shard_consumer:
    #
    # stream 0: [ shard_consumer ][ cp ][ shard_consumer ]
    # stream 1: [ mv ][b][ cp ][ shard_consumer ]
    #
    # Ideal scenario 1 - "mv" is scheduled before the first shard_consumer:
    #
    # stream 0:       [ shard_consumer ][ cp ][ shard_consumer ]
    # stream 1: [ mv ][b][ cp ][ shard_consumer ]
    #
    # Suboptimal scenario 0 - "mv" is scheduled after the first shard_consumer:
    #
    # stream 0: [ shard_consumer ]               [ cp ][ shard_consumer ]
    # stream 1:                   [ mv ][b][ cp ][ shard_consumer ]
    #
    # Suboptimal scenario 0 - "b" is scheduled after the first shard_consumer:
    #
    # stream 0:       [ shard_consumer ]         [ cp ][ shard_consumer ]
    # stream 1: [ mv ]                  [b][ cp ][ shard_consumer ]
    #
    # We haven't yet figured out a way to ensure "mv" and "b" are either
    # overlapped with or scheduled before the first shard_consumer. Thus, to
    # prevent suboptimal scenarios, we are giving up the chance to overlap "mv"
    # and "b" with the first shard_consumer for now.
    copy_shard(dst=local_p2p_bufs, src=shard)
    symm_mem.barrier(channel=1)
    backend_stream.wait_stream(torch.cuda.current_stream())

    # At this point, all ranks have copied their local shard to
    # their local p2p buffer. Each rank can now copy and consume
    # remote shards.
    shard_consumer(shard, rank)

    for step in range(1, group_size):
        if step % 2 == 0:
            stream = torch.cuda.current_stream()
        else:
            stream = backend_stream
        remote_rank = (step + rank) % group_size
        remote_p2p_bufs = get_p2p_bufs(remote_rank)
        with torch.cuda.stream(stream):
            copy_shard(dst=shards[remote_rank], src=remote_p2p_bufs)
            shard_consumer(shards[remote_rank], remote_rank)

    if ag_out_needed:
        # Copy from input to the all-gather output. Opportunistically overlap
        # it with the last shard_consumer.
        if group_size % 2 == 0:
            stream = torch.cuda.current_stream()
        else:
            stream = backend_stream
        with torch.cuda.stream(stream):
            copy_shard(dst=shards[rank], src=shard)

    torch.cuda.current_stream().wait_stream(backend_stream)
    symm_mem.barrier(channel=0)


def _pipelined_all_gather_and_consume(
    shard: torch.Tensor,
    shard_consumer: Callable[[torch.Tensor, int], None],
    ag_out: torch.Tensor,
    group_name: str,
    ag_out_needed: bool = True,
) -> None:
    """
    Perform the following logic with micro-pipelined computation and
    communication:

        ag_out = all_gather_tensor(shard, gather_dim=0, group=group)
        shards = ag_out.chunk(group.size())
        for src_rank, shard in enumerate(shards):
            shard_consumer(shard, src_rank)
    """

    def adapter(shard: List[torch.Tensor], rank: int) -> None:
        shard_consumer(shard[0], rank)

    _pipelined_multi_all_gather_and_consume(
        [shard],
        adapter,
        [ag_out],
        group_name,
        ag_out_needed,
    )


def _pipelined_produce_and_all2all(
    chunk_producer: Callable[[int, torch.Tensor], None],
    output: torch.Tensor,
    group_name: str,
) -> None:
    """
    Perform the following logic with micro-pipelined computation and
    communication:

        chunks = [
            chunk_producer(dst_rank, chunks[dst_rank])
            for dst_rank in range(group_size):
        ]
        dist.all_to_all_single(output=output, input=torch.cat(chunks))
    """
    out_chunks = output.chunk(c10d._get_group_size_by_name(group_name))
    p2p_workspace_size_req = out_chunks[0].numel() * out_chunks[0].element_size() * 2
    symm_mem = get_symm_mem_workspace(group_name, min_size=p2p_workspace_size_req)
    group_size = symm_mem.world_size
    rank = symm_mem.rank

    symm_mem.barrier(channel=0)
    backend_stream = _get_backend_stream()
    backend_stream.wait_stream(torch.cuda.current_stream())

    def get_p2p_buf(rank: int, idx: int) -> torch.Tensor:
        assert idx in (0, 1)
        offset = 0 if idx == 0 else out_chunks[0].numel()
        return symm_mem.get_buffer(
            rank, out_chunks[0].shape, out_chunks[0].dtype, offset
        )

    # Prepare two local p2p buffers, so that a remote rank can pull the result
    # of step [i] in one p2p buffer while the local rank can compute the
    # result of step [i+1] and write it directly the other p2p buffer.
    local_p2p_buf_0 = get_p2p_buf(rank, 0)
    local_p2p_buf_1 = get_p2p_buf(rank, 1)

    for step in range(1, group_size):
        remote_rank = (rank - step) % group_size
        if step % 2 == 0:
            stream = torch.cuda.current_stream()
            p2p_buf = local_p2p_buf_1
            remote_p2p_buf = get_p2p_buf(remote_rank, 1)
        else:
            stream = backend_stream
            p2p_buf = local_p2p_buf_0
            remote_p2p_buf = get_p2p_buf(remote_rank, 0)
        with torch.cuda.stream(stream):
            # Parallelization strategy: every rank issues independent compute
            # -> barrier -> p2p copy sequences on two streams. In addition to
            # computation/communication overlapping, the strategy allows for
            # computation/computation overlapping, greatly reducing
            # quantization inefficiency.
            #
            # Ideally, stream activities would look like this ("b" for
            # barriers, "cp" for p2p copies):
            #
            # [rank 0]
            # stream 0:         [  chunk_producer  ][b][ cp ][  chunk_producer ][b][ cp ]
            # stream 1: [  chunk_producer  ][b][ cp ][  chunk_producer  ][b][ cp ]
            #
            # [rank 1]
            # stream 0:         [  chunk_producer  ][b][ cp ][  chunk_producer ][b][ cp ]
            # stream 1: [  chunk_producer  ][b][ cp ][  chunk_producer  ][b][ cp ]
            #
            # Note that the barriers synchronize streams with the same ID
            # across ranks. They don't synchronize streams on the same rank.
            #
            # Since the work on both streams is independent, there's no
            # guarantee that the chunk_producer from stream 0 or stream 1 will
            # be scheduled first. If there is a scheduling mismatch across
            # ranks, the barrier forces all ranks to wait for the slowest.
            #
            # When scheduling mismatches occur among ranks, the stream
            # activities might look like this (note that p2p copies from
            # different streams cannot overlap with each other):
            #
            # [rank 0]
            # stream 0: [  chunk_producer  ][b        ][ cp ][  chunk_producer ][b       ][ cp ]
            # stream 1:         [  chunk_producer  ][b]      [ cp ][  chunk_producer  ][b]      [ cp ]
            #
            # [rank 1]
            # stream 0:         [  chunk_producer  ][b]      [ cp ][  chunk_producer  ][b]      [ cp ]
            # stream 1: [  chunk_producer  ][b        ][ cp ][  chunk_producer  ][b      ][ cp ]
            #
            # To prevent this, we need to ensure that the chunk_producer on
            # stream 1 gets scheduled first on every rank. Without access to
            # the underlying kernels, CUDA offers no API to control the
            # scheduling order of two independent, overlapping kernels. Our
            # solution is to issue a small sleep kernel in stream 0. The sleep
            # duration is insignificant, but having an extra task in stream 0
            # will almost guarantee that the chunk_producer on stream 1 gets
            # scheduled first. Once the first chunk_producer is scheduled in
            # the correct order, there's very little room for the scheduling
            # order of subsequent kernels to be inconsistent across ranks.
            if step == 2:
                torch.cuda._sleep(100)
            chunk_producer((rank + step) % group_size, p2p_buf)
            symm_mem.barrier(channel=step % 2)
            out_chunks[remote_rank].copy_(remote_p2p_buf)
            # The local P2P buffer can only be overwritten by the next
            # chunk_producer after all peers have finished reading from it.
            symm_mem.barrier(channel=step % 2)

    chunk_producer(rank, out_chunks[rank])
    torch.cuda.current_stream().wait_stream(backend_stream)
    symm_mem.barrier(channel=0)


lib = torch.library.Library("symm_mem", "DEF")  # noqa: TOR901
lib.define(
    "fused_all_gather_matmul("
    "Tensor A, Tensor[] Bs, int gather_dim, str group_name, *, bool return_A = True) -> (Tensor?, Tensor[])",
    tags=[torch._C.Tag.needs_fixed_stride_order],
)
lib.define(
    "fused_all_gather_scaled_matmul("
    "Tensor A, Tensor[] Bs, Tensor A_scale, Tensor[] B_scales, "
    "int gather_dim, str group_name, "
    "Tensor?[] biases, "
    "Tensor?[] result_scales, "
    "ScalarType?[] out_dtypes, "
    "bool[] use_fast_accum) -> (Tensor, Tensor[])",
    tags=[torch._C.Tag.needs_fixed_stride_order],
)
lib.define(
    "fused_matmul_reduce_scatter(Tensor A, Tensor B, str reduce_op, int scatter_dim, str group_name) -> Tensor",
    tags=[torch._C.Tag.needs_fixed_stride_order],
)
lib.define(
    "fused_scaled_matmul_reduce_scatter("
    "Tensor A, Tensor B, Tensor A_scale, Tensor B_scale, "
    "str reduce_op, int scatter_dim, str group_name, "
    "Tensor? bias = None, "
    "Tensor? result_scale = None, "
    "ScalarType? out_dtype = None, "
    "bool use_fast_accum = False) -> Tensor",
    tags=[torch._C.Tag.needs_fixed_stride_order],
)
lib.define("_low_contention_all_gather(Tensor tensor, str group_name) -> Tensor")
lib.define(
    "_low_contention_reduce_scatter(Tensor tensor, str reduce_op, str group_name) -> Tensor"
)


class _ScaleMode(Enum):
    UNSCALED = "unscaled"
    TENSOR_WISE = "tensor-wise"
    ROW_WISE_SHARDED = "row-wise-sharded"
    ROW_WISE_REPLICATED = "row-wise-replicated"


def _check_and_verify_fp8_all_gather_scale_mode(
    shard: torch.Tensor, scale: Optional[torch.Tensor], gather_dim: int, group_size: int
) -> _ScaleMode:
    full_shape = list(shard.shape)
    full_shape[gather_dim] *= group_size

    if scale is None:
        return _ScaleMode.UNSCALED
    elif scale.shape[:-1] == shard.shape[:-1] and scale.shape[-1] == 1:
        # Row-wise scaling
        #
        # NOTE: when the last dim of both A_shard and A_scale is one, we can't
        # tell if A_scale is replicated tensor-wise scale or sharded row-wise
        # scale. Treating it as row-wise scaling for safety.
        return _ScaleMode.ROW_WISE_SHARDED
    elif scale.numel() == 1:
        return _ScaleMode.TENSOR_WISE
    elif list(scale.shape[:-1]) == full_shape[:-1]:
        return _ScaleMode.ROW_WISE_REPLICATED
    else:
        raise ValueError(
            "Invalid scale shape for fp8 all-gather "
            f"(shard shape: {shard.shape}, scale shape: {scale.shape})"
        )


def _fused_all_gather_matmul_impl(
    mm_out_op: torch._ops.OpOverload,
    A_shard: torch.Tensor,
    Bs: List[torch.Tensor],
    A_scale: Optional[torch.Tensor],
    kwargs_list: List[Dict[str, Any]],
    out_dtypes: List[Optional[torch.dtype]],
    gather_dim: int,
    group_name: str,
    return_A: bool,
) -> Tuple[Optional[torch.Tensor], List[torch.Tensor]]:
    if A_shard.dim() < 2:
        raise ValueError("A_shard must be a matrix")
    for B in Bs:
        if B.dim() != 2:
            raise ValueError("B must be a matrix")
    if len(out_dtypes) != len(Bs):
        raise ValueError("len(out_types) must be the same as len(Bs)")
    if len(kwargs_list) != len(Bs):
        raise ValueError("len(kwargs_list) must be the same as len(Bs)")
    if gather_dim < 0 or gather_dim >= A_shard.dim():
        raise ValueError("Invalid gather_dim")

    group = c10d._resolve_process_group(group_name)

    # Move the gather_dim to the front and flatten the tensor into a 2D matrix.
    # The flattened tensor doesn't need to be contiguous (for computation
    # efficiency), as _pipelined_all_gather_and_consume guarantees that shards
    # passed to shard_consumer are contiguous.
    A_shard_flat = A_shard.movedim(gather_dim, 0)
    leading_dims = [group.size()] + list(A_shard_flat.shape[:-1])
    A_shard_flat = A_shard_flat.flatten(0, -2)

    # Helper function for reverting the above transformation
    def unflatten(t: torch.Tensor) -> torch.Tensor:
        return t.view(*leading_dims, -1).flatten(0, 1).movedim(0, gather_dim)

    A_flat = A_shard_flat.new_empty(
        A_shard_flat.shape[0] * group.size(),
        A_shard_flat.shape[1],
    )

    outputs = [
        A_flat.new_empty(A_flat.shape[0], B.shape[1], dtype=out_dtype or B.dtype)
        for B, out_dtype in zip(Bs, out_dtypes)
    ]
    output_shards = [output.chunk(group.size()) for output in outputs]

    scale_mode = _check_and_verify_fp8_all_gather_scale_mode(
        shard=A_shard, scale=A_scale, gather_dim=gather_dim, group_size=group.size()
    )

    # Computing block-wise matmul along the first dim of A
    if scale_mode == _ScaleMode.ROW_WISE_SHARDED:
        assert A_scale is not None
        A_scale_shard = A_scale.movedim(gather_dim, 0).flatten(0, -2)
        A_scale_flat = A_scale_shard.new_empty(
            A_scale_shard.shape[0] * group.size(),
            A_scale_shard.shape[1],
        )

        def row_wise_sharded_consumer(shard: List[torch.Tensor], rank: int) -> None:
            for idx, (B, kwargs) in enumerate(zip(Bs, kwargs_list)):
                mm_out_op(
                    shard[0],
                    B,
                    scale_a=shard[1],
                    **kwargs,
                    out=output_shards[idx][rank],
                )

        _pipelined_multi_all_gather_and_consume(
            [A_shard_flat, A_scale_shard],
            row_wise_sharded_consumer,
            [A_flat, A_scale_flat],
            group_name,
            return_A,
        )
    elif scale_mode == _ScaleMode.ROW_WISE_REPLICATED:
        assert A_scale is not None
        A_scale_shards = (
            A_scale.movedim(gather_dim, 0).flatten(0, -2).chunk(group.size())
        )

        def row_wise_replicated_consumer(shard: torch.Tensor, rank: int) -> None:
            for idx, (B, kwargs) in enumerate(zip(Bs, kwargs_list)):
                mm_out_op(
                    shard,
                    B,
                    scale_a=A_scale_shards[rank],
                    **kwargs,
                    out=output_shards[idx][rank],
                )

        _pipelined_all_gather_and_consume(
            A_shard_flat,
            row_wise_replicated_consumer,
            A_flat,
            group_name,
            return_A,
        )
    else:
        if scale_mode == _ScaleMode.TENSOR_WISE:
            assert A_scale is not None
            for kwargs in kwargs_list:
                kwargs["scale_a"] = A_scale
        else:
            assert scale_mode == _ScaleMode.UNSCALED

        def default_consumer(shard: torch.Tensor, rank: int) -> None:
            for idx, (B, kwargs) in enumerate(zip(Bs, kwargs_list)):
                mm_out_op(shard, B, **kwargs, out=output_shards[idx][rank])

        _pipelined_all_gather_and_consume(
            A_shard_flat,
            default_consumer,
            A_flat,
            group_name,
            return_A,
        )

    A = unflatten(A_flat) if return_A else None
    return A, [unflatten(output) for output in outputs]


@torch.library.impl(lib, "fused_all_gather_matmul", "Meta")
def _fused_all_gather_matmul_fallback(
    A_shard: torch.Tensor,
    Bs: List[torch.Tensor],
    gather_dim: int,
    group_name: str,
    *,
    return_A: bool = True,
) -> Tuple[Optional[torch.Tensor], List[torch.Tensor]]:
    group_size = c10d._get_group_size_by_name(group_name)
    A = torch.ops._c10d_functional.all_gather_into_tensor(
        A_shard.contiguous(), group_size, group_name
    )
    A = torch.ops._c10d_functional.wait_tensor(A)
    A = A.view(group_size, *A_shard.shape).movedim(gather_dim + 1, 1).flatten(0, 1)
    res = [torch.matmul(A, B).movedim(0, gather_dim) for B in Bs]
    if return_A:
        return A.movedim(0, gather_dim), res
    else:
        return None, res


@torch.library.impl(lib, "fused_all_gather_matmul", "CUDA")
def _fused_all_gather_matmul(
    A_shard: torch.Tensor,
    Bs: List[torch.Tensor],
    gather_dim: int,
    group_name: str,
    *,
    return_A: bool = True,
) -> Tuple[Optional[torch.Tensor], List[torch.Tensor]]:
    """
    Perform the following logic with micro-pipelined computation and
    communication:

        all_gather_tensor(A_shard, gather_dim, group_name) @ B

    Optimal stride order for A_shard - if A_shard.movedim(gather_dim, 0) is
    contiguous, no extra copy is required for input layout transformation.
    Otherwise A_shard needs to be copied once.
    """
    if _is_test_mode:
        return _fused_all_gather_matmul_fallback(
            A_shard, Bs, gather_dim, group_name, return_A=return_A
        )

<<<<<<< HEAD
=======
    if _should_use_fused_all_gather_matmul_native(A_shard, Bs, gather_dim, group_name):
        group = c10d._resolve_process_group(group_name)
        leading_dims = list(A_shard.shape[:-1])
        leading_dims[0] *= group.size()
        A, out = _fused_all_gather_matmul_native(
            A_shard.flatten(0, -2), Bs[0], group_name
        )
        return A.view(*leading_dims, -1), [out.view(*leading_dims, -1)]

    if _should_use_multimem_all_gather_matmul(
        A_shard, gather_dim, group_name, return_A
    ):
        return None, _multimem_all_gather_matmul(A_shard, Bs, group_name)

>>>>>>> eebc93d4
    with torch.profiler.record_function("fused_all_gather_matmul"):
        return _fused_all_gather_matmul_impl(
            torch.ops.aten.mm.out,
            A_shard,
            Bs,
            None,
            [{} for B in Bs],
            [B.dtype for B in Bs],
            gather_dim,
            group_name,
            return_A,
        )


<<<<<<< HEAD
=======
def _should_use_fused_all_gather_matmul_native(
    A_shard: torch.Tensor,
    Bs: List[torch.Tensor],
    gather_dim: int,
    group_name: str,
) -> bool:
    group = c10d._resolve_process_group(group_name)
    local_M = math.prod(A_shard.shape[:-1])

    return (
        "TORCH_SYMM_MEM_ENABLE_NATIVE_ASYNC_TP" in os.environ
        and A_shard.is_contiguous()
        and gather_dim == 0
        # _async_input_mm requires local_M to be divisible by world_size.
        and local_M % group.size() == 0
        # _async_input_mm outperforms the decomposition-based approach when the
        # global M is small.
        and 2048 < local_M * group.size() <= 4096
        # _async_input_mm only supports a single B.
        and len(Bs) == 1
    )


>>>>>>> eebc93d4
def _fused_all_gather_matmul_native(
    A_shard: torch.Tensor,
    B: torch.Tensor,
    group_name: str,
) -> Tuple[torch.Tensor, torch.Tensor]:
    symm_mem = rendezvous(A_shard, group_name)
    if symm_mem is None:
        symm_mem = get_symm_mem_workspace(
            group_name, A_shard.numel() * A_shard.element_size()
        )
        symm_mem.barrier()
        buf = symm_mem.get_buffer(symm_mem.rank, A_shard.shape, A_shard.dtype)
        buf.copy_(A_shard)
        A_shard = buf

    rank = symm_mem.rank
    world_size = symm_mem.world_size

    current_stream = torch.cuda.current_stream()
    backend_stream = _get_backend_stream(priority=-1)

    symm_mem.barrier()
    current_stream.wait_stream(backend_stream)
    backend_stream.wait_stream(current_stream)

    A = A_shard.new_empty(A_shard.shape[0] * world_size, A_shard.shape[1])
    A_signals = torch.zeros(world_size, dtype=torch.uint32, device=A_shard.device)
    A_shards = A.chunk(world_size)

    A_shards[rank].copy_(A_shard)
    _SymmetricMemory.stream_write_value32(A_signals, rank, 1)

    out = torch.ops.symm_mem._async_input_mm(A, B, A_signals, rank)
    for step in range(1, world_size):
        src_rank = (rank + step) % world_size
        src_buf = symm_mem.get_buffer(src_rank, A_shard.shape, A_shard.dtype)
        with torch.cuda.stream(backend_stream):
            A_shards[src_rank].copy_(src_buf)
            # cuStreamWriteValue32 issues a system level fence before the write
            _SymmetricMemory.stream_write_value32(A_signals, src_rank, 1)

    current_stream.wait_stream(backend_stream)
    backend_stream.wait_stream(current_stream)

    symm_mem.barrier()
    return A, out


def _should_use_multimem_all_gather_matmul(
    A_shard: torch.Tensor,
    gather_dim: int,
    group_name: str,
    return_A: bool,
) -> bool:
    group = c10d._resolve_process_group(group_name)
    local_M = math.prod(A_shard.shape[:-1])
    has_multicast_support = (
        A_shard.device.type == "cuda"
        and _SymmetricMemory.has_multicast_support(
            DeviceType.CUDA, A_shard.device.index
        )
    )

    return (
        has_multicast_support
        and not return_A
        and A_shard.is_contiguous()
        and gather_dim == 0
        # The heuristic is empirical. We could refine it with a more
        # sophisticated perf model.
        and local_M * group.size() <= 2048
    )


def _multimem_all_gather_matmul(
    A_shard: torch.Tensor,
    Bs: List[torch.Tensor],
    group_name: str,
) -> List[torch.Tensor]:
    group = c10d._resolve_process_group(group_name)
    A_shape = torch.Size((A_shard.shape[0] * group.size(), *A_shard.shape[1:]))
    symm_mem = get_symm_mem_workspace(
        group_name, A_shape.numel() * A_shard.element_size()
    )
    A = symm_mem.get_buffer(symm_mem.rank, A_shape, A_shard.dtype)
    torch.ops.symm_mem.multimem_all_gather_out(A_shard, group_name, A)
    return [torch.matmul(A, B) for B in Bs]


@torch.library.impl(lib, "fused_all_gather_scaled_matmul", "Meta")
def _fused_all_gather_scaled_matmul_fallback(
    A_shard: torch.Tensor,
    Bs: List[torch.Tensor],
    A_scale: torch.Tensor,
    B_scales: List[torch.Tensor],
    gather_dim: int,
    group_name: str,
    biases: List[Optional[torch.Tensor]],
    result_scales: List[Optional[torch.Tensor]],
    out_dtypes: List[Optional[torch.dtype]],
    use_fast_accum: List[bool],
) -> Tuple[torch.Tensor, List[torch.Tensor]]:
    out_dtypes = _maybe_convert_scalar_types_to_dtypes(out_dtypes)

    group_size = c10d._get_group_size_by_name(group_name)
    A = torch.ops._c10d_functional.all_gather_into_tensor(
        A_shard.contiguous(), group_size, group_name
    )
    A = torch.ops._c10d_functional.wait_tensor(A)
    A = A.view(group_size, *A_shard.shape).movedim(gather_dim + 1, 1).flatten(0, 1)

    scale_mode = _check_and_verify_fp8_all_gather_scale_mode(
        shard=A_shard, scale=A_scale, gather_dim=gather_dim, group_size=group_size
    )
    if scale_mode == _ScaleMode.ROW_WISE_SHARDED:
        A_scale_shard = A_scale
        A_scale = torch.ops._c10d_functional.all_gather_into_tensor(
            A_scale.contiguous(), group_size, group_name
        )
        A_scale = torch.ops._c10d_functional.wait_tensor(A_scale)
        A_scale = (
            A_scale.view(group_size, *A_scale_shard.shape)
            .movedim(gather_dim + 1, 1)
            .flatten(0, -2)
        )
    elif scale_mode == _ScaleMode.ROW_WISE_REPLICATED:
        A_scale = A_scale.movedim(gather_dim, 0).flatten(0, -2)
    else:
        assert scale_mode == _ScaleMode.TENSOR_WISE

    def scaled_matmul(
        A: torch.Tensor,
        B: torch.Tensor,
        A_scale: torch.Tensor,
        B_scale: torch.Tensor,
        bias: Optional[torch.Tensor],
        result_scale: Optional[torch.Tensor],
        out_dtype: Optional[torch.dtype],
        use_fast_accum: bool,
    ) -> torch.Tensor:
        leading_dims = A.shape[:-1]
        res = torch.ops.aten._scaled_mm(
            A.flatten(0, -2),
            B,
            A_scale,
            B_scale,
            bias,
            result_scale,
            out_dtype=out_dtype,
            use_fast_accum=use_fast_accum,
        )
        return res.unflatten(0, leading_dims)

    return A.movedim(0, gather_dim), [
        scaled_matmul(
            A, B, A_scale, B_scale, bias, result_scale, out_dtype, fast_accum
        ).movedim(0, gather_dim)
        for B, B_scale, bias, result_scale, out_dtype, fast_accum in zip(
            Bs, B_scales, biases, result_scales, out_dtypes, use_fast_accum
        )
    ]


@torch.library.impl(lib, "fused_all_gather_scaled_matmul", "CUDA")
def _fused_all_gather_scaled_matmul(
    A_shard: torch.Tensor,
    Bs: List[torch.Tensor],
    A_scale: torch.Tensor,
    B_scales: List[torch.Tensor],
    gather_dim: int,
    group_name: str,
    biases: List[Optional[torch.Tensor]],
    result_scales: List[Optional[torch.Tensor]],
    out_dtypes: List[Optional[torch.dtype]],
    use_fast_accum: List[bool],
) -> Tuple[torch.Tensor, List[torch.Tensor]]:
    """
    Perform the following logic with micro-pipelined computation and
    communication:

        A = all_gather_tensor(A_shard, gather_dim, group_name)
        leading_dims = A.shape[:-1]
        res = torch.ops.aten._scaled_mm(A.flatten(0, -2), B, A_scale, B_scale)
        res = res.unflatten(0, leading_dims)

    The input `A_scale` can be tensor-wise, row-wise-sharded or
    row-wise-replicated.

    Optimal stride order for `A_shard` - if `A_shard.movedim(gather_dim, 0)` is
    contiguous, no extra copy is required for input layout transformation.
    Otherwise A_shard needs to be copied once.
    """
    out_dtypes = _maybe_convert_scalar_types_to_dtypes(out_dtypes)

    if len(biases) != len(Bs):
        raise ValueError("len(biases) must be the same as len(Bs)")
    if len(result_scales) != len(Bs):
        raise ValueError("len(result_scales) must be the same as len(Bs)")
    if len(out_dtypes) != len(Bs):
        raise ValueError("len(out_dtypes) must be the same as len(Bs)")
    if len(use_fast_accum) != len(Bs):
        raise ValueError("len(use_gast_accum_list) must be the same as len(Bs)")

    if _is_test_mode:
        return _fused_all_gather_scaled_matmul_fallback(
            A_shard,
            Bs,
            A_scale,
            B_scales,
            gather_dim,
            group_name,
            biases,
            result_scales,
            out_dtypes,
            use_fast_accum,
        )

    with torch.profiler.record_function("fused_all_gather_scaled_matmul"):
        A, res = _fused_all_gather_matmul_impl(
            torch.ops.aten._scaled_mm.out,
            A_shard,
            Bs,
            A_scale,
            [
                {
                    "scale_b": B_scale,
                    "bias": bias,
                    "scale_result": result_scale,
                    "out_dtype": out_dtype,
                    "use_fast_accum": fast_accum,
                }
                for B_scale, bias, result_scale, out_dtype, fast_accum in zip(
                    B_scales, biases, result_scales, out_dtypes, use_fast_accum
                )
            ],
            out_dtypes,
            gather_dim,
            group_name,
            True,
        )
        assert A is not None
        return A, res


def make_contiguous_for_perm(
    t: torch.Tensor,
    perm: List[int],
) -> torch.Tensor:
    """
    Restride `t` such that `t.permute(perm)` is contiguous.
    """
    inv_perm = [0] * len(perm)
    for i, p in enumerate(perm):
        inv_perm[p] = i
    return t.permute(perm).contiguous().permute(inv_perm)


def restride_A_shard_for_fused_all_gather_matmul(
    t: torch.Tensor,
    gather_dim: int,
) -> torch.Tensor:
    """
    Restride the `A_shard` arg of `fused_all_gather_matmul` for optimal perf.
    See the doc for `fused_all_gather_matmul` for detail.
    """
    perm = list(range(len(t.shape)))
    perm.insert(0, perm.pop(gather_dim))
    return make_contiguous_for_perm(t, perm)


def _fused_matmul_reduce_scatter_impl(
    mm_out_op: torch._ops.OpOverload,
    A: torch.Tensor,
    B: torch.Tensor,
    A_scale: Optional[torch.Tensor],
    kwargs: Dict[str, Any],
    out_dtype: Optional[torch.dtype],
    reduce_op: str,
    scatter_dim: int,
    group_name: str,
) -> torch.Tensor:
    if A.dim() < 2:
        raise ValueError("A_shard must be a matrix")
    if scatter_dim < 0 or scatter_dim >= A.dim():
        raise ValueError("Invalid gather_dim")
    if B.dim() != 2:
        raise ValueError("B must be a matrix")
    if reduce_op == "sum":
        reduce_fn = partial(torch.sum, dim=0)
    elif reduce_op == "avg":
        reduce_fn = partial(torch.mean, dim=0)
    else:
        raise ValueError("reduce_op must be sum or avg")

    group = c10d._resolve_process_group(group_name)
    out_shape = [*A.shape[:-1], B.shape[1]]
    out_shape[scatter_dim] //= group.size()

    # Move the scatter_dim to the front and flatten the tensor into a 2D matrix
    x = A.movedim(scatter_dim, 0)
    leading_dims = [group.size()] + list(x.shape[:-1])
    leading_dims[1] //= group.size()
    x = x.flatten(0, -2)
    A_shards = x.chunk(group.size())

    A_scale_shards = None
    if A_scale is None:
        pass
    elif A_scale.numel() == 1:
        A_scale_shards = [A_scale] * group.size()
    else:
        if A_scale.shape[:-1] != A.shape[:-1]:
            raise ValueError(
                "For row-wise scaling, the leading dims of A_scale "
                "must match the leading dims of A "
                f"(A shape: {A.shape}, A_scale shape: {A_scale.shape})"
            )
        A_scale = A_scale.movedim(scatter_dim, 0).contiguous().flatten(0, -2)
        A_scale_shards = list(A_scale.chunk(group.size()))

    # Computing block-wise matmul along the first dim of A
    def chunk_producer(rank: int, out: torch.Tensor) -> None:
        if A_scale_shards is not None:
            mm_out_op(
                A_shards[rank], B, scale_a=A_scale_shards[rank], **kwargs, out=out
            )
        else:
            mm_out_op(A_shards[rank], B, **kwargs, out=out)

    stacked_partials = x.new_empty(x.shape[0], B.shape[1], dtype=out_dtype or A.dtype)

    _pipelined_produce_and_all2all(
        chunk_producer,
        stacked_partials,
        group_name,
    )
    # Ensures that the transpose and reduction produce contiguous result
    # in a single reduction kernel.
    return reduce_fn(
        stacked_partials.view(*leading_dims, -1)
        .movedim(1, scatter_dim + 1)
        .movedim(0, scatter_dim),
        dim=scatter_dim,
    )


@torch.library.impl(lib, "fused_matmul_reduce_scatter", "Meta")
def _fused_matmul_reduce_scatter_fallback(
    A: torch.Tensor,
    B: torch.Tensor,
    reduce_op: str,
    scatter_dim: int,
    group_name: str,
) -> torch.Tensor:
    res = funcol.reduce_scatter_tensor(A @ B, reduce_op, scatter_dim, group_name)
    res = funcol.wait_tensor(res)
    return res


@torch.library.impl(lib, "fused_matmul_reduce_scatter", "CUDA")
def _fused_matmul_reduce_scatter(
    A: torch.Tensor,
    B: torch.Tensor,
    reduce_op: str,
    scatter_dim: int,
    group_name: str,
) -> torch.Tensor:
    """
    Perform the following logic with micro-pipelined computation and
    communication:

        reduce_scatter_tensor(A @ B, reduce_op, scatter_dim, group_name)

    Optimal stride order for A - if A.movedim(scatter_dim, 0) is contiguous, no
    extra copy is required for input layout transformation. Otherwise A needs
    to be copied once.
    """
    if _is_test_mode:
        return _fused_matmul_reduce_scatter_fallback(
            A, B, reduce_op, scatter_dim, group_name
        )

    with torch.profiler.record_function("fused_matmul_reduce_scatter"):
        return _fused_matmul_reduce_scatter_impl(
            mm_out_op=torch.ops.aten.mm.out,
            A=A,
            B=B,
            A_scale=None,
            kwargs={},
            out_dtype=A.dtype,
            reduce_op=reduce_op,
            scatter_dim=scatter_dim,
            group_name=group_name,
        )


@torch.library.impl(lib, "fused_scaled_matmul_reduce_scatter", "Meta")
def _fused_scaled_matmul_reduce_scatter_fallback(
    A: torch.Tensor,
    B: torch.Tensor,
    A_scale: torch.Tensor,
    B_scale: torch.Tensor,
    reduce_op: str,
    scatter_dim: int,
    group_name: str,
    bias: Optional[torch.Tensor] = None,
    result_scale: Optional[torch.Tensor] = None,
    out_dtype: Optional[torch.dtype] = None,
    use_fast_accum: bool = False,
) -> torch.Tensor:
    if A_scale.numel() > 1:
        if A_scale.shape[:-1] != A.shape[:-1]:
            raise ValueError(
                "For row-wise scaling, the leading dims of A_scale "
                "must match the leading dims of A "
                f"(A shape: {A.shape}, A_scale shape: {A_scale.shape})"
            )
        A_scale = A_scale.flatten(0, -2).contiguous()
    elif A_scale.numel() != 1:
        raise ValueError(
            "Invalid A_scale shape "
            f"(A shape: {A.shape}, A_scale shape: {A_scale.shape})"
        )

    C = torch._scaled_mm(
        A.flatten(0, -2).contiguous(),
        B,
        A_scale,
        B_scale,
        bias,
        result_scale,
        out_dtype,
        use_fast_accum,
    )
    C = C.view(*A.shape[:-1], B.shape[1])
    res = funcol.reduce_scatter_tensor(
        C,
        reduce_op,
        scatter_dim,
        group_name,
    )
    res = funcol.wait_tensor(res)
    return res


@torch.library.impl(lib, "fused_scaled_matmul_reduce_scatter", "CUDA")
def _fused_scaled_matmul_reduce_scatter(
    A: torch.Tensor,
    B: torch.Tensor,
    A_scale: torch.Tensor,
    B_scale: torch.Tensor,
    reduce_op: str,
    scatter_dim: int,
    group_name: str,
    bias: Optional[torch.Tensor] = None,
    result_scale: Optional[torch.Tensor] = None,
    out_dtype: Optional[torch.dtype] = None,
    use_fast_accum: bool = False,
) -> torch.Tensor:
    if _is_test_mode:
        return _fused_scaled_matmul_reduce_scatter_fallback(
            A,
            B,
            A_scale,
            B_scale,
            reduce_op,
            scatter_dim,
            group_name,
            bias,
            result_scale,
            out_dtype,
            use_fast_accum,
        )
    with torch.profiler.record_function("fused_matmul_reduce_scatter"):
        return _fused_matmul_reduce_scatter_impl(
            mm_out_op=torch.ops.aten._scaled_mm.out,
            A=A,
            B=B,
            A_scale=A_scale,
            kwargs={
                "scale_b": B_scale,
                "bias": bias,
                "scale_result": result_scale,
                "out_dtype": out_dtype,
                "use_fast_accum": use_fast_accum,
            },
            out_dtype=out_dtype,
            reduce_op=reduce_op,
            scatter_dim=scatter_dim,
            group_name=group_name,
        )


def restride_A_for_fused_matmul_reduce_scatter(
    t: torch.Tensor,
    scatter_dim: int,
) -> torch.Tensor:
    """
    Restride the `A_shard` arg of `fused_matmul_reduce_scatter` for optimal
    perf. See the doc for `fused_matmul_reduce_scatter` for detail.
    """
    perm = list(range(len(t.shape)))
    perm.insert(0, perm.pop(scatter_dim))
    return make_contiguous_for_perm(t, perm)


def _maybe_convert_scalar_types_to_dtypes(
    scalar_types: List[Any],
) -> List[Optional[torch.dtype]]:
    """
    When a list of `torch.dtype`s is passed through the dispatcher as
    `ScalarType[]`, it is converted to a list of scalar type enum values. This
    function converts it back to a list of `torch.dtype`s.
    """
    # Order defined in https://github.com/pytorch/pytorch/blob/344defc9733a45fee8d0c4d3f5530f631e823196/c10/core/ScalarType.h
    _SCALAR_TYPE_TO_DTYPE = {
        0: torch.uint8,
        1: torch.int8,
        2: torch.short,
        3: torch.int,
        4: torch.int64,
        5: torch.half,
        6: torch.float,
        7: torch.double,
        8: torch.complex32,
        9: torch.complex64,
        10: torch.complex128,
        11: torch.bool,
        12: torch.qint8,
        13: torch.quint8,
        14: torch.qint32,
        15: torch.bfloat16,
        16: torch.float8_e5m2,
        17: torch.float8_e4m3fn,
        18: torch.float8_e5m2fnuz,
        19: torch.float8_e4m3fnuz,
    }
    if any(not isinstance(x, (type(None), int)) for x in scalar_types):
        return scalar_types

    dtypes: List[Optional[torch.dtype]] = []
    for scalar_type in scalar_types:
        if scalar_type is None:
            dtypes.append(scalar_type)
        elif scalar_type not in _SCALAR_TYPE_TO_DTYPE:
            raise ValueError("Unrecognized scalar type {scalar_type}")
        else:
            dtypes.append(_SCALAR_TYPE_TO_DTYPE[scalar_type])
    return dtypes


class Work(_Work):
    def __init__(self) -> None:
        super().__init__()
        self.event = torch.cuda.Event()
        self.event.record()

    def wait(self, timeout: timedelta = timedelta(seconds=0)) -> bool:
        self.event.wait()
        return True


"""
NOTE [low-contention collectives]
When a collective is overlapped with abundant compute, it makes sense to
prioritize reducing the contention between the collective and the overlapped
compute, even at the cost of a slightly slower collective.

Common collective implementations (e.g., NCCL without user buffer
registration) optimize for throughput with no ambient compute. However, such
implementations may not be optimal when they are overlapped with compute:
- These implementations typically fuse the entire collective into a single
kernel and reserve SM resources based on the most demanding portion of the
collective, even when a large portion of the collective does not require this
much resource.
- These implementations often use SM-based P2P copy as opposed to copy
engine-based P2P copy. Copy engine-based P2P copy may not have a significant
advantage when there's no ambient compute. However, it may significantly
improve overall resource utilization in the presence of ambient compute.

When overlapped with intensive compute (e.g., persistent matmul kernels), the
SM-usage of a collective can lead to inefficient overlapping.

Low-contention collectives achieve their goals with the following strategies:
- Use copy engine-based copy whenever possible.
- Break down portions of a collective with different resource requirements
into multiple kernels. This improves the overlapping efficiency at the cost
of additional launching overhead.
"""


@torch.library.impl(lib, "_low_contention_all_gather", "Meta")
def _low_contention_all_gather_meta(
    tensor: torch.Tensor,
    group_name: str,
) -> torch.Tensor:
    group_size = c10d._get_group_size_by_name(group_name)
    return tensor.new_empty(tensor.shape[0] * group_size, *tensor.shape[1:])


@torch.library.impl(lib, "_low_contention_all_gather", "CUDA")
def _low_contention_all_gather(
    tensor: torch.Tensor,
    group_name: str,
) -> torch.Tensor:
    """
    Performs all-gather with symmetric memory in a low-contention fashion.

    When `tensor` is already in symmetric memory:
        - The collective is carried out without using SMs.
        - No symmetric memory workspace is required.

    When `tensor` is not in symmetric memory:
        - An extra SM-based copy is performed to copy the input data into the
          symmetric memory workspace.
        - Symmetric memory workspace size requirement: the size of `tensor`.
    """
    symm_mem = rendezvous(tensor, group_name)
    if symm_mem is not None:
        input_is_symm_mem = True
    else:
        symm_mem = get_symm_mem_workspace(
            group_name, tensor.numel() * tensor.element_size()
        )
        input_is_symm_mem = False

    rank = symm_mem.rank
    world_size = symm_mem.world_size

    output = tensor.new_empty(tensor.shape[0] * world_size, *tensor.shape[1:])
    chunks = output.chunk(world_size)

    _get_backend_stream().wait_stream(torch.cuda.current_stream())
    with torch.cuda.stream(_get_backend_stream()):
        if not input_is_symm_mem:
            local_buf = symm_mem.get_buffer(rank, tensor.shape, tensor.dtype)
            local_buf.copy_(tensor)
        # pull
        symm_mem.barrier()
        for step in range(0, world_size):
            remote_rank = (rank - step) % world_size
            src_buf = symm_mem.get_buffer(remote_rank, tensor.shape, tensor.dtype)
            chunks[remote_rank].copy_(src_buf)
        symm_mem.barrier()
        torch._C._distributed_c10d._register_work(output, Work())
        return output


@torch.library.impl(lib, "_low_contention_reduce_scatter", "Meta")
def _low_contention_reduce_scatter_meta(
    tensor: torch.Tensor,
    reduce_op: str,
    group_name: str,
) -> torch.Tensor:
    group_size = c10d._get_group_size_by_name(group_name)
    return tensor.unflatten(0, (group_size, -1)).mean(dim=0)


def _low_contention_reduce_scatter_with_symm_mem_input(
    tensor: torch.Tensor,
    reduce_op: str,
    symm_mem: _SymmetricMemory,
) -> torch.Tensor:
    rank = symm_mem.rank
    world_size = symm_mem.world_size

    assert tensor.shape[0] % world_size == 0
    a2a_res = torch.empty_like(tensor)
    chunks = a2a_res.chunk(world_size)

    _get_backend_stream().wait_stream(torch.cuda.current_stream())
    with torch.cuda.stream(_get_backend_stream()):
        # pull + offline reduction
        symm_mem.barrier()
        for step in range(0, world_size):
            remote_rank = (rank - step) % world_size
            src_buf = symm_mem.get_buffer(
                remote_rank,
                chunks[0].shape,
                chunks[0].dtype,
                chunks[0].numel() * rank,
            )
            chunks[remote_rank].copy_(src_buf)
        symm_mem.barrier()

        ret = a2a_res.unflatten(0, (world_size, -1))
        if reduce_op == "sum":
            ret = ret.sum(dim=0)
        elif reduce_op == "avg":
            ret = ret.mean(dim=0)
        else:
            raise ValueError(f"reduce_op ({reduce_op}) is not supported")
        torch._C._distributed_c10d._register_work(ret, Work())
        return ret


def _low_contention_reduce_scatter_with_workspace(
    tensor: torch.Tensor,
    reduce_op: str,
    workspace: _SymmetricMemory,
) -> torch.Tensor:
    rank = workspace.rank
    world_size = workspace.world_size

    assert tensor.shape[0] % world_size == 0
    chunks = tensor.chunk(world_size)

    _get_backend_stream().wait_stream(torch.cuda.current_stream())
    with torch.cuda.stream(_get_backend_stream()):
        # push + offline reduction
        workspace.barrier()
        for step in range(0, world_size):
            remote_rank = (rank - step) % world_size
            dst_buf = workspace.get_buffer(
                remote_rank, chunks[0].shape, chunks[0].dtype, chunks[0].numel() * rank
            )
            dst_buf.copy_(chunks[remote_rank])
        workspace.barrier()

        buf = workspace.get_buffer(rank, tensor.shape, tensor.dtype)
        ret = buf.unflatten(0, (world_size, -1))
        if reduce_op == "sum":
            ret = ret.sum(dim=0)
        elif reduce_op == "avg":
            ret = ret.mean(dim=0)
        else:
            raise ValueError(f"reduce_op ({reduce_op}) is not supported")
        torch._C._distributed_c10d._register_work(ret, Work())
        return ret


@torch.library.impl(lib, "_low_contention_reduce_scatter", "CUDA")
def _low_contention_reduce_scatter(
    tensor: torch.Tensor,
    reduce_op: str,
    group_name: str,
) -> torch.Tensor:
    """
    Performs reduce-scatter with symmetric memory in a low-contention fashion.

    This implementation performs a P2P-based all-to-all followed by an offline
    reduction.

    When `tensor` is already in symmetric memory:
        - Pull-based all-to-all is used.
        - No symmetric memory workspace is required.

    When `tensor` is not in symmetric memory:
        - Push-based all-to-all is used.
        - Symmetric memory workspace size requirement: the size of `tensor`.

    SM-usage:
        - SM-based copy of the rank's own chunk for the all-to-all.
        - Reduction on the all-to-all result.

    TODO(yifu): the SM-based copy can be avoided with a list-based reduction
    kernel.
    """
    symm_mem = rendezvous(tensor, group_name)
    if symm_mem is not None:
        return _low_contention_reduce_scatter_with_symm_mem_input(
            tensor, reduce_op, symm_mem
        )
    else:
        workspace = get_symm_mem_workspace(
            group_name, tensor.numel() * tensor.element_size()
        )
        return _low_contention_reduce_scatter_with_workspace(
            tensor, reduce_op, workspace
        )


# =============================================================================
# User-facing APIs
# =============================================================================


from typing import Any, overload, Sequence, TYPE_CHECKING, Union

from torch.types import _device, _dtype, _int


if TYPE_CHECKING:
    from torch._C._distributed_c10d import ProcessGroup


@overload
def empty(
    *size: _int, dtype: Optional[_dtype] = None, device: Optional[_device] = None
) -> torch.Tensor:
    ...


@overload
def empty(
    size: Sequence[_int],
    *,
    dtype: Optional[_dtype] = None,
    device: Optional[_device] = None,
) -> torch.Tensor:
    ...


def empty(  # type: ignore[misc]
    *size: Any,
    dtype: Optional[_dtype] = None,
    device: Optional[_device] = None,
) -> torch.Tensor:
    r"""
    empty(*size, *, dtype=None, device=None) -> Tensor

    Similar to :func:`torch.empty()`. The returned tensor can be used by
    :func:`torch._distributed._symmetric_memory.rendezvous()` to establish a
    symmetric memory tensor among participating processes.

    Args:
        size (int...): a sequence of integers defining the shape of the output tensor.
            Can be a variable number of arguments or a collection like a list or tuple.

    Keyword args:
        dtype (:class:`torch.dtype`, optional): the desired data type of returned tensor.
            Default: if ``None``, uses a global default (see :func:`torch.set_default_dtype`).
        device (:class:`torch.device`, optional): the desired device of returned tensor.
            Default: if ``None``, uses the current device for the default tensor type
            (see :func:`torch.set_default_device`). :attr:`device` will be the CPU
            for CPU tensor types and the current CUDA device for CUDA tensor types.
    """
    if len(size) == 1 and isinstance(size[0], Sequence):
        size = tuple(size[0])
    else:
        size = tuple(size)

    if dtype is None:
        dtype = torch.get_default_dtype()

    if device is None:
        device = torch.get_default_device()

    return _SymmetricMemory.empty_strided_p2p(
        size=size,
        stride=torch._prims_common.make_contiguous_strides_for(size),
        dtype=dtype,
        device=torch.device(device),
    )


def rendezvous(
    tensor: torch.Tensor, group: Union[str, "ProcessGroup"]
) -> _SymmetricMemory:
    r"""
    rendezvous(tensor, group) -> _SymmetricMemory

    Establish a symmetric memory tensor among participating processes. This is
    a collective operation.

    Args:
        tensor (:class:`torch.Tensor`): the local tensor used to establish the symmetric memory tensor.
            It must be allocated via :func:`torch._distributed._symmetric_memory.empty()`. The shape,
            dtype, and device type must be identical across all participating processes.
        group (Union[str, :class:`torch.distributed.ProcessGroup`]): The group identifying the
            participating processes. This can be either a group name or a process group object.
    """
    from torch._C._distributed_c10d import ProcessGroup

    if isinstance(group, str):
        group_name = group
    elif isinstance(group, ProcessGroup):
        group_name = group.group_name
    else:
        raise TypeError(f"rendezvous: unsupported group type: {type(group)}")

    enable_symm_mem_for_group(group_name)
    return _SymmetricMemory.rendezvous(tensor, group_name)


__all__ = ["empty", "rendezvous"]<|MERGE_RESOLUTION|>--- conflicted
+++ resolved
@@ -1,4 +1,6 @@
 # mypy: allow-untyped-decorators
+import math
+import os
 import socket
 import uuid
 from contextlib import contextmanager
@@ -672,8 +674,6 @@
             A_shard, Bs, gather_dim, group_name, return_A=return_A
         )
 
-<<<<<<< HEAD
-=======
     if _should_use_fused_all_gather_matmul_native(A_shard, Bs, gather_dim, group_name):
         group = c10d._resolve_process_group(group_name)
         leading_dims = list(A_shard.shape[:-1])
@@ -688,7 +688,6 @@
     ):
         return None, _multimem_all_gather_matmul(A_shard, Bs, group_name)
 
->>>>>>> eebc93d4
     with torch.profiler.record_function("fused_all_gather_matmul"):
         return _fused_all_gather_matmul_impl(
             torch.ops.aten.mm.out,
@@ -703,8 +702,6 @@
         )
 
 
-<<<<<<< HEAD
-=======
 def _should_use_fused_all_gather_matmul_native(
     A_shard: torch.Tensor,
     Bs: List[torch.Tensor],
@@ -728,7 +725,6 @@
     )
 
 
->>>>>>> eebc93d4
 def _fused_all_gather_matmul_native(
     A_shard: torch.Tensor,
     B: torch.Tensor,
@@ -751,15 +747,18 @@
     backend_stream = _get_backend_stream(priority=-1)
 
     symm_mem.barrier()
+    backend_stream.wait_stream(current_stream)
     current_stream.wait_stream(backend_stream)
-    backend_stream.wait_stream(current_stream)
 
     A = A_shard.new_empty(A_shard.shape[0] * world_size, A_shard.shape[1])
     A_signals = torch.zeros(world_size, dtype=torch.uint32, device=A_shard.device)
     A_shards = A.chunk(world_size)
 
     A_shards[rank].copy_(A_shard)
-    _SymmetricMemory.stream_write_value32(A_signals, rank, 1)
+    if not torch.cuda.is_current_stream_capturing():
+        _SymmetricMemory.stream_write_value32(A_signals, rank, 1)
+    else:
+        _SymmetricMemory.memset32(A_signals, offset=rank, val=1, count=1)
 
     out = torch.ops.symm_mem._async_input_mm(A, B, A_signals, rank)
     for step in range(1, world_size):
@@ -767,8 +766,11 @@
         src_buf = symm_mem.get_buffer(src_rank, A_shard.shape, A_shard.dtype)
         with torch.cuda.stream(backend_stream):
             A_shards[src_rank].copy_(src_buf)
-            # cuStreamWriteValue32 issues a system level fence before the write
-            _SymmetricMemory.stream_write_value32(A_signals, src_rank, 1)
+            if not torch.cuda.is_current_stream_capturing():
+                # cuStreamWriteValue32 issues a system level fence before the write
+                _SymmetricMemory.stream_write_value32(A_signals, src_rank, 1)
+            else:
+                _SymmetricMemory.memset32(A_signals, offset=src_rank, val=1, count=1)
 
     current_stream.wait_stream(backend_stream)
     backend_stream.wait_stream(current_stream)
