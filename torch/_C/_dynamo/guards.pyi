--- conflicted
+++ resolved
@@ -159,10 +159,7 @@
 def profile_guard_manager(
     guard_manager: GuardManager,
     f_locals: dict[str, Any],
-<<<<<<< HEAD
-=======
     n_iters: int,
->>>>>>> 7b9fdcd7
 ) -> float: ...
 
 class TensorGuards:
