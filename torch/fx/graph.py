--- conflicted
+++ resolved
@@ -594,14 +594,9 @@
                         prev_stacktrace = stack_trace
                         if parsed_stack_trace := _parse_stack_trace(stack_trace):
                             summary_str = parsed_stack_trace.get_summary_str()
-<<<<<<< HEAD
-
-                        body.append(f"\n {dim('# ' + summary_str)}\n")
-=======
                         else:
                             summary_str = ""
-                        body.append(f'\n {dim(f"# {summary_str}")}\n')
->>>>>>> 07d8b83a
+                        body.append(f"\n {dim(f'# {summary_str}')}\n")
                 elif prev_stacktrace != "":
                     prev_stacktrace = ""
                     no_stacktrace_msg = "# No stacktrace found for following nodes"
