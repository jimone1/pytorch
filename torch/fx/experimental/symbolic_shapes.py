from __future__ import annotations

import sympy
from sympy import Add, S


"""
``torch.fx.experimental.symbolic_shapes`` provides interfaces for interacting with
our symbolic shapes reasoning system that is used heavily in torch.compile.  Although
this is not generally considered public API, when writing framework code in PyTorch
as well as extensions to PyTorch (e.g., in custom operator implementations), you may
need to make use of these APIs to setup dynamic shapes support appropriately.
"""

import abc
import atexit
import collections
import contextlib
import dis
import functools
import hashlib
import inspect
import itertools
import logging
import math
import operator
import os
import re
import sys
import threading
import traceback
from collections import Counter, defaultdict
from collections.abc import Generator, Iterator, Mapping, Sequence
from contextlib import _GeneratorContextManager, contextmanager
from dataclasses import asdict, dataclass, field
from enum import Enum
from typing import (
    Any,
    Callable,
    cast,
    NamedTuple,
    NoReturn,
    Optional,
    TYPE_CHECKING,
    TypeVar,
    Union,
)
from typing_extensions import deprecated, TypeAlias, TypeGuard

import torch
import torch.fx
import torch.fx.traceback as fx_traceback
import torch.utils._pytree as pytree

# NB: The sym_* functions are used via getattr() and must be imported here.
from torch import SymBool, SymFloat, SymInt
from torch._guards import ShapeGuard, SLoc, Source, TracingContext
from torch._logging import dtrace_structured, LazyString, structured, trace_structured
from torch._subclasses.meta_utils import is_sparse_any
from torch._utils_internal import signpost_event
from torch.fx.experimental import _config as config
from torch.fx.experimental.recording import (
    FakeTensorMeta,
    record_shapeenv_event,
    replay_shape_env_events,
    shape_env_check_state_equal,
    ShapeEnvEvent,
)
from torch.fx.experimental.sym_node import SymNode, SymTypes
from torch.utils._ordered_set import OrderedSet
from torch.utils._python_dispatch import is_traceable_wrapper_subclass
from torch.utils._sympy.functions import (
    Application,
    CeilToInt,
    CleanDiv,
    FloorDiv,
    FloorToInt,
    IsNonOverlappingAndDenseIndicator,
    Max,
    Mod,
    PythonMod,
)
from torch.utils._sympy.numbers import int_oo
from torch.utils._sympy.printers import CppPrinter, PythonPrinter
from torch.utils._sympy.singleton_int import SingletonInt
from torch.utils._sympy.solve import try_solve
from torch.utils._sympy.symbol import make_symbol, symbol_is_type, SymT
from torch.utils._sympy.value_ranges import (
    bound_sympy,
    SymPyValueRangeAnalysis,
    ValueRangeError,
    ValueRanges,
)
from torch.utils._traceback import CapturedTraceback, format_frame


if TYPE_CHECKING:
    import types

    from torch import Tensor
    from torch._subclasses.fake_tensor import FakeTensor
    from torch.types import BoolLikeType


InputList = list
DimList = list

log = logging.getLogger(__name__)


class GuardOnDataDependentSymNode(RuntimeError):
    cond: sympy.Basic

    def __init__(self, cond: sympy.Basic, *args: Any) -> None:
        super().__init__(*args)
        self.cond = cond


class PendingUnbackedSymbolNotFound(RuntimeError):
    pass


aten = torch._ops.ops.aten  # type: ignore[has-type]

__all__ = [
    "guard_or_false",
    "guard_or_true",
    "has_symbolic_sizes_strides",
    "create_contiguous",
    "ShapeEnv",
    "is_concrete_int",
    "is_concrete_float",
    "guard_int",
    "guard_float",
    "guard_scalar",
    "canonicalize_bool_expr",
    "hint_int",
    "SYMPY_INTERP",
    "free_symbols",
    "is_symbol_binding_fx_node",
    "is_concrete_bool",
    "is_nested_int",
    "SHAPEENV_EVENT_KEY",
    "CURRENT_NODE_KEY",
    "has_free_symbols",
    "has_free_unbacked_symbols",
    "sym_and",
    "sym_eq",
    "sym_or",
    "SymbolicContext",
    "StatelessSymbolicContext",
    "StatefulSymbolicContext",
    "SubclassSymbolicContext",
    "SymIntSymbolicContext",
    "statically_known_true",
    "guard_size_oblivious",
    "check_consistent",
    "compute_unbacked_bindings",
    "ConvertIntKey",
    "rebind_unbacked",
    "resolve_unbacked_bindings",
    "is_accessor_node",
    "ValueRangesSLoc",
    "SymIntEqByExpr",
]

# FX node metadata keys for symbolic shape FX graph.
SHAPEENV_EVENT_KEY = "shapeenv_event"
CURRENT_NODE_KEY = "current_node"


def log_lru_cache_stats(wrapped_f: functools._lru_cache_wrapper[object]) -> None:
    log.debug(
        "lru_cache_stats %s: %s", wrapped_f.__name__, wrapped_f.cumulative_cache_info()  # type: ignore[attr-defined]
    )


# Note about Sympy Expr/SympyBoolean/Basic typing: the Sympy hierarchy is
#
#   Basic
#       Expr
#       SympyBoolean
#           Relational
#
# Notably, Expr and SympyBoolean are not related.  So use Basic when the
# expression could denote int, float OR bool, and otherwise use the more
# specific Expr for int/float and SympyBoolean for bool.
#
# In obscure Meta only situations, sympy.logic.boolalg doesn't exist at runtime.
# So make sure only type checker evaluates this alias.
# Xref: https://www.internalfb.com/diff/D53324783
SympyBoolean: TypeAlias = "sympy.logic.boolalg.Boolean"


_T = TypeVar("_T")
_SympyT = TypeVar("_SympyT", sympy.Expr, SympyBoolean, sympy.Basic)


class SymIntEqByExpr:
    """
    This is a wrapper around SymInt which has alternative semantics for
    equality.  Specifically, instead of erroring or guarding, we
    instead will hash/compare equality based on the underlying sympy
    expression; e.g., s0 and s1 will always compare as False.

    NB: This does NOT do fancy analysis that maybe_evaluate_static does;
    we can only reason through equalities that occur because to expressions
    canonicalize to the same expression via regular simplification.
    """

    val: Union[torch.SymInt, int]

    def __init__(self, val: Union[torch.SymInt, int]) -> None:
        self.val = val

    def __repr__(self) -> str:
        return repr(self.val)

    def _extract(self) -> sympy.Expr:
        if isinstance(self.val, torch.SymInt):
            return self.val.node.expr
        else:
            return sympy.Integer(self.val)

    def __eq__(self, other: object) -> bool:
        assert isinstance(other, SymIntEqByExpr)

        # int equality fastpath
        if type(self.val) is int and type(other.val) is int:
            return self.val == other.val

        return self._extract() == other._extract()

    def __hash__(self) -> int:
        return hash(self._extract())


def _nested_int_aware_sort(
    tup: tuple[Union[SymInt, int], int]
) -> tuple[int, Union[SymInt, int], int]:
    return (
        # Order nested ints by their coefficients.
        # 1 here to order nested ints after non-nested-ints.
        (1, tup[0].node.nested_int_coeff(), tup[1])
        if is_nested_int(tup[0])
        else (0, *tup)
    )


# Wrapper on lru_cache that reports statistics at process end
def lru_cache(
    maxsize: Optional[int],
) -> Callable[[Callable[..., _T]], functools._lru_cache_wrapper[_T]]:
    def inner(f: Callable[..., _T]) -> functools._lru_cache_wrapper[_T]:
        wrapped_f = functools.lru_cache(maxsize)(f)
        old_cache_clear = wrapped_f.cache_clear
        prev_hits = 0
        prev_misses = 0

        # TODO: There's a ref-cycle here (wrapped_f -> cumulative_cache_info
        # -> wrapped_f) but cannot be solved with weakref as wrapped_f is not
        # weakref'able on some versions of Python

        def cumulative_cache_info() -> functools._CacheInfo:
            cur = wrapped_f.cache_info()
            return functools._CacheInfo(
                prev_hits + cur.hits,
                prev_misses + cur.misses,
                cur.maxsize,
                cur.currsize,
            )

        def new_cache_clear() -> None:
            nonlocal prev_hits, prev_misses
            cur = wrapped_f.cache_info()
            prev_hits += cur.hits
            prev_misses += cur.misses
            old_cache_clear()

        wrapped_f.cache_clear = new_cache_clear  # type: ignore[attr-defined, method-assign]
        wrapped_f.cumulative_cache_info = cumulative_cache_info  # type: ignore[attr-defined, method-assign]
        if log.isEnabledFor(logging.DEBUG):
            atexit.register(log_lru_cache_stats, wrapped_f)  # type: ignore[arg-type]
        return wrapped_f

    return inner


# These are modules that contain generic code for interacting with ShapeEnv
# which are unlikely to identify a particular interesting guard statement
@lru_cache(None)
def uninteresting_files() -> set[str]:
    import torch._compile
    import torch._dynamo.eval_frame
    import torch._inductor.sizevars
    import torch._library.custom_ops
    import torch._library.fake_impl
    import torch._logging
    import torch._subclasses.fake_tensor
    import torch._subclasses.meta_utils

    mods = [
        sys.modules[__name__],
        torch.fx.experimental.recording,
        torch.fx.experimental.sym_node,
        torch.fx.interpreter,
        torch,
        torch._compile,
        torch._dynamo.eval_frame,
        torch._inductor.sizevars,
        torch._library.custom_ops,
        torch._library.fake_impl,
        torch._subclasses.meta_utils,
        torch._subclasses.fake_tensor,
        torch._logging._internal,
        torch._logging.structured,
    ]
    import torch._dynamo.guards

    return (
        {inspect.getfile(m) for m in mods}
        | torch._dynamo.guards.uninteresting_files()
        | {"<string>"}
    )


class ConstraintViolationError(RuntimeError):
    pass


def has_symbolic_sizes_strides(elem: torch.Tensor) -> bool:
    return elem._has_symbolic_sizes_strides


Int: TypeAlias = Union[torch.SymInt, int]


def create_contiguous(shape: Sequence[Int]) -> list[Int]:
    strides: list[Int] = [1]
    for dim in reversed(shape[:-1]):
        strides.append(dim * strides[-1])  # type: ignore[operator]
    return list(reversed(strides))


def hint_int(a: Union[torch.SymInt, int], fallback: Optional[int] = None) -> int:
    """
    Retrieve the hint for an int (based on the underlying real values as observed
    at runtime).  If no hint is available (e.g., because data dependent shapes),
    if fallback is not None, use that instead (otherwise raise an error).
    """
    if isinstance(a, torch.SymInt):
        return a.node.require_hint(fallback)
    assert type(a) is int, a
    return a


Scalar: TypeAlias = Union[torch.SymInt, torch.SymFloat, torch.SymBool, int, float, bool]


def has_hint(a: Scalar) -> bool:
    if isinstance(a, SymTypes):
        return a.node.has_hint()
    return True


def is_concrete_int(a: Union[int, SymInt]) -> bool:
    """
    Utility to check if underlying object
    in SymInt is concrete value. Also returns
    true if integer is passed in.

    Args:
        a (SymInt or int): Object to test if it int
    """
    assert isinstance(a, (SymInt, int))

    if isinstance(a, int):
        return True

    if isinstance(a.node.expr, sympy.core.numbers.Integer):
        return True

    return False


def is_concrete_float(a: Union[float, SymFloat]) -> bool:
    r"""Utility to check if underlying object
    in SymInt is concrete value. Also returns
    true if integer is passed in.

    Args:
        a (SymInt or float): Object to test if it float
    """
    assert isinstance(a, (SymFloat, float))

    if isinstance(a, float):
        return True

    if isinstance(a.node.expr, sympy.core.numbers.Float):
        return True

    return False


def guard_size_oblivious(expr: Union[torch.SymBool, bool]) -> bool:
    """
    Perform a guard on a symbolic boolean expression in a size oblivious way.
    This is typically used when a non-oblivious test would result in a guard
    on a data dependent value of which we don't know the value of at compile time.
    When a guard is tested this way, we may diverge in behavior from how regular
    PyTorch semantics would treat it.  For more information, see
    https://github.com/pytorch/pytorch/pull/118579
    """
    if isinstance(expr, torch.SymBool):
        return expr.node.guard_size_oblivious("", 0)
    else:
        assert isinstance(expr, bool), expr
        return expr


def _guard_sizes_oblivious(
    lhs_sizes: Sequence[Union[torch.SymInt, bool]],
    rhs_sizes: Sequence[Union[torch.SymInt, bool]],
) -> bool:
    """
    Leverage guard_size_oblivious to compare if two lists of int/symint are equal.
    Useful to compare sizes, strides etc.
    """

    return len(lhs_sizes) == len(rhs_sizes) and all(
        guard_size_oblivious(lhs_item == rhs_item)
        for lhs_item, rhs_item in zip(lhs_sizes, rhs_sizes)
    )


def check_consistent(new: _T, old: _T) -> None:
    """
    Test that two "meta" values (typically either Tensor or SymInt) have
    the same values, e.g., after retracing.  If we don't understand the
    quantities in question, we'll just skip the consistency check.
    """
    # TODO: do boolean equality test too, see
    # https://github.com/pytorch/pytorch/issues/124110
    scalar_types = (torch.SymInt, torch.SymFloat, int, float)

    if isinstance(new, torch.Tensor):
        assert isinstance(old, torch.Tensor)
        torch._check(
            old.dim() == new.dim(), lambda: f"{old.shape} != {new.shape} (old != new)"
        )
        # Do this manually so that each individual test is irrefutable
        # (TODO: should be a helper for this, maybe sym_eq?  That
        # gives us a compound expression and I'm not sure it
        # simplifies right now)
        for i, j in zip(old.shape, new.shape):
            torch._check(i == j, lambda: f"{old.shape} != {new.shape} (old != new)")
    # NB: bool is subclass of int
    elif isinstance(new, scalar_types) and not isinstance(new, bool):
        assert isinstance(old, scalar_types) and not isinstance(
            old, bool
        ), f"{old} != {new}"
        torch._check(old == new, lambda: f"{old} != {new} (old != new)")


def resolve_unbacked_bindings(
    shape_env: Optional[ShapeEnv],
    bindings: Optional[dict[sympy.Symbol, pytree.KeyPath]],
) -> Optional[dict[sympy.Symbol, pytree.KeyPath]]:
    if bindings is None:
        return None
    assert shape_env is not None
    return {shape_env.unbacked_renamings.get(k, k): v for k, v in bindings.items()}


Result: TypeAlias = Union[torch.Tensor, tuple[torch.Tensor, ...]]


def rebind_unbacked(
    shape_env: Optional[ShapeEnv], n: torch.fx.Node, result: Result
) -> None:
    """
    Suppose we are retracing a pre-existing FX graph that previously had
    fake tensor propagation (and therefore unbacked SymInts).  When we retrace,
    we re-propagate fake tensors, which results in new unbacked SymInts.
    When this happens, we need to tell the shape environment about the equivalence
    of the old and new unbacked SymInts.  Pass us the old torch.fx.Node (which
    has the old binding information) and the new result (which we can extract the
    new unbacked SymInts out from).
    """

    # Inputs never need rebinding
    if n.op == "placeholder":
        return

    if bindings := resolve_unbacked_bindings(
        shape_env, n.meta.get("unbacked_bindings")
    ):
        assert shape_env is not None
        for raw_u0, path in bindings.items():
            u1 = pytree.key_get(result, path)
            # Sometimes, things were previously unbacked bindings become constants.
            # There are two situations this can happen.
            #
            # First, you might have a runtime assert that causes the
            # constant-ification.  In this case, the /binding/ itself will
            # still be an unbacked symbol (because we will only force it
            # to be a constant later in fake tensor propagation).  In this
            # case, u1 is a SymInt and we still do all our work as normal.
            #
            # But second, it might be that fake tensor propagation DIRECTLY
            # converted the unbacked SymInt into a constant.  This happens
            # more rarely, but we have identified two situations it can
            # validly occur:
            #
            # - If you have a tensor_version operator, these are initially
            #   allocated as unbacked SymInts, but after AOTAutograd they
            #   get forced specialized to specific values.  In this case,
            #   there is no reason to do runtime asserts on them, this is
            #   just a hack to properly keep track of them to start.
            #
            # - If you have an item() call on a constant tensor, the result
            #   of the item() call is constant and we do not need runtime
            #   asserts on this symbol.  In
            #   https://github.com/pytorch/pytorch/issues/140625 we have a
            #   case where in the initial trace of the program we are unable
            #   to determine that torch.tensor is constant, but then
            #   subsequent passes cause torch.tensor to become a constant and
            #   then the unbacked symbol goes poof.
            #
            # In all of these cases, it is no longer necessary to generate
            # deferred runtime asserts, since other subsystems (e.g., the
            # constant-ification pass) ensure that the quantity is now truly
            # static and cannot change at runtime.  So it's OK to discard
            # in these situations.
            #
            # There is one more hazard (re
            # https://github.com/pytorch/pytorch/issues/141248), the problem
            # is that you can end up with "dangling" unbacked symbols that
            # exist in the ShapeEnv but are never bound anywhere.  You might
            # like an invariant that unbacked symbols never get lost.  But
            # we do not have this invariant, so do not try to enforce it.
            if isinstance(u1, int):
                log.info(
                    "rebind_unbacked: discard %s %s %s -> %s",
                    n.target,
                    raw_u0,
                    path,
                    u1,
                )
                continue

            # We only care about rebinding unbacked things
            if u1.node.hint is not None:
                continue

            raw_u1 = u1.node.expr
            # Simplify SymBool binding
            if (
                isinstance(raw_u1, sympy.Piecewise)
                and len(raw_u1.args) == 2
                and (
                    raw_u1_args0 := cast(
                        tuple[sympy.Basic, sympy.Basic], raw_u1.args[0]
                    )
                )
                and raw_u1_args0[0] == 1
                and isinstance(eq := raw_u1_args0[1], sympy.Eq)
                and isinstance(new_raw_u1 := eq.lhs, sympy.Symbol)
                and shape_env.var_to_range[new_raw_u1].issubset(ValueRanges(0, 1))
                and eq.rhs == 1
                and cast(tuple[sympy.Basic, sympy.Basic], raw_u1.args[1]) == (0, True)
            ):
                # This is what the pattern match above is testing
                repacked = _sympy_cast_symbool_to_symint_guardless(
                    sympy.Eq(new_raw_u1, 1)
                )
                assert repacked == raw_u1, f"{repacked} != {raw_u1}"
                # Cancel the to_int(to_bool(x)). This is sound because x in
                # [0, 1]
                raw_u1 = new_raw_u1

            if not isinstance(raw_u1, sympy.Symbol):
                assert (
                    not raw_u1.free_symbols
                ), f"should have been constant, but got {raw_u1}"
                continue

            # The old and new could be the same if you improperly hit the memo
            # while retracing.  Make sure you updated FakeTensorMode.epoch
            assert raw_u0 != raw_u1, f"{raw_u0} possible memo disaster"
            # Reuse the OLD symbol name
            shape_env._rename_unbacked_to(raw_u1, raw_u0)


# NB: You could try to expand this to cover more cases by simply
# detecting whenever you have an int output, but this is a bit
# dangerous in case someone adds a function that returns an int but is
# mutating.  So manually whitelist for now.
def is_accessor_node(node: torch.fx.Node) -> bool:
    # Dynamo only exercised condition
    if (
        node.op == "call_method"
        and isinstance(node.args[0], torch.fx.Node)
        and isinstance(node.args[0].meta.get("example_value"), torch.Tensor)
        and node.target in ["size", "stride", "storage_offset", "item"]
    ):
        return True
    if node.op == "call_function" and node.target in [
        torch.ops.aten.sym_size,
        torch.ops.aten.sym_size.default,
        torch.ops.aten.sym_size.int,
        torch.ops.aten.sym_stride,
        torch.ops.aten.sym_stride.default,
        torch.ops.aten.sym_stride.int,
        torch.ops.aten.sym_storage_offset,
        torch.ops.aten.sym_storage_offset.default,
        torch.ops.aten.sym_numel.default,
    ]:
        return True
    return False


def canonicalize_bool_expr(expr: _T) -> _T:
    """
    Canonicalize a boolean expression by transforming it into a lt / le
    inequality and moving all the non-constant terms to the rhs.
    We canonicalize And / Ors / Not via cnf and then canonicalize their subexpr
    recursively
    nb. sympy.Rel.canonical is not good enough https://github.com/sympy/sympy/issues/25924

    Args:
        expr (sympy.Expr): Expression to canonicalize
    """
    # Canonicalise an inequality by transforming it into a lt / le
    # inequality and moving all the non-constant terms to the rhs
    # We canonicalise And / Ors / Not via cnf
    # nb. Relational.canonical in sympy is broken
    # https://github.com/sympy/sympy/issues/25924

    if not isinstance(
        expr, (sympy.Rel, sympy.And, sympy.Or, sympy.Not, sympy.Eq, sympy.Ne)
    ):
        return expr

    if isinstance(expr, (sympy.And, sympy.Or, sympy.Not)):
        expr = sympy.logic.boolalg.to_cnf(expr)
    return _canonicalize_bool_expr_impl(expr)  # type: ignore[arg-type, return-value]


def _sympy_from_args(
    cls: type[Union[sympy.Add, sympy.Mul]],
    args: list[sympy.Expr],
    sort: bool = True,
    is_commutative: Optional[bool] = None,
) -> sympy.Expr:
    if not args:
        return cls.identity  # type: ignore[union-attr]
    # These args are already in canonical form, so we avoid calling
    # Add(*args) to avoid expensive Add.flatten operation
    if sort:
        if cls is sympy.Add:
            sort_fn = sympy.core.add._addsort
        elif cls is sympy.Mul:
            sort_fn = sympy.core.mul._mulsort
        else:
            raise ValueError(f"Unknown cls: {cls}")

        # we don't support non commutative with sort
        assert is_commutative is True
        if args[0].is_Number:
            rest = args[1:]
            sort_fn(rest)
            return cls._from_args([args[0]] + rest, is_commutative=is_commutative)  # type: ignore[attr-defined]
        else:
            args = args.copy()
            sort_fn(args)
            return cls._from_args(args, is_commutative=is_commutative)  # type: ignore[attr-defined]
    else:
        # if the args are already sorted, we create directly
        return cls._from_args(args, is_commutative=is_commutative)  # type: ignore[attr-defined]


def _canonicalize_bool_expr_impl(expr: SympyBoolean) -> SympyBoolean:
    """
    After canonicalization, we are guaranteed to have eliminated Ge/Gt relations
    (rewriting them to Le/Lt, respectively).
    """
    if isinstance(expr, (sympy.And, sympy.Or)):
        return type(expr)(*map(canonicalize_bool_expr, expr.args))

    opposite = {sympy.Gt: sympy.Lt, sympy.Ge: sympy.Le}
    t: Union[type[Any]]
    if isinstance(expr, tuple(opposite.keys())):
        rhs = expr.lhs - expr.rhs  # type: ignore[attr-defined]
        t = opposite[type(expr)]  # type: ignore[index]
    else:
        assert isinstance(expr, (sympy.Lt, sympy.Le, sympy.Eq, sympy.Ne))
        rhs = expr.rhs - expr.lhs
        t = type(expr)

    def is_neg(t: sympy.Expr) -> bool:
        return (t.is_Number and t.is_negative) or (
            isinstance(t, sympy.Mul) and t.args[0].is_Number and t.args[0].is_negative
        )

    lhs = S.Zero
    rhs = _reduce_to_lowest_terms(rhs)
    if isinstance(rhs, sympy.Add):
        pos = []
        neg = []
        for term in rhs.args:
            if is_neg(term):
                neg.append(-term)
            else:
                pos.append(term)
        # these are already sorted
        rhs = _sympy_from_args(sympy.Add, pos, sort=False, is_commutative=True)
        # the terms were changed, so needs a sorting
        lhs = _sympy_from_args(sympy.Add, neg, sort=True, is_commutative=True)
    elif is_neg(rhs):
        # lhs == 0
        lhs, rhs = -rhs, S.Zero
    # We don't have to evaluate here because lhs, rhs came from a Boolean
    # and it was already simplified
    return t(lhs, rhs, evaluate=False)


def _reduce_to_lowest_terms(expr: sympy.Expr) -> sympy.Expr:
    """
    Eliminates any integer factor from a given expression.
    E.g., 6x + 4y reduces to 3x + 2y.

    Useful when an expression is == or != to 0.
    """

    def integer_coefficient(x: sympy.Expr) -> int:
        if x.is_Integer:
            return abs(int(x))
        elif x.is_Mul:
            # If one of the args of a Mul is an Integer, it is the
            # first arg. eg: args(2*x*3*y) == (6, x, y)
            return abs(int(x.args[0])) if x.args[0].is_Integer else 1  # type: ignore[call-overload]
        else:
            return 1

    def div_by_factor(x: sympy.Expr, factor: int) -> sympy.Expr:
        if x.is_Integer:
            return x / factor
        elif x.is_Mul:
            if x.args[0] != factor:
                args = [x.args[0] / sympy.Integer(factor), *x.args[1:]]
            else:
                # Mul._from_args require a canonical list of args
                # so we remove the first arg (x.args[0] / factor) if it was 1
                args = list(x.args[1:])
            return _sympy_from_args(sympy.Mul, args, is_commutative=x.is_commutative)
        else:
            raise AssertionError(f"illegal arg to div_by_factor: {x}")

    if expr.is_Add:
        atoms = cast(Sequence[sympy.Expr], expr.args)
        factor = functools.reduce(math.gcd, map(integer_coefficient, atoms))
        if factor == 1:
            return expr
        atoms = [div_by_factor(x, factor) for x in atoms]
        return _sympy_from_args(
            sympy.Add, atoms, sort=True, is_commutative=expr.is_commutative
        )
    elif expr.is_Integer:
        return S.One
    elif expr.is_Mul:
        return div_by_factor(expr, integer_coefficient(expr))
    return expr


def is_concrete_bool(a: Union[bool, SymBool]) -> bool:
    """
    Utility to check if underlying object
    in SymBool is concrete value. Also returns
    true if integer is passed in.

    Args:
        a (SymBool or bool): Object to test if it bool
    """
    assert isinstance(a, (SymBool, bool))

    if isinstance(a, bool):
        return True

    if isinstance(
        a.node.expr, (sympy.logic.boolalg.BooleanTrue, sympy.logic.boolalg.BooleanFalse)
    ):
        return True

    return False


def is_nested_int(s: Union[int, SymInt]) -> TypeGuard[SymInt]:
    return isinstance(s, torch.SymInt) and s.node.is_nested_int()


IterateExprsAtom: TypeAlias = Union[
    SymInt, SymFloat, SymBool, int, float, bool, sympy.Basic, torch.Tensor
]
IterateExprs: TypeAlias = Union[IterateExprsAtom, Sequence[IterateExprsAtom]]


def _iterate_exprs(val: IterateExprs) -> Iterator[sympy.Basic]:
    if isinstance(val, SymTypes):
        # This allow applies to the jagged layout NestedTensor case as
        # nested ints are not symbolic
        if is_symbolic(val):
            yield val.node.expr
    elif isinstance(val, sympy.Basic):
        yield val
    elif isinstance(val, (int, float, bool)):
        pass
    elif isinstance(val, (tuple, list)):
        for s in val:
            yield from _iterate_exprs(s)
    elif is_sparse_any(val):
        yield from _iterate_exprs(val.size())
    elif isinstance(val, torch.Tensor):
        yield from _iterate_exprs(val.size())
        yield from _iterate_exprs(val.stride())
        yield from _iterate_exprs(val.storage_offset())
    elif val is None:
        pass
    # see Note: [Generator arguments in AOTDispatcher]
    elif isinstance(val, torch.Generator):
        pass
    else:
        raise AssertionError(f"cannot extract sympy expressions from {val} {type(val)}")


def free_symbols(val: IterateExprs) -> OrderedSet[sympy.Symbol]:
    if val is None:
        return OrderedSet()
    itr = _iterate_exprs(val)
    # we need at least 1 to call union, so we hand code the identity
    try:
        first_expr = next(itr)
    except StopIteration:
        return OrderedSet()

    # TODO: Apparently, returning an OrderedSet here breaks
    # python test/distributed/tensor/test_dtensor_compile.py TestDTensorCompile.test_dtensor_dynamic
    return first_expr.free_symbols.union(*(e.free_symbols for e in itr))  # type: ignore[return-value]


def has_free_symbols(val: IterateExprs) -> bool:
    """Faster version of bool(free_symbols(val))"""
    return not all((e.is_number or e.is_Boolean) for e in _iterate_exprs(val))


def has_free_unbacked_symbols(x: IterateExprs) -> bool:
    """Faster version of bool(free_unbacked_symbols(val))"""
    from sympy.core.traversal import iterargs

    for s in _iterate_exprs(x):
        for arg in iterargs(s):
            if arg.is_Symbol and symbol_is_type(
                arg, (SymT.UNBACKED_INT, SymT.UNBACKED_FLOAT)
            ):
                return True
    return False


# Like free_symbols, but filtered to only report unbacked symbols
def free_unbacked_symbols(x: IterateExprs) -> OrderedSet[sympy.Symbol]:
    # NB: keep synced with is_unbacked_symint
    return OrderedSet(
        s
        for s in free_symbols(x)
        if symbol_is_type(s, (SymT.UNBACKED_INT, SymT.UNBACKED_FLOAT))
    )


# WARNING: Don't use this on Dynamo produced graphs, they don't have meta
# setup!
def is_symbol_binding_fx_node(node: torch.fx.Node) -> Optional[sympy.Symbol]:
    if (
        "val" in node.meta
        and isinstance(node.meta["val"], torch.SymInt)
        and isinstance(node.meta["val"].node.expr, sympy.Symbol)
        and (
            node.op == "placeholder"
            or free_unbacked_symbols(node.meta["val"].node.expr)
        )
    ):
        return node.meta["val"].node.expr
    return None


def find_symbol_binding_fx_nodes(
    graph: torch.fx.Graph,
) -> dict[sympy.Symbol, torch.fx.Node]:
    r = {}
    # NB: Prefer first occurrence of symbol
    for node in graph.nodes:
        if (s := is_symbol_binding_fx_node(node)) is not None and s not in r:
            r[s] = node
    return r


# Analogous to ConvertIntSource
@dataclass(frozen=True)
class ConvertIntKey:
    def __str__(self) -> str:
        return ".cast_symbool_to_symint_guardless()"

    def get(self, b: bool) -> Union[int, SymInt]:
        """Get the int value from bool"""
        return cast_symbool_to_symint_guardless(b)


@dataclass(frozen=True)
class CallMethodKey:
    name: str

    def __str__(self) -> str:
        return f".{self.name}()"

    def get(self, o: Any) -> Any:
        """Call the method on object"""
        return getattr(o, self.name)()


@dataclass(frozen=True)
class InnerTensorKey:
    inner_name: str

    def __str__(self) -> str:
        return f".{self.inner_name}"

    def get(self, o: Any) -> Any:
        """Get the inner tensor attribute"""
        return getattr(o, self.inner_name)


@dataclass(frozen=True)
class DivideByKey:
    divisor: Union[int, SymInt]

    def __str__(self) -> str:
        return f".__floordiv__({self.divisor})"

    def get(self, o: int) -> int:
        """Divide object by divisor"""
        return o // self.divisor


def _free_unbacked_symbols_with_path(
    a: object,
    path: pytree.KeyPath,
    real: Optional[object] = None,
    shape_env: Optional[ShapeEnv] = None,
    pending: Optional[set[sympy.Symbol]] = None,
    simplify: bool = False,
) -> dict[sympy.Symbol, pytree.KeyPath]:
    go = functools.partial(
        _free_unbacked_symbols_with_path,
        shape_env=shape_env,
        pending=pending,
        simplify=simplify,
    )

    def expr(s: Union[SymInt, SymFloat, SymBool]) -> sympy.Expr:
        if simplify:
            return s.node.expr
        # (When called from compute_unbacked_bindings)
        # NB: Intentionally access _expr, not expr, do not want
        # simplification!
        return s.node._expr

    if pending is None:
        pending = set()
    r = {}
    if isinstance(a, (tuple, list)):
        # NB: real is apparently not always a tuple/list here
        # python test/inductor/test_torchinductor.py CpuTests.test_index_propagation_nested_indirect_indexing_cpu
        for i in range(len(a)):
            r.update(
                go(
                    a[i],
                    path + (pytree.SequenceKey(i),),
                    real=real[i] if real is not None else None,  # type: ignore[index]
                )
            )
    elif is_traceable_wrapper_subclass(a):
        # TODO: Determine if this is correct
        attrs, _ = a.__tensor_flatten__()
        for attr in attrs:
            sub = getattr(a, attr)
            r.update(go(sub, path + (InnerTensorKey(attr),)))
    elif isinstance(a, torch.Tensor):
        from torch._subclasses.fake_tensor import FakeTensor

        assert isinstance(a, FakeTensor)
        r.update(
            go(
                a.size(),
                path + (CallMethodKey("size"),),
                real=a.real_tensor.size() if a.real_tensor is not None else None,
            )
        )
        if a.layout not in [
            torch.sparse_csr,
            torch.sparse_csc,
            torch.sparse_bsr,
            torch.sparse_bsc,
        ]:
            r.update(
                go(
                    a.stride(),
                    path + (CallMethodKey("stride"),),
                    real=a.real_tensor.stride() if a.real_tensor is not None else None,
                )
            )
        r.update(
            go(
                a.storage_offset(),
                path + (CallMethodKey("storage_offset"),),
                real=(
                    a.real_tensor.storage_offset()
                    if a.real_tensor is not None
                    else None
                ),
            )
        )

    elif (
        isinstance(a, (torch.SymInt, torch.SymFloat))
        and isinstance(s := expr(a), sympy.Symbol)
        and s in pending
    ):
        r[s] = path
        if shape_env and real is not None:
            assert isinstance(real, (int, float))
            shape_env.set_unbacked_var_to_val(s, real)
        pending.remove(s)
    # When an unbacked SymInt is perfectly divisible by an integer
    # constant, we replace it with the integer constant to improve
    # reasoning capabilities.  However, in synthetic examples, it is
    # then possible that the factor never is explicitly allocated.
    # Fortunately, we can compute it by division.
    elif (
        isinstance(a, torch.SymInt)
        and isinstance(s := expr(a), sympy.Mul)
        and len(s.args) == 2
        and isinstance(lhs := s.args[0], (sympy.Integer, sympy.Symbol))
        and isinstance(rhs := s.args[1], sympy.Symbol)
        # support exactly one unbacked for now
        and ((rhs in pending) ^ (lhs in pending))
        # support constant coefficient or backed symbolic coefficient
        and (
            isinstance(coeff := lhs if lhs not in pending else rhs, sympy.Integer)
            or shape_env
            and coeff in shape_env.var_to_val
        )
    ):

        def _symint_wrap(s: sympy.Symbol) -> SymInt:
            return shape_env.create_symintnode(  # type: ignore[union-attr]
                s,
                hint=int(shape_env.var_to_val[s]),  # type: ignore[union-attr]
                source=shape_env.var_to_sources.get(s, [None])[0],  # type: ignore[union-attr]
            )

        unbacked = lhs if lhs in pending else rhs
        divisor: Union[int, SymInt] = (
            int(coeff)
            if shape_env and isinstance(coeff, sympy.Integer)
            else _symint_wrap(coeff)
        )
        # TODO: DivideByKey needs to test divisibility at runtime!
        r[unbacked] = path + (DivideByKey(divisor),)
        if real is not None:
            assert isinstance(real, int)
            val = (
                real // int(coeff)
                if isinstance(coeff, sympy.Integer)
                else CleanDiv(real, coeff)
            )
            if shape_env:
                shape_env.set_unbacked_var_to_val(unbacked, val)
        pending.remove(unbacked)
    # The annoyance here arises from the fact that SymBool is
    # allocated by allocating a SymInt and then testing if it's equal
    # to one.  So you have a complicated binding site logic for this.
    elif (
        isinstance(a, torch.SymBool)
        and isinstance(s := expr(a), sympy.Eq)
        # This must match create_unbacked_symbool EXACTLY
        and isinstance(s.lhs, sympy.Symbol)
        and s.rhs == 1
        and s.lhs in pending
    ):
        r[s.lhs] = path + (ConvertIntKey(),)
        if real is not None:
            assert type(real) is bool
            if shape_env:
                shape_env.set_unbacked_var_to_val(s, int(real))
        pending.remove(s.lhs)

    return r


def compute_unbacked_bindings(
    shape_env: Optional[ShapeEnv],
    example_value: object,
    old_example_value: Optional[object] = None,
    peek: bool = False,
) -> Optional[dict[sympy.Symbol, pytree.KeyPath]]:
    """
    After having run fake tensor propagation and producing example_value
    result, traverse example_value looking for freshly bound unbacked
    symbols and record their paths for later.  It is an error if
    we have allocated an unbacked SymInt but it cannot be found in
    example_value.  (NB: this means if you have a multi-output
    function, you must call this on the tuple of tensor output, you
    cannot wait!)

    The peek parameter lets you check out what the bindings are without
    changing the affected list.  This is primarily useful for ensuring
    unbacked_var_to_val is promptly populated when propagate_real_tensors is on.
    """
    if shape_env is None:
        return None

    fs = shape_env.pending_fresh_unbacked_symbols
    pending = set(fs)
    if not pending:
        return None

    if not peek:
        log.info("compute_unbacked_bindings %s", fs)
        fs.clear()

    symbol_to_path = _free_unbacked_symbols_with_path(
        example_value, (), shape_env=shape_env, pending=pending, simplify=False
    )
    if not peek and pending:
        extra = (
            repr((example_value.stride(), example_value.storage_offset()))
            if isinstance(example_value, torch.Tensor)
            else ""
        )
        raise PendingUnbackedSymbolNotFound(
            f"Pending unbacked symbols {pending} not in returned outputs {example_value} {extra}.\n"
            "Did you accidentally call new_dynamic_size() or item() more times "
            "than you needed to in your fake implementation?\n"
            "For more help, see https://docs.google.com/document/d/1RWrH-3wLEpzR9kCS6gGBNen_-Fs-8PVbWWFE5AcgeWE/edit"
        )

    # Why do we have to do some rebinding here?  If the original FX node
    # wasn't a binding site because you had a memo hit, but post
    # translation you aren't a memo hit anymore, there's now a new binding
    # site... but we know (because it's the same FX node) that the value
    # is actually the same, they're just not obviously equal anymore.
    #
    # The logic here is written carefully, because unlike the
    # bind_unbacked case, we are not guaranteed to have a symbol for
    # old_sym.  If we have a symbol, do regular rename unbacked to; but if
    # we don't, we need to specially eliminate the fresh unbacked symbol
    # (NB: we are /trusting/ that the memoization is correct, and that we
    # don't need to generate a new runtime assert.  This is load bearing,
    # as repropagation can happen after we've frozen runtime asserts.)
    if old_example_value is not None:
        for keypath in symbol_to_path.values():
            old_sym = pytree.key_get(old_example_value, keypath)
            new_sym = pytree.key_get(example_value, keypath)
            if isinstance(new_sym, SymTypes) and isinstance(
                new_s := new_sym.node.expr, sympy.Symbol
            ):
                if (
                    isinstance(old_sym, SymTypes)
                    and (old_s := old_sym.node.expr) != new_s
                ):
                    if isinstance(old_s, sympy.Symbol):
                        shape_env._rename_unbacked_to(new_s, old_s)
                    else:
                        shape_env._eliminate_unbacked(new_s, old_s)
                elif not isinstance(old_sym, SymTypes):
                    shape_env._eliminate_unbacked(new_s, sympy.sympify(old_sym))

    return symbol_to_path


def _log_suppressed_dde(a: SymBool, assumed_value: bool) -> None:
    sloc, extra = a.node.shape_env._get_stack_summary(True)
    log.info(
        "could not evaluate %s due to data dependency, it was assumed to be %s with no runtime assertions %s %s",
        a,
        assumed_value,
        sloc,
        extra,
    )


# The following two functions are common utilities used while defining unbacked semantics
# of various framework code. Those would be used in situations you prefer to guard and know
# the result of the expression over not guarding, but in case you hit a data dependent error
# you are ok with just returning true or false.
# Some reasons you might be ok with returning true/false instead could be:
#  (1) It's an optimization/additional check I do not want to fail for not performing it.
#  (2) I am willing to deviate from the normal semantics when I have unbacked for the
#      benefit of not failing.
<<<<<<< HEAD
=======
def _guard_or(a: BoolLikeType, default: bool) -> bool:
    if not isinstance(a, SymBool):
        assert isinstance(a, bool)
        return a

    # if backed_size_oblivious is True we treat backed as unbacked here.
    if torch.fx.experimental._config.backed_size_oblivious:
        result = _static_eval_sym_bool(a)
        return result if result is not None else default

    shape_env = getattr(a.node, "shape_env", None)

    # xla symnode path.
    if shape_env is None:
        return guard_bool(a)

    with a.node.shape_env.dde_suppressed():
        try:
            return guard_bool(a)
        except GuardOnDataDependentSymNode:
            _log_suppressed_dde(a, default)
            return default
>>>>>>> 9ff0aeef


def guard_or_false(a: BoolLikeType) -> bool:
    """
    Try to guard a, if data dependent error encountered just return false.
    """
<<<<<<< HEAD
<<<<<<< HEAD
    if torch.fx.experimental._config.backed_size_oblivious:
        return statically_known_true(a)
    else:
        try:
            return bool(guard_bool(a))
        except GuardOnDataDependentSymNode:
            return False
=======
    if not isinstance(a, SymBool):
        assert isinstance(a, bool)
        return a

    with a.node.shape_env.dde_suppressed():
        if torch.fx.experimental._config.backed_size_oblivious:
            return statically_known_true(a)
        else:
            try:
                return bool(guard_bool(a))
            except GuardOnDataDependentSymNode:
                _log_suppressed_dde(a, False)
                return False
>>>>>>> 1c79f4f257d (log suppressed information about datat dependent errors)
=======
    return _guard_or(a, False)
>>>>>>> 9ff0aeef


def guard_or_true(a: BoolLikeType) -> bool:
    """
    Try to guard a, if data dependent error encountered just return true.
    """
<<<<<<< HEAD
    if torch.fx.experimental._config.backed_size_oblivious:
        result = _static_eval(a)
        if result is not None:
            return result
        else:
<<<<<<< HEAD
            return True
    else:
        try:
            return bool(guard_bool(a))
        except GuardOnDataDependentSymNode:
            return True
=======
            try:
                return bool(guard_bool(a))
            except GuardOnDataDependentSymNode:
                _log_suppressed_dde(a, True)
                return True
>>>>>>> 1c79f4f257d (log suppressed information about datat dependent errors)
=======
    return _guard_or(a, True)
>>>>>>> 9ff0aeef


def definitely_true(a: BoolLikeType) -> bool:
    """
    Returns True only if we can tell that a is True, possibly introducing
    a guard in the process.  If a depends on some unbacked SymInt, we may
    return False even though there may exist a possible value of the SymInt
    that would cause the expression to return True.

    When is it appropriate to use definitely_true?  First, if you can use
    a higher level combinator prefer using those instead, they are definitely
    safe (modulo short-circuiting).
    Second, it can be used if the program would behave equivalently if
    definitely_true always returned False. Finally, it even
    be OK if the program wouldn't behave equivalently, so long as the
    change is semantics preserving.  It can be semantics preserving if
    the program errors in more cases than it did previously (but otherwise
    behaves identically), or if it changes some quantity in a way that
    doesn't matter (e.g., strides often fall in this bucket.)
    """
    if isinstance(a, SymBool):
        if a.node.has_hint():
            return guard_bool(a)
        else:
            return False
    return bool(a)


def definitely_false(a: BoolLikeType) -> bool:
    """
    Returns True only if we can tell that a is False, possibly introducing
    a guard in the process.  If a depends on some unbacked SymInt, we may
    return False even though there may exist a possible value of the SymInt
    that would cause the expression a to be False.  See definitely_true
    for more usage guidance.
    """
    if isinstance(a, SymBool):
        if a.node.has_hint():
            return not guard_bool(a)
        else:
            return False
    return not bool(a)


def _static_eval_sym_bool(x: SymBool) -> Optional[bool]:
    assert isinstance(x, SymBool)
    expr = x.node.expr

    try:
        # Shape env access is inside the try on purpose. xla symnode does not
        # have it on its attributes.
        shape_env = x.node.shape_env
        simplified = shape_env._maybe_evaluate_static(expr)
        if simplified is not None:
            return bool(simplified)
        else:
            return None
    except Exception:
        log.debug("Could not simplify %s", expr)
        return None


def statically_known_true(x: Union[bool, SymBool]) -> bool:
    """
    Returns True if x can be simplified to a constant and is true.

    .. note::
        This function doesn't introduce new guards, so the expression may end
        up evaluating to true at runtime even if this function returns False.

    Args:
        x (bool, SymBool): The expression to try statically evaluating
    """
    if not isinstance(x, SymBool):
        assert isinstance(x, bool)
        return x

    result = _static_eval_sym_bool(x)
    if result is None:
        return False

    return result


def sym_and(
    x: Union[bool, SymBool], *others: Union[bool, SymBool]
) -> Union[bool, SymBool]:
    """
    and, but for symbolic expressions, without bool casting.
    """
    assert isinstance(x, (bool, SymBool))
    if len(others) == 0:
        return x
    for y in others:
        assert isinstance(y, (bool, SymBool))
        x = operator.and_(x, y)
    return x


def sym_eq(x: _T, y: _T) -> Union[bool, SymBool]:
    """
    Like ==, but when run on list/tuple, it will recursively test equality
    and use sym_and to join the results together, without guarding.
    """
    if (isinstance(x, tuple) and isinstance(y, tuple)) or (
        isinstance(x, list) and isinstance(y, list)
    ):
        if len(x) != len(y):
            return False
        return functools.reduce(operator.and_, map(sym_eq, x, y), True)
    elif isinstance(x, (int, torch.SymInt)) and isinstance(y, (int, torch.SymInt)):
        return x == y
    else:
        raise AssertionError(f"unexpected sym_eq between {type(x)} {type(y)}")


def sym_or(
    x: Union[bool, SymBool], *others: Union[bool, SymBool]
) -> Union[bool, SymBool]:
    """
    or, but for symbolic expressions, without bool casting.
    """
    assert isinstance(x, (bool, SymBool))
    if len(others) == 0:
        return x
    for y in others:
        assert isinstance(y, (bool, SymBool))
        x = operator.or_(x, y)
    return x


def guard_scalar(
    a: Union[SymBool, SymInt, SymFloat, int, bool, float]
) -> Union[bool, int, float]:
    if isinstance(a, (SymBool, bool)):
        return guard_bool(a)
    elif isinstance(a, (SymInt, int)):
        return guard_int(a)
    elif isinstance(a, (SymFloat, float)):
        return guard_float(a)
    else:
        raise AssertionError(f"unrecognized scalar {a}")


def _constrain_symbol_range(
    shape_env: ShapeEnv, s: sympy.Symbol, compiler_min: int, compiler_max: int
) -> None:
    shape_env.constrain_symbol_range(s, compiler_min, compiler_max)


def _advise_is_size(a: SymInt) -> None:
    """
    Don't use this directly; use torch._check_is_size instead.

    This is a softer version of _constrain_range_for_size (with min=0,
    max=Inf).  Instead of forcibly constraining a variable (and erroring if we
    failed to constrain it), it will simply advise us that a size is
    constrained in some way.  We will always defer a runtime assert for this
    constraint if we cannot prove it at compile-time, but we we only
    *sometimes* learn useful extra information at compile-time with this
    information.  This is in contrast to constrain_range_for_size, where if
    you don't call that on a fresh unbacked symint, chances are we will choke.

    TODO: Make Dynamo handle this appropriately if this is seen in Dynamo-ed
    code.  Right now this is only really used in code with AOTAutograd trace
    through, so it is not a big problem that this isn't supported, but in
    principle all of this code should be Dynamo'able too.

    TODO: I didn't support min/max because I didn't have a use case where this
    actually helped.  In principle we can support it, it just makes the
    implementation below more complicated.
    """

    # This must always succeed, because the sole allowed caller _check_is_size
    # was responsible for expect_true'ing this
    # This assert triggers expensive sym compute, do not do it until its cheap.
    # assert a >= 0

    # NB: it's important not to constrain range for size for *hinted* SymInts,
    # because it is not only unsound, it will immediately trip our asserts
    # that hints have to be consistent with static analysis!  If you somehow
    # have an unbounded SymInt that later constrains to 1, this will be
    # inconsistent with the range
    if (
        isinstance(a, SymInt)
        and isinstance(a.node, SymNode)
        and isinstance(a.node.expr, sympy.Symbol)
        and a.node.shape_env.is_unbacked_symint(a.node.expr)
    ):
        _constrain_range_for_size(a)


def _advise_is_bounded(a: SymInt, upper_bound: Union[int, SymInt]) -> None:
    if (
        isinstance(a, SymInt)
        and isinstance(a.node, SymNode)
        and isinstance(a.node.expr, sympy.Symbol)
        and a.node.shape_env.is_unbacked_symint(a.node.expr)
        and isinstance(upper_bound, int)  # TODO: relax
    ):
        a.node.shape_env._constrain_is_bounded(a.node.expr, upper_bound)


def _constrain_range_for_size(
    a: SymInt, min: Optional[int] = None, max: Optional[int] = None
) -> None:
    """
    This function is NOT INTENDED to be used by itself.
    """

    if isinstance(a, (SymFloat, SymBool)):
        raise ValueError("Constraining SymFloat/SymBool is nyi")

    assert isinstance(a, SymInt), "can only constrain range for SymInt"
    assert isinstance(a.node.expr, sympy.Symbol), f"constraining non-Symbols NYI: {a}"

    a.node.shape_env._constrain_range_for_size(a.node.expr, min, max)


# inclusive both ways
def constrain_range(
    a: SymInt, *, min: Optional[int], max: Optional[int] = None
) -> None:
    """
    Applies a constraint that the passed in SymInt must lie between min-max
    inclusive-inclusive, WITHOUT introducing a guard on the SymInt (meaning
    that it can be used on unbacked SymInts).  If min/max are None, we assume
    that the dimension is unbounded in that direction.  Repeated application
    of constrain_range intersects the ranges.  This is a fairly low level API
    that doesn't have a lot of safety guarantees (TODO: provide higher level
    APIs).

    Currently, we use this API in the following circumstance: when we allocate
    an unbacked SymInt, denoting an integer quantity which is data dependent,
    we ordinarily do not know anything about what values it may take.  This
    means that any sort of guard on it will immediately fail.  However, in
    many cases, we know something about the unbacked SymInt: for example, we
    know that nonzero(x).size(0) must be >= 0.  We use constrain_range to
    narrow the possible range, declaring that negative symbols are impossible.
    This permits to definitely answer True to queries like 'nnz >= 0', even if
    we don't know what the actual (hinted) value of 'nnz' is.  In fact, we
    actually use constrain_range to unsoundly discharge common guards: for an
    unbacked SymInt produced by nonzero, we will also assume that it is not
    equal to 0/1 (even though these are perfectly possible values at runtime),
    because we generally expect graphs that are valid for N=2 to also be valid
    for N=1.
    """
    if min is None:
        min = -int_oo
    if max is None:
        max = int_oo

    if max < min:
        raise ValueError(
            "Maximum value to constrain_as_size can't be less than the specified min value, "
            "received min={min} and max={max}"
        )

    if isinstance(a, int):
        if not (min <= a <= max):
            raise ValueError(f"Invalid value {a} for range [{min}:{max}]")
        return

    a.node.shape_env._constrain_range(a.node.expr, min, max)


def constrain_unify(a: torch.SymInt, b: torch.SymInt) -> None:
    """
    Given two SymInts, constrain them so that they must be equal.  NB:
    this will not work with SymInts that represent nontrivial expressions
    (yet!)
    """
    if not isinstance(a, SymInt):
        if not isinstance(b, SymInt):
            assert a == b
            return
        else:
            shape_env = b.node.shape_env
    else:
        shape_env = a.node.shape_env

    shape_env._constrain_unify(a, b)


# Assume that a boolean is true for the purposes of subsequent symbolic
# reasoning.  This will keep track of corresponding runtime checks to verify
# that the result is upheld: either as a regular guard, or as a special set
# of asserts which are triggered when an unbacked SymInt is allocated.
#
# DO NOT use this function for these cases:
#
#  - This is inappropriate for "branching" conditions (where both
#    true and false result in valid programs).  We will always assume
#    the condition evaluates true, and so it will never be possible
#    to trace the false condition when you use it.  For true branching
#    on unbacked SymInts, you must use torch.cond; if you incorrectly
#    use expect_true in this case, you will make the false branch
#    unreachable (as we will simply assume that only the true branch
#    is ever exercised).
#
#  - This is inappropriate for situations where you know some other system
#    invariant guarantees that this property holds, since you don't
#    really need to insert a runtime check in that case.  Use something
#    like constrain_range in that case.
#
# This API has a hitch.  To avoid having to reimplement error reporting
# capabilities, this function CAN return False.  The invariant is that
# the surrounding code must raise an error when this function returns
# False.  This is quite low level, so we recommend using other functions
# like check() which enforce this in a more intuitive way.
#
# By the way, this name is a nod to the __builtin_expect macro,
# which is used similarly (but unlike __builtin_expect, you MUST fail
# in the unlikely branch.)  (I think expect is a good name; in recent
# versions of C++, this is replaced with [[likely]], which is weaker
# and not accurate for this function!)
def expect_true(a: Union[SymBool, bool], skip: int = 0) -> bool:
    if isinstance(a, SymBool):
        # TODO: check perf implications of this
        frame = inspect.currentframe()
        for _ in range(skip + 1):  # always run this loop at least once
            if frame is None:
                break
            frame = frame.f_back
        return a.node.expect_true(
            frame.f_code.co_filename if frame else "", frame.f_lineno if frame else 0
        )
    assert type(a) is bool, a
    return a


def guard_bool(a: Union[SymBool, bool]) -> bool:
    if isinstance(a, SymBool):
        return a.node.guard_bool("", 0)  # NB: uses Python backtrace
    assert type(a) is bool, a
    return a


def guard_int(a: Union[SymInt, int]) -> int:
    if isinstance(a, SymInt):
        return a.node.guard_int("", 0)  # NB: uses Python backtrace
    assert type(a) is int, a
    return a


def guard_float(a: Union[SymFloat, float]) -> float:
    if isinstance(a, SymFloat):
        return a.node.guard_float("", 0)  # NB: uses Python backtrace
    assert isinstance(a, float), a
    return a


# Given a GraphModule, return all the FakeTensors for all the placeholders
def fx_placeholder_vals(gm: torch.fx.GraphModule) -> list[object]:
    return [n.meta["val"] for n in gm.graph.nodes if n.op == "placeholder"]


def fx_placeholder_targets(gm: torch.fx.GraphModule) -> list[str]:
    return [n.target for n in gm.graph.nodes if n.op == "placeholder"]


# Given a GraphModule and arguments to run it with, evaluate that the guards
# for its associated ShapeEnv are satisfied by the passed arguments.  This
# WILL check for duck sizing.
def eval_guards(
    gm: torch.fx.GraphModule, *args: Tensor, ignore_static: bool = True
) -> bool:
    return gm.shape_env.evaluate_guards_for_args(  # type: ignore[operator, union-attr]
        fx_placeholder_vals(gm), args, ignore_static=ignore_static
    )


def bind_symbols(gm: torch.fx.GraphModule, *args: Tensor) -> dict[sympy.Symbol, int]:
    return gm.shape_env.bind_symbols(fx_placeholder_vals(gm), args)  # type: ignore[operator, union-attr]


class DimDynamic(Enum):
    """
    Controls how to perform symbol allocation for a dimension.  It is always
    sound to default this to DYNAMIC, but the policies DUCK and STATIC can
    result in better trace-time and compile-time performance, as they reduce
    the number of allocated symbols and generally make your graph more static.

    NB: If we notice you've applied a constraint to the dimension, we will
    force it to DYNAMIC for simplicity.

    DimDynamic is controlled by a variety of higher level UX features.
    Currently:

    - In eager mode, the default policy is DUCK.
        - The default is changed to STATIC with assume_static_by_default.
        - An individual dim is marked DYNAMIC if you mark_dynamic_dim.
    - In export mode, the default policy is STATIC.
        - An individual dim is marked DYNAMIC if you specify it in
          dynamic_shapes passed to export.
    """

    # Treat the dimension symbolically
    DYNAMIC = 0
    # Treat the dimension symbolically, but if its hint matches another
    # dynamic dimension, unify the two symbols ("duck sizing")
    DUCK = 1
    # Treat the dimension statically based on its hint
    STATIC = 2
    # Treat the dimension as a size-like unbacked
    SIZE_LIKE_UNBACKED = 3
    # Infer the strides from stride. If size is static, strides will be static as well.
    INFER_STRIDE = 4
    # Like SIZE_LIKE_UNBACKED, but there's a hint
    OBLIVIOUS_SIZE = 5


# NB: These constraints affect both clients and backends: given some
# constraint C, the client must pass inputs that satisfy the constraint,
# while a backend must not introduce guards BEYOND this constraint.
# For clarity, we document the implications on both sides for both the client
# and the backend.
#
# NB: These constraints are on a *single* dimension.  In principle, we could
# also have multi-dimension constraints, but our guess is that this is not
# actually useful and so we are not supporting it right now.
#
# NB: Strict constraints are typically only suitable for export, as in eager
# a backend like inductor may validly introduce extra, discretionary guards
# to improve performance of code.  A StrictMinMaxConstraint would be brittle
# under future optimizations performed by inductor; we don't guarantee
# eager code with StrictMinMaxConstraint will keep working in the future!


@dataclass(frozen=True)
class Constraint:
    warn_only: bool


@dataclass(frozen=True)
class StrictMinMaxConstraint(Constraint):
    """
    For clients: the size at this dimension must be within 'vr' (which
    specifies a lower and upper bound, inclusive-inclusive) AND it
    must be non-negative and should not be 0 or 1 (but see NB below).

    For backends: there must not be any guards on this dimension which
    are not implied by the given lower and upper bound.  Regardless of
    the lower bound, the backend can assume the size is non-negative
    and that it is not 0 or 1.

    An unbounded StrictMinMaxConstraint can be thought of as a strict version
    of "RelaxedUnspecConstraint".

    NB: Export will often unsoundly assume that a graph works for 0/1, even
    though at trace time we assumed size is not 0 or 1.  The idea is that
    if we produce a graph that works for a range of values, it will be OK
    for N=0/1 too.
    """

    vr: ValueRanges

    def render(self, source: Source) -> str:
        """Format the constrain equation"""
        # TODO: better printing for -oo and oo
        return f"{self.vr.lower} <= {source.name()} <= {self.vr.upper}"


@dataclass(frozen=True)
class RelaxedUnspecConstraint(Constraint):
    """
    For clients: no explicit constraint; constraint is whatever is implicitly
    inferred by guards from tracing.

    For backends: there must exist at least TWO possible values for the
    size at this dimension which satisfy the guards for this dimension.

    In other words, this constraint helps us distinguish between "we don't
    care if this dimension specializes or not" versus "this dimension must be
    unspecialized."  However, this constraint doesn't say very much about what
    specialization is permitted; for example, if we guard on a size being
    even, this would still be acceptable under an unspec constraint.  This
    makes RelaxedUnspecConstraint useful for eager mode, where your backend compiler
    may add constraints to otherwise dynamic dimensions; we can't assert that
    there are NO guards as this is brittle because compilers should be able to
    add extra constraints.  If you want to assert that there are no guards,
    use StrictMinMaxConstraint with an unbounded ValueRanges.
    """

    def render(self, source: Source) -> str:
        return f"RelaxedUnspecConstraint({source.name()})"


# NB: None here indicates the client constraint is whatever is implicitly
# inferred by guards from tracing, and that a backend can add whatever guards
# it wants (including fully specializing the value).
DimConstraint = Union[StrictMinMaxConstraint, RelaxedUnspecConstraint, None]


@dataclass(frozen=True)
class EqualityConstraint(Constraint):
    """
    Represent and decide various kinds of equality constraints between input sources.

    A "source pair" is a pair of input sources for dynamic dimensions that
    are specified equal. We represent `source_pairs` in a union-find forest
    so that we can efficiently check whether two such sources are transitively equal.

    A "derived equality" relates an input source to an expression over a root.
    The root can be another input source, corresponding to some dynamic dimension,
    or a phantom symbol that does not directly represent any dynamic dimension. We
    represent `derived_equalities` involving input sources in a transitively-closed map
    so that we can efficiently check whether an input source is transitively equal to
    a given expression over another input source.
    (NOTE: In contrast, it is easy to decide whether an input source is transitively equal
    to a given expression over a phantom symbol; such expressions are already in canonical
    form and so the problem reduces to symbolic expression equality.)
    """

    source_pairs: list[tuple[Source, Source]]
    derived_equalities: list[
        tuple[Source, Union[Source, sympy.Symbol], Callable[[sympy.Expr], sympy.Expr]]
    ]
    phantom_symbols: list[sympy.Symbol]
    relaxed_sources: set[Source]

    _parents: dict[Source, Source] = field(init=False)
    _defs: dict[Source, sympy.Expr] = field(init=False)

    def __post_init__(self) -> None:
        """
        Pre-processing to answer queries `is_equal` and `is_derived` below.

        Example: Suppose we are given:
          source_pairs [a = b, b = c]
          derived_equalities [d = c + 1, e = d - 1]
        We first construct a union find with source_pairs:
          _parents = {a: a, b: a, c: a}
        Then we compute canonical symbolic expressions, recursively applying derived_equalities
        until we bottom out:
          _defs = {d: c + 1, e: (c + 1) - 1 aka c}
        """

        # self._parents is a map from input sources to input sources where, conceptually,
        # these are directed edges in a union-find forest
        _parents: dict[Source, Source] = {}
        object.__setattr__(self, "_parents", _parents)
        # self._defs is a map from input sources to "canonical" symbolic expressions,
        # i.e., unary expressions with symbols that corresponds to regular Dims (i.e.,
        # not derived Dims)
        _defs: dict[Source, sympy.Expr] = {}
        object.__setattr__(self, "_defs", _defs)

        for source1, source2 in self.source_pairs:
            # preprocess into a union-find forest
            self._union(self._find(source1), self._find(source2))
        for source, root, fn in self.derived_equalities:
            # preprocess into a transitively-closed map
            # NOTE(avik): we reuse the union-find forest for canonicalizing input sources
            if isinstance(root, sympy.Symbol):
                self._defs[self._find(source)] = fn(root)
            else:
                self._defs[self._find(source)] = fn(self._rewrite(root))

    def _find(self, source: Source) -> Source:
        # chase edges to find the root of this equivalence class
        if source in self._parents:
            return self._find(self._parents[source])
        else:
            return source

    def _union(self, root1: Source, root2: Source) -> None:
        # merge two equivalence classes by adding an edge from one root to the other
        if root1 != root2:
            self._parents[root1] = root2

    def _rewrite(self, src: Source) -> sympy.Expr:
        # always represent the given source by the root of its equivalence class
        src = self._find(src)
        if src in self._defs:
            # simply look up the definition if it exists
            # NOTE(avik): This works because definitions are always transitively-closed;
            # otherwise we would have to do recursive rewriting.
            return self._defs[src]
        else:
            # otherwise, create a symbol representing the source
            return sympy.Symbol(src.name())

    def is_equal(self, source1: Source, source2: Source) -> bool:
        return (
            # check whether source1 and source2 have the same root
            # or are relaxed
            (src1 := self._find(source1)) in self.relaxed_sources
            or (src2 := self._find(source2)) in self.relaxed_sources
            or src1 == src2
            # check whether source1 is derived equal to source2
            or self.is_derived(source1, source2, lambda x: x)
        )

    def is_derived(
        self, src: Source, symbol_src: Source, fn: Callable[[sympy.Expr], sympy.Expr]
    ) -> bool:
        # check whether both src and symbol_src have the same definition
        return self._rewrite(src) == fn(self._rewrite(symbol_src))


def _assert_symbol_context(symbolic_context: object) -> TypeGuard[SymbolicContext]:
    assert isinstance(
        symbolic_context, SymbolicContext
    ), "Invalid symbolic_context object"
    assert (
        type(symbolic_context) is not SymbolicContext
    ), "Illegal usage of symbolic_context ABC"
    return True


def _is_supported_equivalence(expr: sympy.Expr) -> bool:
    # Currently supported Dim ops are linear expressions with integer coefficients.
    # So check that expr only contains +, *, ints, and a single occurrence of a symbol.
    # (See also documentation of dynamic_shapes._DerivedDim.)
    if isinstance(expr, (sympy.Add, sympy.Mul)):
        if len(expr.args) > 2:
            return False
        lhs, rhs = expr.args
        return (_is_supported_equivalence(lhs) and isinstance(rhs, sympy.Integer)) or (
            isinstance(lhs, sympy.Integer) and _is_supported_equivalence(rhs)
        )
    return isinstance(expr, sympy.Symbol)


def _has_uninterpretable_sympy_function(expr: sympy.Basic) -> bool:
    """
    Add functions that our sympy interpreter can't reify into FX nodes
    """
    return expr.has(
        torch.utils._sympy.functions.ToFloat,
        torch.utils._sympy.functions.TruncToInt,
        torch.utils._sympy.functions.CeilToInt,
    )


@dataclass(frozen=True)
class SymbolicContext:
    """
    Data structure specifying how we should create symbols in
    ``create_symbolic_sizes_strides_storage_offset``; e.g., should
    they be static or dynamic.

    This is an abstract base class because we are probably going to add
    another version of this that says "use exactly these SymInts, don't
    allocate fresh symbols."
    """


@dataclass(frozen=True)
class SymIntSymbolicContext(SymbolicContext):
    """
    Data structure specifying any constraints on a SymInt input
    """

    constraint: DimConstraint


@dataclass(frozen=True)
class StatelessSymbolicContext(SymbolicContext):
    """
    Create symbols in ``create_symbolic_sizes_strides_storage_offset`` via
    a symbolic_context determination as given by ``DimDynamic`` and ``DimConstraint``.
    This will cause fresh symbols to be allocated
    """

    dynamic_sizes: DimList[DimDynamic]
    dynamic_strides: DimList[DimDynamic] = None  # type: ignore[assignment]
    constraint_sizes: DimList[DimConstraint] = None  # type: ignore[assignment]
    constraint_strides: DimList[DimConstraint] = None  # type: ignore[assignment]
    # If the tensor is a view, this should be populated for the base. It contains
    # information on how to allocate symbols when recursively fakeifying the base
    # during view fake-ification.
    view_base_context: Optional[SymbolicContext] = None
    # TODO: add storage offset and stride symbolic_context

    def __post_init__(self) -> None:
        if self.dynamic_strides is None:
            object.__setattr__(
                self,
                "dynamic_strides",
                [DimDynamic.INFER_STRIDE] * len(self.dynamic_sizes),
            )
        if self.constraint_sizes is None:
            object.__setattr__(
                self, "constraint_sizes", [None] * len(self.dynamic_sizes)
            )
        if self.constraint_strides is None:
            object.__setattr__(
                self, "constraint_strides", [None] * len(self.dynamic_sizes)
            )
        assert all(
            stride in (DimDynamic.INFER_STRIDE, DimDynamic.DYNAMIC, DimDynamic.DUCK)
            for stride in self.dynamic_strides
        )


# note [Tensor Fakification and Symbol Caching]
#
# As of the time of this note, dynamo creates a fresh fake tensor mode for backends.
# The reason we do this is because there are certain classes of operations, namely,
# metadata mutations, that change tensor size, stride, etc. This means that the fake tensor
# state at the end of a dynamo trace is different than the fake tensor state at the beginning
# of a trace. Backends like aot_autograd need a fresh fake tensor to correctly track metadata mutation,
# view relationships, etc.
#
# As we create a new fake mode, we also lose the memoization that comes with it. Rather than
# transfer the memoization cache, we instead transfer the shape env. However, with this
# comes nuance - as dynamo is selective in how it makes symbolic shapes. Due to strategies in
# automatic dynamic and constraints, the policy for which dims are dynamic is nuanced and varies across
# recompilations.
#
# In order to preserve the symbolic decisions made during dynamo tensor fakification, we pass
# a StatefulSymbolicContext at creation time. This object is tracked, per tensor, on the TracingContext.
# The lifecycle of this object should match the lifecycle of the original dynamo tracked tensor, and it is
# safe to reuse this object as many times as necessary to create a fake tensor. Fake tensors
# created with new fake modes should produce the same exact symbols as the original, providing the same shape_env
# is used.
# TODO(voz): Shape env validation
@dataclass(frozen=True)
class StatefulSymbolicContext(StatelessSymbolicContext):
    """
    Create symbols in ``create_symbolic_sizes_strides_storage_offset`` via
    a symbolic_context determination as given by a cache of Source:Symbol. A cache hit
    will reuse a stored symbol, and a cache miss will write to this cache.

    This behaves like StatelessSymbolicContext, except the cache supersedes the
    other values - dynamic_sizes and constraint_sizes will not be read if we cache
    hit.

    It is the cache owners responsibility to maintain the lifecycle of the cache
    w/r/t different shape_envs, clearing, etc.
    """

    tensor_source: Source = None  # type: ignore[assignment]
    # Why is this keyd on int first?
    # That integer is actually the id of the shape_env. This cache short-circuits symbol
    # creation, and we must store it per shape env. Now, while tracing invariants are a single
    # shape env per tracing context, and every new frame gets a new shape_env. So where would we have
    # multiple shape envs? The answer lies in recording. When we are replaying, replay_shape_env_events
    # is invoked, and creates a new shape_env. Replaying events against this new shape_env will
    # cause it to fail with unknown symbols, as the symbols cached here will skip creation, and never
    # get recorded in var_to_val, etc.
    # TODO(voz): consider a weakref to the shape_env here
    shape_env_to_source_to_symbol_cache: dict[int, dict[str, sympy.Expr]] = None  # type: ignore[assignment]

    def __post_init__(self) -> None:
        super().__post_init__()
        # The None default is annoying, but required because of dataclass limitations
        assert self.tensor_source is not None
        if not self.shape_env_to_source_to_symbol_cache:
            object.__setattr__(self, "shape_env_to_source_to_symbol_cache", {})


@dataclass(frozen=True)
class SubclassSymbolicContext(StatefulSymbolicContext):
    """
    The correct symbolic context for a given inner tensor of a traceable tensor subclass
    may differ from that of the outer symbolic context. This structure allows for this
    flexibility, with inner symbolic contexts mapped via attr -> symbolic context.
    """

    inner_contexts: dict[str, SymbolicContext] = None  # type: ignore[assignment]

    def __post_init__(self) -> None:
        super().__post_init__()
        if self.inner_contexts is None:
            self.inner_contexts = {}


def is_symbolic(
    val: Union[int, SymInt, float, SymFloat, bool, SymBool]
) -> TypeGuard[Union[SymInt, SymFloat, SymBool]]:
    if isinstance(val, (int, float, bool)):
        return False
    return val.node.is_symbolic()


IndicatorTypes = (IsNonOverlappingAndDenseIndicator,)


def _expandsums(args: list[sympy.Expr]) -> tuple[sympy.Expr, bool]:
    adds, other = [], []
    for arg in args:
        if arg.is_Add:
            adds.append(arg)
        else:
            other.append(arg)

    result = [sympy.Mul(*other)]
    for add in adds:
        result = [a * b for a, b in itertools.product(result, add.args)]

    result = sympy.Add(*result)
    return result, len(adds) > 1 or (len(adds) > 0 and len(other) > 0)


def _fast_expand(expr: _SympyT) -> _SympyT:
    # The expand algorithm in sympy is slow due to all the features is supports
    # For eg: e^(-x)*(x-1)/(x+1) is expanded to (x-1)/(e^x + e^x*x) if x is
    # positive and (e^(-x)*x-e^(-x))/(x+1) if x is negative. We do not implement
    # such features here to avoid expensive checks. We also make sure that we
    # only re-create the objects if any of the args changed to avoid expensive
    # checks when re-creating objects.
    new_args = [_fast_expand(arg) for arg in expr.args]  # type: ignore[arg-type]
    if any(arg is not new_arg for arg, new_arg in zip(expr.args, new_args)):
        return _fast_expand(expr.func(*new_args))

    if expr.is_Pow:
        base: sympy.Expr
        exp: sympy.Expr
        base, exp = expr.args  # type: ignore[assignment]
        if exp.is_Integer and base.is_Add:
            if exp > 1:
                return sympy.expand_multinomial(expr, deep=False)
            elif exp < 0:
                return S.One / sympy.expand_multinomial(S.One / expr, deep=False)
    elif expr.is_Mul:
        num: list[sympy.Expr] = []
        den: list[sympy.Expr] = []
        for arg in expr.args:
            if arg.is_Pow and arg.args[1] == -1:
                den.append(S.One / arg)  # type: ignore[operator, arg-type]
            else:
                num.append(arg)  # type: ignore[arg-type]

        num, num_changed = _expandsums(num)
        den, den_changed = _expandsums(den)
        if num_changed or den_changed:
            return num / den

    return expr


@lru_cache(256)
def safe_expand(r: _SympyT) -> _SympyT:
    """
    Expand the given symbolic expression by recursively rewriting product of
    sums into sum of products (with the product being either a multiplication or
    exponentiation).

    NOTE: using this on an intermediate expression may prevent simplification
    down the line, e.g., if we eagerly expand `(a + b)^2` into `a^2 + 2ab + b^2`,
    we won't be able to simplify `(a^2 + 2ab + b^2) / (a + b)` as easily.
    """
    if hasattr(r, "expand"):
        try:
            return _fast_expand(r)
        except RecursionError:
            log.warning("RecursionError in _fast_expand(%s)", r)
            return r
    else:
        return r


class _SymbolInfo(NamedTuple):
    k: sympy.Symbol
    vr: Optional[ValueRanges]
    val: Optional[sympy.Integer]
    is_size_like: bool


@lru_cache(None)
def _maybe_evaluate_static_worker(
    expr: _SympyT,
    # NB: this is a tuple to ensure it can be LRU cached
    symbol_info: tuple[_SymbolInfo, ...],
    unbacked_only: bool,
    size_oblivious: bool,
) -> Optional[_SympyT]:
    """
    This variant of ShapeEnv._maybe_evaluate_static has no dependence on
    ShapeEnv and thus can be cached indefinitely.  It does the "heavy" lifting
    for static evaluation, including nontrivial reliance on Sympy simplification
    that occurs when we reallocate the symbols
    """

    # Simplify making use of value range lower bound
    new_shape_env = {}
    new_range_env = {}
    for idx, sinfo in enumerate(symbol_info):
        k, vr, val, is_size_like = sinfo
        if isinstance(val, SingletonInt):
            # Skip var_ranges logic for SingletonInt which is only used
            # for jagged layout NestedTensors today
            continue
        assert vr is not None
        if size_oblivious and is_size_like:
            lower = max(2, vr.lower)
            # Clamping size-oblivious to some quantity below sys.maxsize
            # helps us determine that f(u0) != sys.maxsize, which is a
            # test that is looking for sys.maxsize as a sentinel, but you
            # don't really want to worry about it for unbacked SymInts.
            # This is similar to the flavor where size oblivious omits
            # 0/1, it changes semantics but in a benign way.
            upper = min(2**48, vr.upper)
            # Excluding the very upper bound can be helpful
            if upper > lower:
                upper = upper - 1
            # This is a bit dodgy: what this means is that there was a
            # size-like unbacked symbol whose upper bound < 2.  This
            # causes... problems.
            if lower <= upper:
                vr = ValueRanges(lower, upper)
        else:
            lower = vr.lower
        # Don't do anything if we don't have a nontrivial lower bound
        # Also don't do anything if we asked only to simplify unbacked
        # SymInt
        if lower is -int_oo or (unbacked_only and val is not None) or not vr.is_int:
            new_range_env[k] = vr
            continue
        # The goal is to take our symbols which have various lower bounds
        # and reallocate them into new symbols which are exactly positive;
        # e.g., if we have s0 in [2, inf], we want to turn it into ess0 in
        # [1, inf], where s0 = ess0 + 1.  This gives the most information
        # to sympy for subsequent simplifications.
        #
        # Positive means >= 1
        # Positive - 1 means >= 0
        # Positive + lower - 1 means >= lower
        # The new symbol 's' is "too low", so when we substitute it in
        # we have to increase it by offset (and conversely, the new
        # variables have to have their value range bounds adjusted as
        # well)
        s = sympy.Symbol(f"evaluate_static_shape_{idx}", positive=True, integer=True)

        # Note:
        #   Offset might be a fraction(e.g. aten.split.Tensor), but shapes are always integers.
        #   Sympy might give unexepected results when comparing an integer with a non-integer
        #   Therefore, we cast offset to int here.
        #   For example:
        #       shape_0 = sympy.Symbol("shape_0", positive=True, integer=True)
        #       expr = sympy.Eq(shape_0 - 1/3, 4)
        #       expr.xreplace({}) # False
        offset = int(lower - 1)
        new_shape_env[k] = s + offset
        new_range_env[s] = SymPyValueRangeAnalysis.add(vr, -offset)

    # TODO: remove this try catch (esp for unbacked_only)
    try:
        new_expr = expr.xreplace(new_shape_env)
    except RecursionError:
        log.warning("RecursionError in sympy.xreplace(%s, %s)", expr, new_shape_env)
        return None

    # We need to canonicalize, as after expand we may have something like `a + b = a` and
    # sympy will not simplify the a. The two appeareances of the a will then make value ranges
    # analysis give lose bounds
    new_expr = canonicalize_bool_expr(safe_expand(new_expr))
    if new_expr.is_number:
        return new_expr

    # Check if the range can solve it statically
    out = bound_sympy(new_expr, new_range_env)
    if out.is_singleton():
        return out.lower

    return new_expr if unbacked_only else None


def error() -> NoReturn:
    raise AssertionError("shouldn't be hit")


# TODO: Deduplicate this with torch/_prims_common/__init__.py
def eval_is_non_overlapping_and_dense(
    sizes: Sequence[int], strides: Sequence[int]
) -> int:
    return int(guard_bool(_eval_is_non_overlapping_and_dense(sizes, strides)))


def _eval_is_non_overlapping_and_dense(
    sizes: Sequence[int], strides: Sequence[int]
) -> bool:
    dim = len(sizes)

    # Short-circuits for tensors of rank one, which are
    # non-overlapping and "dense" if their stride is one
    # or it is a 0/1 element tensor
    if dim == 1:
        return strides[0] == 1 or sizes[0] < 2

    # Checks that there exists a permutation of the strides s.t. the tensor would be contiguous
    # Sorts (length, stride) pairs by stride
    lengths_and_strides = sorted(zip(sizes, strides), key=operator.itemgetter(1))

    # Unlike the C++ code, we don't move the 0/1 size dimensions to the
    # end.  So we have to keep going for this code.
    expected_stride = 1
    for length, stride in lengths_and_strides:
        if length == 1:
            continue

        if stride != expected_stride:
            return False

        expected_stride *= length

    return True


def _sympy_cast_symbool_to_symint_guardless(x: SympyBoolean) -> sympy.Expr:
    return sympy.Piecewise((1, x), (0, True))


def cast_symbool_to_symint_guardless(
    symbool: Union[bool, torch.SymBool]
) -> Union[int, torch.SymInt]:
    if isinstance(symbool, bool):
        return 1 if symbool else 0
    int_sym = _sympy_cast_symbool_to_symint_guardless(symbool.node.expr)
    return symbool.node.shape_env.create_symintnode(
        int_sym, hint=int(symbool.node.require_hint()) if has_hint(symbool) else None
    )


SYMPY_INTERP = {
    "IsNonOverlappingAndDenseIndicator": eval_is_non_overlapping_and_dense,
    "cast_symbool_to_symint_guardless": cast_symbool_to_symint_guardless,
    "math": math,
    "torch": torch,
}


def _lru_cache(
    fn: Callable[..., _T], maxsize: Optional[int] = None
) -> functools._lru_cache_wrapper[_T]:
    """
    Wrapper around lru_cache that clears when new info about shapes has been
    updated.

    Use lru_cache if the output is always the same, regardless of the
    constraints we know now (i.e. evaluate_expr)

    Use _lru_cache otherwise.

    Also note that this depends on _update_version_counter being called on the
    shape environment whenever the constraints are updated, otherwise the cache
    will not be cleared.
    """
    fn_cache = lru_cache(maxsize)(fn)
    prior_version = 0

    if config.validate_shape_env_version_key:
        prior_key = None

        @functools.wraps(fn)
        def wrapper(self: ShapeEnv, *args: Any, **kwargs: Any) -> _T:
            nonlocal prior_version, prior_key
            if prior_key is None:
                prior_key = self._get_key()

            if prior_version != self._version_counter:
                fn_cache.cache_clear()
                prior_version = self._version_counter
                prior_key = self._get_key()
            else:
                assert (
                    prior_key == self._get_key()
                ), "ShapeEnv cache key changed without version being updated!"

            return fn_cache(self, *args, **kwargs)

    else:

        @functools.wraps(fn)
        def wrapper(self: ShapeEnv, *args: Any, **kwargs: Any) -> _T:  # type: ignore[misc]
            nonlocal prior_version
            if prior_version != self._version_counter:
                fn_cache.cache_clear()
                prior_version = self._version_counter

            return fn_cache(self, *args, **kwargs)

    wrapper.cache_clear = fn_cache.cache_clear  # type: ignore[attr-defined]
    wrapper.cache_info = fn_cache.cache_info  # type: ignore[attr-defined]
    return wrapper  # type: ignore[return-value]


# This is pretty similar to ShapeGuard but it also comes with a message,
# and is exclusively used for things that MUST be true (unlike guards,
# which can evaluate False, in which case you just choose not to use
# a particular specialization)
@dataclass(frozen=True)
class RuntimeAssert:
    expr: SympyBoolean
    msg: str = field(repr=False)
    stack: CapturedTraceback = field(repr=False)


# Used for printing SymExprs in compile_fx
class SymExprPrinter(PythonPrinter):
    def _print_Float(self, expr: sympy.Float) -> str:
        return str(float(expr))


class _ShapeGuardPrinter(abc.ABC):
    def __init__(
        self,
        symbol_to_source: Mapping[sympy.Symbol, list[Source]],
        source_ref: Callable[[Source], str],
        var_to_sources: Mapping[sympy.Symbol, list[Source]],
    ) -> None:
        self.symbol_to_source = symbol_to_source
        self.source_ref = source_ref
        self.var_to_sources = var_to_sources
        super().__init__()

    def _print_Float(self, expr: sympy.Float) -> str:
        return str(float(expr))

    def _print_Symbol(self, expr: sympy.Symbol) -> str:
        assert isinstance(expr, sympy.Symbol), str(type(expr))

        def repr_symbol_to_source() -> str:
            return repr(
                {
                    symbol: [s.name() for s in sources]
                    for symbol, sources in self.symbol_to_source.items()
                }
            )

        assert self.symbol_to_source.get(expr), (
            f"{expr} (could be from {[s.name() for s in self.var_to_sources[expr]]}) "
            f"not in {repr_symbol_to_source()}.  If this assert is failing, it could be "
            "due to the issue described in https://github.com/pytorch/pytorch/pull/90665"
        )
        return self.print_source(self.symbol_to_source[expr][0])

    @abc.abstractmethod
    def print_source(self, source: Source) -> str:
        ...

    @abc.abstractmethod
    def doprint(self, expr: sympy.Expr) -> str:
        ...


class ShapeGuardPythonPrinter(_ShapeGuardPrinter, PythonPrinter):
    def __init__(self, *args: Any) -> None:
        super().__init__(*args)
        self._print_cache: dict[sympy.Expr, str] = {}

    def print_source(self, source: Source) -> str:
        return self.source_ref(source)

    def doprint(self, expr: sympy.Expr) -> str:
        val = self._print_cache.get(expr, None)
        if val is not None:
            return val
        else:
            res = PythonPrinter.doprint(self, expr)
            self._print_cache[expr] = res
            return res


@deprecated(
    "`torch.fx.experimental.symbolic_shapes.ShapeGuardPrinter` is deprecated, "
    "please use `torch.fx.experimental.symbolic_shapes.ShapeGuardPythonPrinter` instead.",
    category=FutureWarning,
)
class ShapeGuardPrinter(ShapeGuardPythonPrinter):
    pass


class _ShapeGuardCppPrinter(_ShapeGuardPrinter, CppPrinter):
    def __init__(self, *args: Any) -> None:
        self.all_symbols: set[str] = set()
        self.source_to_symbol: dict[Source, sympy.Symbol] = {}
        super().__init__(*args)

    def print_source(self, source: Source) -> str:
        if source in self.source_to_symbol:
            return self.source_to_symbol[source].name

        source_name = source.name()
        mangled_name = re.sub("[^0-9a-zA-Z_]+", "_", source_name)
        old_mangled_name = mangled_name
        count = 0
        while mangled_name in self.all_symbols:
            mangled_name = f"{old_mangled_name}_{count}"
            count += 1
        self.source_to_symbol[source] = sympy.Symbol(mangled_name)
        self.all_symbols.add(mangled_name)
        return mangled_name

    def doprint(self, expr: sympy.Expr) -> str:
        return CppPrinter.doprint(self, expr)


# A dataclass for storing shape guards
@dataclass(frozen=True)
class _ShapeGuardsHelper:
    exprs: list[str]


# A dataclass for storing C++ expressions and helper variables
@dataclass(frozen=True)
class _CppShapeGuardsHelper(_ShapeGuardsHelper):
    source_to_symbol: dict[Source, sympy.Symbol]


class LoggingShapeGuardPrinter(ShapeGuardPythonPrinter):
    def __init__(self, var_to_sources: Mapping[sympy.Symbol, list[Source]]):
        super().__init__(var_to_sources, lambda n: n.name(), var_to_sources)


class DynamicDimConstraintPrinter(PythonPrinter):
    """
    Printer for dynamic dim constraints.
    - Instead of symbol s_k it prints its source t.size()[i]
    - Instead of Eq(_, _), Mod(_, _), etc. it prints _ == _, _ % _, etc.

    We use this to suggest code for specifying dynamic dim constraints.
    """

    def __init__(
        self,
        symbol_to_source: dict[sympy.Symbol, list[Source]],
        source_name_to_debug_name: Mapping[str, str],
    ):
        super().__init__()
        self.symbol_to_source = symbol_to_source
        self.source_name_to_debug_name = source_name_to_debug_name

    def _print_Symbol(self, expr: sympy.Symbol) -> str:
        assert isinstance(expr, sympy.Symbol), str(type(expr))
        assert self.symbol_to_source.get(
            expr
        ), f"Unknown symbol {expr} created by constraints solver"
        return self.symbol_to_source[expr][0].name()


class DimConstraints:
    """
    Custom solver for a system of constraints on symbolic dimensions.
    Solutions are "static" values or simplified "dynamic" constraints.
    """

    def __init__(
        self,
        symbol_to_source: dict[sympy.Symbol, list[Source]],
        var_to_val: Mapping[sympy.Symbol, sympy.Integer],
        marked_dynamic: set[sympy.Symbol],
        source_name_to_debug_name: Mapping[str, str],
    ) -> None:
        # We try to solve systems of inequalities with 1 free variable.
        self._univariate_inequalities: dict[
            sympy.Symbol, set[SympyBoolean]
        ] = defaultdict(set)
        # Among them, we prioritize solving for a free variable that has equalities.
        # NOTE: _symbols_with_equalities is always a subset of _univariate_inequalities.keys()
        # and removing a symbol from the former => removing it from the latter.
        self._symbols_with_equalities: set[sympy.Symbol] = set()
        # A solution of a free variable with equalities becomes a substitution.
        # We use these substitutions to simplify other constraints.
        # NOTE: removing a symbol from _symbols_with_equalities => adding it to _substitutions.
        self._substitutions: dict[sympy.Symbol, sympy.Integer] = {}

        # In general, constraints may have // and % operations.
        # Of course, // can be expressed in terms of / and %.
        # Our inequality solver can handle / but not %. So we need to transform them away.
        # We do so by using the values of variables as hints to evaluate %.
        # For soundness we record additional congruence guards and solve them separately.
        self._var_to_val: Mapping[sympy.Symbol, sympy.Integer] = var_to_val
        self._congruences: defaultdict[sympy.Symbol, set[sympy.Expr]] = defaultdict(set)

        # We do not try to (directly) solve inequalities with > 1 free variables.
        # NOTE: free variables in these inequalities cannot also be in _substitutions.
        self._multivariate_inequalities: set[SympyBoolean] = set()

        # We park external equalities between free variables here.
        self._symbolic_equivalences: list[tuple[Source, sympy.Expr]] = []

        # Solutions come in two forms:
        # - (static) specializations
        # - (dynamic) inequalities / congruences
        self._static_results: set[str] = set()
        self._dynamic_results: set[str] = set()

        # printer for solutions
        self._dcp = DynamicDimConstraintPrinter(
            symbol_to_source, source_name_to_debug_name
        )

        # inconsistencies found on substituting with concrete values / static solutions
        self._inconsistencies: list[str] = []

        # symbols that are marked dynamic
        self._marked_dynamic = marked_dynamic

        # track supported sympy functions and subtract from list of all sympy functions
        self._supported_sympy_functions: set[sympy.Function] = {
            Application,
            Mod,
            PythonMod,
            FloorDiv,
        }
        self._enumerate_sympy_functions()

    def rewrite_with_congruences(self, s: sympy.Symbol, expr: _SympyT) -> _SympyT:
        """
        Eliminate expressions of the form b // d and b % d while adding congruences of the form b % d == k.
        This leaves rational operators (in particular of the form b / d) that our inequality solver can handle.
        We solve the added congruences separately (using our congruence solver, see below).
        """

        def mod_handler(*args: sympy.Expr) -> sympy.Expr:
            # Suppose that we have an expression of the form b % d with free variable s.
            # Using the value of s as a "hint," we can evaluate b % d to a value k.
            # Then we can rewrite b % d to k while adding the guard b % d == k.

            # NOTE(avik): This abstraction is provably sound but, in general, incomplete. It is complete IFF
            # the original expression always evaluates to a constant value (i.e., it does not vary with s).
            # In other words,
            # - solutions of s with the rewritten expression are guaranteed to also be solutions of s with
            #   the original expression;
            # - while it may be possible to find solutions of s with the original expression that are not
            #   solutions with the rewritten expression, in that case the original expression cannot evaluate
            #   to the same value for all solutions of s.
            #
            # Should we be worried about this incompleteness? No, because of the following reasons:
            # 1. It unblocks dramatic simplification that would not be otherwise possible with current tech
            #    (i.e., "don't let perfect be the enemy of the good").
            # 2. We already have a tradition of using hints to add guards in the compiler for making progress.
            # 3. We have not yet seen a counterexample arise in practice! In particular, any congruence guards
            #    we generate (or simplify to) seem to be of the form b % d == k where k is a constant.
            #
            # Here's a theoretical counterexample: 3*s % (s + 1) == s - 2, that is satisfied by all s >= 2.
            # With any hint (say) s = k, we'd rewrite this to: 3*s % (s + 1) == k - 2. But, substituting, we
            # would then get k - 2 == s - 2, and thus s = k as the (only, constant) solution!
            base, divisor = args
            base, divisor = self.rewrite_with_congruences(
                s, base
            ), self.rewrite_with_congruences(s, divisor)
            mod_reduced = base.xreplace(self._var_to_val) % divisor.xreplace(
                self._var_to_val
            )
            congruence = (base - mod_reduced) % divisor
            if congruence != 0:
                self._congruences[s].add(congruence)
            return mod_reduced

        def floor_div_handler(*args: sympy.Expr) -> sympy.Expr:
            # Suppose that we have an expression of the form b // d with free variable s.
            # Using the value of s, we can evaluate b % d to a value k.
            # Then we can rewrite b // d to (b - k) / d, while adding the guard b % d == k.

            # NOTE(avik): This is exactly equivalent to rewriting b // d as (b - (b % d)) / d
            # and eliminating b % d as above.
            base, divisor = args
            base, divisor = self.rewrite_with_congruences(
                s, base
            ), self.rewrite_with_congruences(s, divisor)
            mod_reduced = base.xreplace(self._var_to_val) % divisor.xreplace(
                self._var_to_val
            )
            congruence = (base - mod_reduced) % divisor
            if congruence != 0:
                self._congruences[s].add(congruence)
            # NB: Must not be CleanDiv, it needs to be regular sympy division
            # so inequality solver works.  This is sort of problematic for
            # is_integer tests though haha
            return (base - mod_reduced) / divisor

        if expr.has(Mod):
            expr = expr.replace(Mod, mod_handler)
        # 7 // -3 is -3, 7 % -3 is -2, and 7 - (-2) / -3 is -3.0 so negative
        # arguments should be OK.
        if expr.has(PythonMod):
            expr = expr.replace(PythonMod, mod_handler)
        if expr.has(FloorDiv):
            expr = expr.replace(FloorDiv, floor_div_handler)
        return expr

    def _enumerate_sympy_functions(self) -> None:
        module = torch.utils._sympy.functions
        all_functions = set()
        for attr in dir(module):
            if isinstance(func := getattr(module, attr), sympy.FunctionClass):
                all_functions.add(func)
        self._unsupported_sympy_functions = all_functions.difference(
            self._supported_sympy_functions
        )

    def _has_unsupported_sympy_function(self, expr: sympy.Basic) -> bool:
        """
        Tracks list of sympy.Functions the export solver doesn't know how to handle.
        """
        return expr.has(*self._unsupported_sympy_functions)

    def add(self, expr: SympyBoolean) -> bool:
        """Add an expression to the set of constraints.

        Return whether the expression is a trivial constraint (i.e., an obvious tautology).
        """
        if expr == sympy.true:
            return True
        orig_expr = expr
        orig_reduced = orig_expr.xreplace(self._var_to_val)
        # TODO(avik): https://github.com/pytorch/pytorch/issues/101093
        # It is possible that `expr` will fail the consistency check because of
        # precision errors. Specifically, on substituting its free symbols with
        # their concrete values, we might end up comparing floats. Until we have
        # a fix for this issue, we delay raising such failures. See solve().
        if orig_reduced == sympy.false:
            self._inconsistencies.append(f"{orig_expr} is inconsistent!")
        if isinstance(expr, sympy.Ne) or self._has_unsupported_sympy_function(expr):
            # we're not going to do anything useful with these, so drop them
            return False
        free_symbols = expr.free_symbols
        assert free_symbols, f"Did not expect constraint with no free variables: {expr}"
        if len(free_symbols) > 1:
            # multivariate: record and move on
            self._multivariate_inequalities.add(expr)
        else:
            # univariate: can solve these immediately
            s = next(iter(free_symbols))
            # eliminate // and % (see documentation of `rewrite_with_congruences` above)
            old_n_congruences = len(self._congruences[s])
            expr = self.rewrite_with_congruences(s, expr)
            new_n_congruences = len(self._congruences[s])
            if expr == sympy.true:
                return old_n_congruences == new_n_congruences
            reduced = expr.xreplace(self._var_to_val)
            if reduced == sympy.false:
                self._inconsistencies.append(
                    f"{expr}, obtained by rewriting {orig_expr} with congruences, "
                    "is inconsistent!"
                )
            if isinstance(expr, sympy.Eq):
                # special status for symbols that have equalities (see `solve` below)
                self._symbols_with_equalities.add(s)
            self._univariate_inequalities[s].add(expr)
        return False

    def add_equality(self, source: Source, expr: sympy.Expr) -> None:
        """Add an equality constraint"""
        if expr.is_number:
            # specialization, right here
            self._static_results.add(f"{source.name()} == {expr}")
        else:
            # these will resolve to either specializations or dynamic equality constraints
            self._symbolic_equivalences.append((source, expr))

    def _reduce_congruences(self) -> dict[sympy.Symbol, set[sympy.Expr]]:
        reduced_congruences: dict[sympy.Symbol, set[sympy.Expr]] = {}
        for s, congruences in self._congruences.items():
            remainder_modulus_pairs = []
            congruences_to_check = set()
            for congruence in congruences:
                base, divisor = congruence.args
                # We are given a congruence of the form base % divisor == 0 with a free variable s. So:
                # - we transform this into an equation of the form base = divisor * tmp;
                # - we solve this equation for s to get a linear solution with free variable tmp.
                tmp = sympy.Symbol("reduce_congruences_tmp", integer=True)
                symbol, solution = sympy.solve_linear(base - divisor * tmp, symbols=[s])
                # See https://docs.sympy.org/latest/modules/solvers/solvers.html#sympy.solvers.solvers.solve_linear
                # for how to interpret the results.
                if s == symbol:
                    # This means the solution is of the form s = modulus*tmp + remainder.
                    modulus, remainder = sympy.polys.polytools.div(solution, tmp)
                    if isinstance(modulus, sympy.Integer) and isinstance(
                        remainder, sympy.Integer
                    ):
                        # Make sure 0 <= remainder <= modulus.
                        remainder = remainder % modulus
                        remainder_modulus_pairs.append((remainder, modulus))
                        continue
                # This means that we did not get a unique solution to the equation.
                # No problem, we will check it.
                congruences_to_check.add(congruence)
            # Finally we solve for a congruence s such that s = r_i mod m_i for each (r_i, m_i).
            # The solution will be a congruence of the form s = r mod m.
            # NOTE(avik): Since the given m_i may not be pairwise coprime, we can't just use CRT.
            if remainder_modulus_pairs:
                remainder, modulus = sympy.ntheory.modular.solve_congruence(
                    *remainder_modulus_pairs
                )
                reduced_congruences[s] = {(s - remainder) % modulus}
                substitution = {
                    s: modulus * sympy.Symbol("tmp", integer=True) + remainder
                }
                reduced_congruences[s].update(
                    congruence
                    for congruence in congruences_to_check
                    if not sympy.checksol(congruence, substitution)
                )
            else:
                reduced_congruences[s] = congruences_to_check

        return reduced_congruences

    def _raise_inconsistencies(self) -> None:
        if self._inconsistencies:
            msg = "\n".join(self._inconsistencies)
            self._inconsistencies.clear()
            raise ValueError(f"The following inconsistencies were found:\n{msg}")

    def solve(self) -> None:
        """Solve the system of constraint equations to find simplified constraints"""
        self._raise_inconsistencies()
        # as long as there are symbols with equalities, solve for them
        # NOTE(avik): this is guaranteed to terminate (#iterations <= #symbols)
        while self._symbols_with_equalities:
            s = self._symbols_with_equalities.pop()
            exprs = self._univariate_inequalities.pop(s)
            solution = sympy.solvers.inequalities.reduce_inequalities(exprs, s)
            if isinstance(solution, sympy.And):
                solution = next(
                    (arg for arg in solution.args if isinstance(arg, sympy.Eq)),
                    solution,
                )
            assert isinstance(
                solution, sympy.Eq
            ), f"Expected an equality constraint for {s}, got {solution}"
            symbol, val = solution.args
            assert symbol == s, f"Expected a constraint on {s} instead of on {symbol}"
            # because this is univariate, the solution is a specialization
            self._static_results.add(
                f"{self._dcp.symbol_to_source[s][0].name()} == {val}"
            )
            # add this as a substitution to simplify other constraints
            self._substitutions[s] = val  # type: ignore[assignment]

            # simplify multivariate inequalities: some of them will now become univariate!
            multivariate_inequalities = self._multivariate_inequalities
            self._multivariate_inequalities = set()
            for expr in multivariate_inequalities:
                self.add(expr.xreplace({s: self._substitutions[s]}))
            self._raise_inconsistencies()

        # solve linear congruences
        # NOTE(avik): We do not need to solve them for symbols that have already been specialized.
        reduced_congruences = self._reduce_congruences()
        for s, congruences in reduced_congruences.items():
            for congruence in congruences:
                # any congruence that cannot be checked becomes a dynamic constraint as well
                if s not in self._substitutions or not sympy.checksol(
                    congruence, {s: self._substitutions[s]}
                ):
                    if self._is_supported_congruence(congruence):
                        base, divisor = congruence.args
                        tmp_name = "_" + str(
                            self._dcp.source_name_to_debug_name.get(
                                self._dcp.symbol_to_source[s][0].name(),
                                self._dcp.symbol_to_source[s][0].name(),
                            )
                        )
                        tmp = sympy.Symbol(tmp_name, integer=True)
                        from torch._dynamo.source import ConstantSource

                        self._dcp.symbol_to_source[tmp] = [ConstantSource(tmp_name)]
                        r = try_solve(sympy.Eq(base, divisor * tmp), s)
                        assert r is not None
                        self._dynamic_results.add(self._dcp.doprint(sympy.Eq(s, r[1])))

        # remaining symbols have only pure inequalities (no equalities)
        for s, exprs in self._univariate_inequalities.items():
            try:
                solution = sympy.solvers.inequalities.reduce_inequalities(exprs, s)
                # because this is univariate, the solution is a dynamic (range) constraint
                if isinstance(solution, sympy.Or):
                    solution = next(
                        iter(
                            arg
                            for arg in solution.args
                            if arg.xreplace(self._var_to_val)
                        )
                    )
                if isinstance(solution, sympy.And):
                    for arg in solution.args:
                        self._dynamic_results.add(self._dcp.doprint(arg))
                else:
                    self._dynamic_results.add(self._dcp.doprint(solution))
            except (NotImplementedError, AssertionError) as e:
                log.warning("Failed to reduce inequalities: %s", e)
                for expr2 in exprs:
                    self._dynamic_results.add(self._dcp.doprint(expr2))

        # simplify symbolic equivalences: some of them will now become specializations!
        symbolic_equivalences = self._symbolic_equivalences
        self._symbolic_equivalences = []
        for source, expr3 in symbolic_equivalences:
            self.add_equality(source, expr3.xreplace(self._substitutions))

        # remaining symbolic equivalences become dynamic equality constraints
        for source, expr3 in self._symbolic_equivalences:
            self._dynamic_results.add(f"{source.name()} == {self._dcp.doprint(expr3)}")

    @classmethod
    def _is_supported_congruence(cls, congruence: sympy.Expr) -> bool:
        base, divisor = congruence.args
        # Congruences that can be currently expressed with supported Dim ops are
        # of the form (x + a) % b == 0, where x is a Dim and a and b are constants.
        # This allows us to derive x as b*y - a for some Dim y.
        # (See also documentation of dynamic_shapes._DerivedDim.)
        if isinstance(base, sympy.Add):
            lhs, rhs = base.args
            cond = (
                isinstance(lhs, sympy.Symbol) and isinstance(rhs, sympy.Integer)
            ) or (isinstance(lhs, sympy.Integer) and isinstance(rhs, sympy.Symbol))
        else:
            cond = isinstance(base, sympy.Symbol)
        cond = cond and isinstance(divisor, sympy.Integer)
        return cond

    def forced_specializations(self) -> dict[str, sympy.Expr]:
        """Returns a dictionary of the names of symbols to their specialized value"""

        def debug_name(src: Source) -> str:
            name = src.name()
            if self._dcp.source_name_to_debug_name:
                return f"{self._dcp.source_name_to_debug_name[name]} = {name}"
            else:
                return name

        return {
            debug_name(self._dcp.symbol_to_source[s][0]): val
            for s, val in self._substitutions.items()
            if s in self._marked_dynamic
        }

    def _is_derived_dim(
        self, dim: object
    ) -> TypeGuard[torch.export.dynamic_shapes._DerivedDim]:
        return isinstance(dim, torch.export.dynamic_shapes._DerivedDim)

    def _is_dim(self, dim: object) -> TypeGuard[torch.export.dynamic_shapes.Dim]:
        return isinstance(dim, torch.export.dynamic_shapes.Dim) and not isinstance(
            dim, torch.export.dynamic_shapes._DerivedDim
        )

    def _process_derived_dim_roots(
        self,
        results: dict[str, dict[str, Any]],
        name_to_dim: dict[str, Any],
    ) -> None:
        """
        Here we resolve 2 concerns with derived dims suggested fixes: 1) newly introduced roots,
        and 2) root swapping.

        1) Newly introduced roots appear with modulo guards, e.g. Mod(dx, 2) = 0 suggests
        dx is a derived dim equal to 2 * _dx, introducing a new root _dx. Currently the final
        suggested fixes handle this correctly, but we can get intermediate results that look like
        {"dy": {"eq": "dx + 1"}, "dx": {"eq": "2 * _dx + 1, "min": 3, "max": 15}}
        and this routine prettifies this by unifying to a single root, and making each suggestion
        either a derived dim or min/max range, not both.

        2) With suggested fixes for derived dims, roots can be swapped,
        e.g. dx, dx - 1 -> dy + 1, dy. Here we don't want to print out the attached name,
        since this leads to messages like "dx - 1 = Dim("dx - 1", ...)".
        Instead we evaluate the new root value, and remove results for its derivations.

        First we find all the original roots (specified in dynamic_shapes), that are found in the
        values of results (i.e. used for computing suggesting fix values). These original roots
        (suppose `dx`) are either specialized, unchanged, refined, or swapped
        (expressed as a derived dim). If any of the first 3 cases happen, we suggest `dx`'s value
        in results, and remove suggestions for derivations of `dx`, assuming the derived relation
        is valid. If swapped, we find the new root, and use the fix to evaluate `dx`'s new value,
        and then do the same with `dx`'s derivations.

        Assuming the originally specified derived relations are correct is valid, because:
            1) if the relations are plain wrong (e.g. input shape = (6, 4) with spec (dx, dx - 1))
               produce_guards() will catch this and crash before hand.
            2) if the relations are numerically correct but do not match the emitted guard,
               for example:

                    def forward(self, x, y):
                        return x.reshape([-1]) + y  # guard: s0 * 2 = s1
                    inputs = (torch.randn(6, 2), torch.randn(12))
                    dx = Dim("dx", min=2, max=32)
                    dynamic_shapes={"x": (dx, 2), "y": (dx + 6, )}  # this matches values but not op

               then this leads to 2 linear equations, and a) produce_guards() is able to solve for
               the unique solution of dx = 6 and specialize, and b) the export constraint solver will
               raise an issue due to range constraints (a unique solution means not all values in a
               range satisfy a guard) and also force specializations.
        """
        from torch.export.dynamic_shapes import Dim

        def _check_same_range(c: Mapping[str, int], dim: object) -> bool:
            # returns True if c & dim are both min/max ranges with same values
            return (
                self._is_dim(dim)
                and ("min" in c or "max" in c)
                and (
                    (dim.min < 2 and c.get("min", 2) == 2) or dim.min == c.get("min", 2)  # type: ignore[attr-defined]
                )  # let pass if analysis min = 2 and specified min = 0/1
                and dim.max == c.get("max", int_oo)  # type: ignore[attr-defined]
            )

        # 1) newly introduced roots
        # this part we handle adding newly introduced roots
        # these arise from guards like "x.shape[0] % 3 == 0"
        # leading to suggested fixes like "dx = 3*_dx"
        # extract _dx, and find appropriate min/max values
        #
        # before, we have something like:
        # {"dx": {"eq": 3*_dx+1, "min": 4, "max": 10}, "dy": dx+1, "dz": dx+2}
        # we want instead:
        # {"_dx": {"min": 1, "max": 4}, "dx": 3*_dx+1, "dy": 3*_dx+2, "dz": 3*_dx+3}
        introduced_roots: dict[str, str] = {}  # map new root -> old root
        for k, c in list(results.items()):
            if "eq" in c and isinstance(c["eq"], sympy.Expr):  # derived dim
                root = next(iter(c["eq"].free_symbols))
                if str(root) not in name_to_dim:
                    introduced_roots[str(root)] = k
                    # calculate necessary min & max
                    modulus, remainder = sympy.polys.polytools.div(c["eq"], root)
                    c_min = c.get("min", 2)
                    min_ = math.ceil((c_min - remainder) / modulus)
                    c_max = c.get("max", int_oo)
                    max_ = math.floor((c_max - remainder) / modulus)
                    # create result & dim
                    results[str(root)] = {"min": min_, "max": max_}
                    name_to_dim[str(root)] = Dim(str(root), min=min_, max=max_)
                    # remove old root min/max bounds
                    c.pop("min", None)
                    c.pop("max", None)

        # alter derivations that depend on old root, to unify to new root
        # e.g. dx=3*_dx+1, dy=dx+1 -> dy=3*_dx+2
        for old_root in introduced_roots.values():
            for k, c in list(results.items()):
                if (
                    "eq" in c
                    and isinstance(c["eq"], sympy.Expr)
                    and str(symbol := next(iter(c["eq"].free_symbols))) == old_root
                ):  # derived dim with root = old_root
                    new_root_expr = results[str(old_root)]["eq"]  # dx=3*_dx+1
                    new_expr = c["eq"].subs({symbol: new_root_expr})  # dy=(3*_dx+1)+1
                    c["eq"] = new_expr

        # 2) root swapping
        # collect all the original roots that are used for calculating values of suggested fixes
        # this consists of:
        # 1) {"dx": {"min": ..., "max": ...}} -> dx: refined root dim
        # 2) {"dy": "dx + 1"} -> dx: root for suggested fix
        modified_roots: set[str] = set()
        for k, c in results.items():
            if k not in name_to_dim:  # _dynamo.export() may handle source directly
                continue
            if self._is_dim(name_to_dim[k]) and ("min" in c or "max" in c):  # case 1)
                modified_roots.add(k)
            elif "eq" in c and isinstance(c["eq"], sympy.Expr):  # case 2)
                root = next(iter(c["eq"].free_symbols))
                assert root is not None
                modified_roots.add(str(root))

        # exclude newly introduced roots, we've already processed these
        modified_roots = modified_roots.difference(introduced_roots)

        # evaluate the new value for each root
        # this is now either 1) unchanged, 2) refined with a new range,
        # or 3) specialized to a concrete value
        modified_root_values: dict[str, dict[str, Any]] = {}
        for mroot in modified_roots:
            swapped_root = True
            if mroot in results:
                c = results[mroot]
                if ("min" in c or "max" in c) or isinstance(  # range
                    c["eq"], int
                ):  # specialized
                    # here, the original root is a root Dim or concrete value in results.
                    # if it is a derived dim, it is swapped, and we handle that below.
                    if not _check_same_range(
                        c, name_to_dim[mroot]
                    ):  # ignore if unchanged
                        modified_root_values[mroot] = c
                    swapped_root = False

            if swapped_root:
                # if the original root has been swapped in results, that means the new root
                # is a range (if it had specialized, the original root would have too).
                # find this new root, and solve for the original root's range.
                for k, c in results.items():
                    if k not in name_to_dim:
                        continue
                    dim = name_to_dim[k]
                    if (
                        dim.__class__.__name__ == "_DerivedDim"
                        and dim.root.__name__ == mroot
                    ):
                        # only look for min/max root, otherwise root would have specialized
                        if "min" in c or "max" in c:
                            expr = sympy.sympify(k)
                            s = next(iter(expr.free_symbols))
                            result = {
                                "min": try_solve(sympy.Eq(expr, c["min"]), s)[1],  # type: ignore[arg-type, index]
                                "max": try_solve(sympy.Eq(expr, c["max"]), s)[1],  # type: ignore[arg-type, index]
                            }
                            if not _check_same_range(
                                result, name_to_dim[mroot]  # type: ignore[index, arg-type]
                            ):  # ignore if unchanged
                                modified_root_values[mroot] = result  # type: ignore[index]
                                break

        # filter out results where the key is a derived dim (e.g. {"dx - 1" : 4})
        # we only want to suggest fixes for the root, to avoid derived names.
        # also, remove anything in modified_roots, since we either add new modified values after this,
        # or have decided they are unchanged.
        for k in list(results.keys()):
            if k not in name_to_dim:
                continue
            if self._is_derived_dim(name_to_dim[k]) or k in modified_roots:
                del results[k]

        # update results with modified root values
        # now results has the following properties:
        # - only contains original roots as keys
        # - each root is now either specialized, refined, or derived from another original root
        results.update(modified_root_values)

    def prettify_results(
        self,
        original_signature: inspect.Signature,
        dynamic_shapes: Union[dict[str, Any], tuple[Any], list[Any]],
        constraint_violation_error: object,
        forced_specializations: dict[str, str],
    ) -> str:
        """Format a message for constraint violation erros"""
        from torch.export.dynamic_shapes import _get_dim_name_mapping

        if not self._dcp.source_name_to_debug_name:
            # nothing to do
            return ""

        def transform(s: str, inverse: bool = False) -> str:
            for k, v in self._dcp.source_name_to_debug_name.items():
                s = s.replace(k, v) if not inverse else s.replace(v, k)
            return s

        results: defaultdict[str, dict[str, Any]] = defaultdict(dict)
        if dynamic_shapes is None:
            dynamic_shapes = {}

        def flip(op: str) -> str:
            if op == "<=":
                return ">="
            if op == ">=":
                return "<="
            if op == "<":
                return ">"
            if op == ">":
                return "<"
            assert op == "=="
            return op

        def relation_with_digit(expr: str, op: str, digit: int) -> None:
            if op == "<=":
                results[expr]["max"] = digit
            elif op == "<":
                results[expr]["max"] = digit - 1
            elif op == ">=":
                results[expr]["min"] = digit
            elif op == ">":
                results[expr]["min"] = digit + 1
            else:
                assert op == "=="
                results[expr]["eq"] = digit

        # retrieve dynamic shapes
        name_to_dim = _get_dim_name_mapping(dynamic_shapes)

        for s in self._static_results.union(self._dynamic_results):
            t = transform(s)
            if t == s:
                continue
            left, op, right = re.split(r"( == | <= | >= | < | > )", t)
            op = op.strip()
            if op == "==" and left == right:
                continue
            if right.isdigit():
                relation_with_digit(left, op, int(right))
            elif left.isdigit():
                relation_with_digit(right, flip(op), int(left))
            else:
                assert op == "==", t
                try:
                    results[left]["eq"] = sympy.sympify(right)
                except TypeError:  # rhs source is not linked to Dim name
                    pass

        # order forced specializations based on name
        forced_specializations = {
            k: forced_specializations[k]
            for k in sorted(
                forced_specializations.keys(),
                key=lambda x: x.split(" = ")[1],
            )
        }

        buf = ""
        if forced_specializations:
            debug_names = set()
            for k in forced_specializations:
                dim = name_to_dim[k.split(" = ")[0]]
                if self._is_derived_dim(dim):
                    debug_names.add(dim.root.__name__)  # type: ignore[attr-defined]
                else:
                    debug_names.add(dim.__name__)

            buf += (
                f"Specializations unexpectedly required ({', '.join(sorted(debug_names))})! "
                'For more information, run with TORCH_LOGS="+dynamic".\n'
            )
            for s, val in forced_specializations.items():
                buf += f"  - solving the guards generated for {s} resulted in a specialized value of {val}.\n"

        self._process_derived_dim_roots(results, name_to_dim)

        dims = []
        others = []

        # order results by source name
        results2 = {
            k: results[k]
            for k in sorted(
                results.keys(),
                key=lambda x: transform(x, inverse=True),
            )
        }
        for k, c in results2.items():
            if "eq" in c:
                other = c["eq"]
                if isinstance(other, int):
                    others.append(f"{k} = {other}")
                elif _is_supported_equivalence(other):
                    others.append(f"{k} = {other}")
            else:
                min_ = c.get("min", None)
                if min_ == 2:
                    min_ = None
                max_ = c.get("max", None)
                if min_ is not None and max_ is not None:
                    dims.append(f"{k} = Dim('{k}', min={min_}, max={max_})")
                elif min_ is not None:
                    dims.append(f"{k} = Dim('{k}', min={min_})")
                elif max_ is not None:
                    dims.append(f"{k} = Dim('{k}', max={max_})")
                else:
                    dims.append(f"{k} = Dim('{k}')")

        # results2 will get filtered out if no new suggestions,
        # this can happen if guards are too complex.
        # in that case don't suggest fix
        if dims or others:
            buf += "\nSuggested fixes:\n  "
            buf += "\n  ".join(dims + others)

        return buf


TLS = threading.local()


@dataclass(frozen=True)
class ShapeEnvSettings:
    """
    Encapsulates all shape env settings that could potentially affect
    FakeTensor dispatch. Used when creating dispatch cache keys.
    """

    allow_scalar_outputs: bool
    allow_dynamic_output_shape_ops: bool
    assume_static_by_default: bool
    specialize_zero_one: bool
    duck_shape: bool
    prefer_deferred_runtime_asserts_over_guards: bool
    allow_complex_guards_as_runtime_asserts: bool
    trace_asserts: bool


@dataclass
class ValueRangesSLoc:
    """
    Locations of the guards that triggered lower and upper bound.
    """

    lower: SLoc
    upper: SLoc


@contextmanager
def _suppress_guards(shape_env: ShapeEnv) -> Iterator[None]:
    shape_env._suppress_guards_enter()
    try:
        yield
    finally:
        shape_env._suppress_guards_exit()


@dataclass
class _FrameLocalResult:
    loc: Optional[str] = None
    locals: dict[str, Any] = field(default_factory=dict)
    symbols: dict[str, str] = field(default_factory=dict)


class ShapeEnv:
    # This is a wrapper over the actual __init__ function.
    #
    # Where to add a new constructor parameter to ShapeEnv?
    # =====================================================
    # This __init__ function should be used only for parameters related to event recording.
    # These are parameters that we don't wish to pass down the road to new ShapeEnv instances
    # created from replaying events.
    #
    # If you wish to add a parameter to the constructor of ShapeEnv, unrelated to event
    # recording, do so in the _init function.
    def __init__(
        self,
        *,
        should_record_events: Optional[bool] = None,
        tracked_fakes: Optional[list[Any]] = None,
        **kwargs: Any,
    ) -> None:
        self._init(**kwargs)

        # Disable event recording when replaying.
        kwargs["should_record_events"] = False

        from torch.fx.experimental.validator import translation_validation_enabled

        self._translation_validation_enabled = translation_validation_enabled()

        # If not specified, enable event recording if both:
        #   - Translation validation is on
        #   - Translation validation bisection is not disabled
        self.should_record_events = (
            should_record_events
            if should_record_events is not None
            else (
                self._translation_validation_enabled
                and not config.translation_validation_no_bisect
            )
        )

        # Enable event recording check if both:
        #   - It should record events
        #   - The recording check is enabled
        self.check_recorded_events = (
            self.should_record_events and config.check_shape_env_recorded_events
        )

        # This will make sure we only record the top-level function call.
        self.is_recording = False
        # Keep track of the list of tracked fakes.
        self.tracked_fakes = tracked_fakes
        # List of events for reconstructing ShapeEnv at arbitrary points in time.
        self.events: list[ShapeEnvEvent] = (
            [ShapeEnvEvent(ShapeEnv, kwargs=kwargs)]
            if self.should_record_events
            else []
        )

        # Set true when data dependent errors are handled by caller side and not thrown. Ex: guard_or_false
        # and guard_or_true. When its true, a different error message is produced.
        self._dde_suppressed = False

        # FakeTensor per-ShapeEnv operation cache. This is used for caching
        # operations that contain symbolic shapes which have guards on the
        # ShapeEnv (so are ShapeEnv-dependent).
        #
        # NOTE: It's important that SymNodes in this cache have their ShapeEnv
        # stripped otherwise you end up with cycles which can only be cleaned
        # with the GC.
        self.fake_tensor_cache: dict[
            torch._subclasses.fake_tensor._DispatchCacheKey,
            torch._subclasses.fake_tensor._DispatchCacheEntry,
        ] = {}

    @contextlib.contextmanager
    def dde_suppressed(self) -> Iterator[None]:
        """Suppressed GuardOnDataDependent error logs"""

        # We do not expect this to be called recursively.
        assert not self._dde_suppressed, "not expected value for _dde_suppressed"
        self._dde_suppressed = True
        try:
            yield
        finally:
            self._dde_suppressed = False

    # Pro-tip: if you add new field to ShapeEnv, this affects some accept
    # tests.  Accept their output with:
    #
    #   EXPECTTEST_ACCEPT=1 python test/dynamo/test_dynamic_shapes.py -k test_shape_env_equal
    #
    def _init(
        self,
        *,
        allow_scalar_outputs: bool = True,
        allow_dynamic_output_shape_ops: bool = True,
        # NB: These are legacy configuration that help us make good choices
        # when the constraint/dynamic dims are not explicitly passed to us.
        # Ideally we will fix all call sites to be explicit and not have
        # implicit choices, but this apparently was pretty involved.
        assume_static_by_default: bool = False,
        # Note - On 0/1 specialization
        #
        # The following options affect decisions we make about eager
        # specialization.  Disabling them will increase trace time (as we do
        # more symbolic reasoning) and can also harm the quality of generated
        # code (because inductor may not be able to specialize for bounds
        # being equal--although if we later respecialize because of a guard,
        # your code may be just as good as it was before.)
        #
        # When True, eagerly specialize input sizes which have 0/1.
        specialize_zero_one: bool = True,
        # When True, assume input sizes which have the same size are
        # symbolically equal.
        duck_shape: Optional[bool] = None,
        # For debugging
        co_fields: Optional[dict[str, str]] = None,
        # When True, whenever safe, we will generate a deferred runtime assert
        # instead of a guard whenever we know that an expression must be True,
        # otherwise it would be an error, even for backed SymInts (where we
        # could ostensibly unconditionally generate guards).  This is useful
        # for export, where preventing "error checking" sizes from showing up
        # in guards is helpful, since these guards in some sense are overly
        # pedantic.  See also https://github.com/pytorch/pytorch/issues/121749
        prefer_deferred_runtime_asserts_over_guards: bool = False,
        # When True, does not emit or raise constraint violation errors on
        # implicit guards generated by ops, and defers to runtime assertions
        # in the graph instead. For export.
        allow_complex_guards_as_runtime_asserts: bool = False,
        # XXX Add any new settings that could affect FakeTensor evaluation
        # to: torch._subclasses.fake_tensor._ShapeEnvSettings
        trace_asserts: bool = False,
    ) -> None:
        if duck_shape is None:
            duck_shape = config.use_duck_shape

        self.settings = ShapeEnvSettings(
            # Not directly used by ShapeEnv; indirectly used by FakeTensor
            allow_scalar_outputs=allow_scalar_outputs,
            allow_dynamic_output_shape_ops=allow_dynamic_output_shape_ops,
            # End
            assume_static_by_default=assume_static_by_default,
            specialize_zero_one=specialize_zero_one,
            duck_shape=duck_shape,
            prefer_deferred_runtime_asserts_over_guards=prefer_deferred_runtime_asserts_over_guards,
            allow_complex_guards_as_runtime_asserts=allow_complex_guards_as_runtime_asserts,
            trace_asserts=trace_asserts,
        )

        self.guards: list[ShapeGuard] = []
        self.axioms: dict[sympy.Expr, sympy.Expr] = {}

        # A set of ids that have already been allocated. This is used
        # for when we allocate symbol ids using the hash of the source
        # names to ensure we don't have collisions via linear probing
        self.unique_ids: set[int] = set()
        # Maps symbolic ints to their original concrete values
        # Currently populated from tensors
        self.var_to_val: dict[sympy.Symbol, sympy.Integer] = {}
        # Like var_to_val, but only set when propagate_real_tensors is on.
        # Used as last resort to avoid GuardOnDataDependent error
        self.unbacked_var_to_val: dict[sympy.Symbol, sympy.Integer] = {}
        # Like above, but used exclusively for OBLIVIOUS_SIZE.  These
        # potentially could be put together but I am not sure, writing out
        # the logic individually before abstracting.
        self.oblivious_var_to_val: dict[sympy.Symbol, sympy.Integer] = {}
        # Maps symbolic ints to their min/max range.  These ranges
        # are conservative: the int MUST fall in the range, but the
        # range may contain ints which may not actually appear in
        # practice
        self.var_to_range: dict[sympy.Symbol, ValueRanges] = {}
        self.var_to_range_sloc: dict[sympy.Symbol, ValueRangesSLoc] = {}
        self.source_name_to_debug_name: dict[str, str] = {}
        self.var_to_sources: dict[sympy.Symbol, list[Source]] = {}
        self.var_to_stack: dict[sympy.Symbol, CapturedTraceback] = {}
        # Maps a source to the *original* symbol that was assigned to it
        self.source_to_var: dict[str, sympy.Symbol] = {}
        # Maps from sympy ints to expressions representing them
        # Populated from equality guards (i.e. a.shape[0] == b.shape[0])
        self.replacements: dict[sympy.Symbol, sympy.Expr] = {}
        # The sloc of the guard that triggered this replacement to be added
        self.replacements_slocs: dict[sympy.Symbol, SLoc] = {}
        self.unbacked_renamings: dict[sympy.Symbol, sympy.Symbol] = {}
        # Set holds a % b expressions that evaluate to 0.
        self.divisible: set[sympy.Expr] = set()
        # Set that holds "size-like" symbols.  When we perform
        # "size-oblivious" tests, these can be assumed to be >= 2.
        self.size_like: set[sympy.Symbol] = set()
        # Duck-shaping says that if two input tensors have the same size,
        # they get assigned the same symbolic variable
        self.val_to_var: dict[int, sympy.Symbol] = {}
        self.unbacked_symfloat_counter = itertools.count()
        self.unbacked_symint_counter = itertools.count()
        # Similar to guards, but these MUST evaluate to true and can
        # only be evaluated at runtime midway through (i.e., they always
        # involve unbacked symints)
        #
        # For efficiency reasons, we index in the following way.  Suppose you have
        # a runtime assert i0 + i1 <= s1.  We pick the most recently allocated
        # symbol in the source expression and add the assert to the list for
        # that symbol e.g., {i1: [i0 + i1 <= s1]}.
        #
        # We access the runtime asserts in two situations:
        #
        #   - When we are guarding on an expression, we will attempt to
        #     statically evaluate it, in case the unbacked SymInts can
        #     simplify away.  If we have a runtime assert, we may be able
        #     to discharge the guard entirely.  We only need to attempt
        #     runtime asserts that mention freevars of the expression in
        #     question.
        #
        #   - When we are performing codegen (in Inductor for eager, or
        #     when finalizing the export FX graph), we need to know what
        #     extra runtime asserts to insert.  Whenever an unbacked
        #     SymInt comes into scope, all runtime asserts involving it
        #     become eligible for insertion (so long as all of their other
        #     free unbacked symbols are also in scope).  We technically
        #     can handle any choice of key by kicking inexpressible asserts
        #     to the next unbacked symbol to wait on, but if we choose the
        #     latest key, an assert will only show up at the moment when
        #     we can actually codegen it.
        self.deferred_runtime_asserts: dict[
            Optional[sympy.Symbol], list[RuntimeAssert]
        ] = {}
        # This exists so we can efficiently invalidate the cache (it's used as
        # part of the cache key); otherwise we'd have to iterate through
        # deferred_runtime_asserts to compute its length
        self.num_deferred_runtime_asserts = 0
        self.log = log
        self.log.info("create_env")
        self.frozen = False
        self.runtime_asserts_frozen = False
        self.dim_constraints: Optional[DimConstraints] = None
        self.counter: Counter[str] = collections.Counter()
        # Mapping from sympy.Symbol to the number of guards which mention this
        # symbol
        self.symbol_guard_counter: Counter[sympy.Symbol] = collections.Counter()
        # A selection of important fields on co_field; solely used for
        # signpost_event
        self.co_fields = co_fields if co_fields else {}

        # Whenever we allocate a fresh unbacked Symbol, we add it to this
        # pending list.  Unbacked symbol allocation can occur at unpredictable
        # points during meta tensor propagation, but at some point, we
        # have to know what the binding site for an unbacked symbol is, and
        # this is computed when we actually place the node in the graph. The
        # important thing is that we always actually handle every unaccounted
        # for unbacked symbol, so this list helps us keep track of them and
        # then make sure they are all accounted for.
        #
        # We could potentially give rise to errors earlier by lexically
        # scoping when we do propagation, and only allowing unbacked symbols
        # to be allocated at this point in time.  However this is inconvenient
        # to do in Dynamo, because fake tensor propagation is far from when we
        # analyze binding sites (set_example_value), so we do it in a more
        # mutatey way.
        #
        # NB: fresh unbacked symbols NEVER get substitutions applied to them,
        # they are binding sites!
        self.pending_fresh_unbacked_symbols: list[sympy.Symbol] = []

        # Version counter used to invalidate cached values
        self._prev_cache_key = self._get_key()
        self._version_counter = 0

        # Each time divisible is changed this should be set to True, this is set in _update_version_counter.
        self._resimplify_floor_div_axioms = True

        # Cache for FX nodes.
        # Maps an already built node a tuple of:
        #   1. node's target
        #   2. list of arguments
        # This drastically reduces the size of the FX graph, avoiding
        # duplicated nodes.
        self.fx_node_cache: dict[tuple[Callable, tuple[Any, ...]], torch.fx.Node] = {}
        self.source_to_symbol: dict[str, sympy.Symbol] = {}

        # Suppose you want to replace an unbacked symbol with another
        # unbacked symbol.  This is error prone because you can cause
        # references to unbacked symbols to time travel backwards.  E.g.,
        #
        # u1 = x.item()
        # ... use of u1 ...
        # u2 = y.item()
        # u3 = z.item()
        # torch._check(u1 == u2 + u3)
        #
        # If you replace u1 with u2 + u3, then the use of u1 now
        # references u2 and u3 prior to them actually being bound at
        # runtime.
        #
        # To control for this, we track the order unbacked symbols
        # were allocated, and only allow substitutions if they respect
        # the dependency from this order; an unbacked symbol can only
        # be substituted with unbacked symbols that come before it in the
        # order.
        #
        # This also imposes an ordering on the unbacked symbol binding
        # sites themselves: you are not allowed to reorder unbacked symbol
        # bindings.  At the moment, this is not tracked, but we potentially
        # could track this at the IR level using a higher order operator
        # with something like effect token tracking.
        self.unbacked_alloc_order: dict[sympy.Symbol, int] = {}

        self.trace_asserts = trace_asserts

        from torch.fx.experimental.validator import translation_validation_enabled

        self._translation_validation_enabled = translation_validation_enabled()

        if self._translation_validation_enabled:
            from torch.fx.experimental.validator import TranslationValidator

            self.validator = TranslationValidator()
            self.graph = torch.fx.Graph()
            # Create an output graph and start inserting before that.
            # This is needed when 'deepcopy'-ing this object.
            self.graph.inserting_before(self.graph.output(None))

            # Mapping of each node name to the node itself.
            #
            # This is useful for matching an FX node from a recorded ShapeEnv.graph
            # to the FX node of the ShapeEnv we are running the event on.
            #
            # Whenever you add a node to self.graph, you must add a mapping to this
            # variable. Otherwise, the built FX graph on the replayed ShapeEnv will
            # not be valid.
            self.name_to_node: dict[str, torch.fx.Node] = {}

    @property
    def allow_scalar_outputs(self) -> bool:
        return self.settings.allow_scalar_outputs

    @property
    def allow_dynamic_output_shape_ops(self) -> bool:
        return self.settings.allow_dynamic_output_shape_ops

    @property
    def assume_static_by_default(self) -> bool:
        return self.settings.assume_static_by_default

    @property
    def specialize_zero_one(self) -> bool:
        return self.settings.specialize_zero_one

    @property
    def duck_shape(self) -> bool:
        return self.settings.duck_shape

    @property
    def prefer_deferred_runtime_asserts_over_guards(self) -> bool:
        return self.settings.prefer_deferred_runtime_asserts_over_guards

    @property
    def allow_complex_guards_as_runtime_asserts(self) -> bool:
        return self.settings.allow_complex_guards_as_runtime_asserts

    def check_equal(self, other: ShapeEnv) -> None:
        """Compare another ShapeEnv for equivalence"""
        # ShapeEnv fields that are not relevant for the outcome of
        # ShapeEnv.produce_guards call:
        #   - Debugging variables
        #   - Translation validation related variables
        #   - Events recording related variables
        non_state_variable_names = (
            "counter",
            "log",
            "var_to_stack",
            "fx_node_cache",
            "graph",
            "validator",
            "check_recorded_events",
            "should_record_events",
            "is_recording",
            "tracked_fakes",
            "events",
            "source_name_to_debug_name",
            "_prev_cache_key",
            "_version_counter",
            "dim_constraints",
            # source locations are OK to diverge
            "var_to_range_sloc",
            "replacements_slocs",
            "_resimplify_floor_div_axioms",
            "_expr_sym_node_id",
            "_dde_suppressed",
        )

        # Mapping of the value of each to-be-compared field into the values that
        # should actually be compared.
        #
        # You should modify this if, for example, the field that holds state and
        # debugging information. e.g. ShapeGuard holds the actual guard (sympy.Expr)
        # and the stack when it was added to the set of guards. In order to compare
        # it, we throw away the stack information.
        def map_value(key: str, value: Any) -> Any:
            if key in ("unbacked_symfloat_counter", "unbacked_symint_counter"):
                from copy import copy

                # For itertools.count(), we compare the next integer returned
                # by the count iterators. Not that we need to copy the iterator
                # first. Otherwise we are mutating the object.
                return next(copy(value))
            elif key == "guards":
                # Transform the list of ShapeGuard into a list of expressions.
                return [g.expr for g in value]
            elif key == "deferred_runtime_asserts":
                # Transform the list of RuntimeAsserts into a list of expressions.
                return {s: [ra.expr for ra in ras] for s, ras in value.items()}
            elif key == "name_to_node":
                # Compare just the set of keys is the same.
                return set(value.keys())
            elif key in (
                "symbol_guard_counter",
                "pending_fresh_unbacked_symbols",
                "fake_tensor_cache",
            ):
                # Skip this for comparisons
                return None
            return value

        shape_env_check_state_equal(self, other, non_state_variable_names, map_value)

    def _snapshot_tracked_fakes(self) -> Optional[list[Any]]:
        if self.tracked_fakes is None:
            return None

        from torch._dynamo.variables.builder import TrackedFake

        def maybe_transform_fake(fake: TrackedFake) -> TrackedFake:
            inner_fake = (
                fake.fake
                if isinstance(fake.fake, (torch.SymInt, torch.SymFloat))
                else FakeTensorMeta.from_fake(fake.fake)
            )
            # Even though TrackedFake accepts either a Union[SymInt, FakeTensor], here we give it a
            # FakeTensorMeta for two reasons:
            #   1. this is all the information we need when recording ShapeEnvEvents.
            #   2. it works even if each TrackedFake changes its metadata.
            return TrackedFake(inner_fake, fake.source, fake.symbolic_context)  # type: ignore[arg-type]

        return [maybe_transform_fake(fake) for fake in self.tracked_fakes]

    def _last_event_index(self) -> int:
        return len(self.events) - 1

    @contextmanager
    def _recording(self) -> Iterator[None]:
        self.is_recording = True
        try:
            yield
        finally:
            self.is_recording = False

    @record_shapeenv_event()
    def _eliminate_unbacked(self, orig_s: sympy.Symbol, new_s: sympy.Expr) -> None:
        self._set_replacement(orig_s, new_s, "eliminate_unbacked")

    @record_shapeenv_event()
    def set_unbacked_var_to_val(self, k: sympy.Symbol, v: int) -> None:
        """Used only when propagate_real_tensors; registers a value for an
        unbacked symbol, which can be used last resort to resolve hints."""
        log.info("set_unbacked_var_to_val %s = %s", k, v)
        self.unbacked_var_to_val[k] = sympy.sympify(v)

    # Unlike set_replacement, this records a shapeenv event
    @record_shapeenv_event()
    def _rename_unbacked_to(self, orig_s: sympy.Symbol, new_s: sympy.Symbol) -> None:
        assert isinstance(orig_s, sympy.Symbol), orig_s
        assert isinstance(new_s, sympy.Symbol), new_s
        assert free_unbacked_symbols(new_s), new_s
        assert free_unbacked_symbols(orig_s), orig_s
        dest = self.replacements.get(orig_s)
        if dest is not None:
            assert not free_unbacked_symbols(dest), f"{orig_s} -> {dest}"
        self._set_replacement(orig_s, new_s, "rename_unbacked_to")
        self.unbacked_renamings[orig_s] = new_s
        if dest is not None:
            self._set_replacement(new_s, dest, "rename_unbacked_to_dest")

    @record_shapeenv_event()
    def _constrain_is_bounded(self, a: sympy.Symbol, upper_bound: int) -> None:
        # TODO: Do something nontrivial when upper_bound is expression
        pass

    @record_shapeenv_event()
    def _constrain_range_for_size(
        self, a: sympy.Symbol, min: Optional[int] = None, max: Optional[int] = None
    ) -> None:
        if min is None:
            min = 0
        if max is None:
            max = int_oo

        if max < min:
            raise ValueError(
                "Maximum value to constrain_as_size can't be less than the specified min value, "
                "received min={min} and max={max}"
            )

        self.constrain_symbol_range(
            a,
            compiler_min=min,
            compiler_max=max,
        )
        self.size_like.add(a)

    @record_shapeenv_event()
    def _constrain_range(self, a: sympy.Expr, min: int, max: int) -> None:
        if isinstance(a, sympy.Integer):
            if not (min <= int(a) <= max):
                raise ValueRangeError(f"Invalid value {int(a)} for range [{min}:{max}]")
            return

        # TODO: Shouldn't we install a guard if the symbol is backed?  Or is the
        # semantics that this is an "unchecked" assert (but it this actually
        # something useful?  Might be better to restrict only for unbacked
        # SymInt).
        if isinstance(a, sympy.Symbol):
            self.constrain_symbol_range(
                a,
                compiler_min=min,
                compiler_max=max,
            )

    @record_shapeenv_event()
    def _constrain_unify(self, a: SymInt, b: SymInt) -> None:
        """
        Given two SymInts, constrain them so that they must be equal.  NB:
        this will not work with SymInts that represent nontrivial expressions
        (yet!)
        """
        # TODO: this does not install a deferred runtime assert yet

        # TODO: Maybe dedupe this with _maybe_guard_rel?
        # Update Feb 2024: this is extra important to do, this doesn't handle
        # unbacked replacements properly nor does it generate deferred runtime
        # asserts
        if not isinstance(a, SymInt):
            if not isinstance(b, SymInt):
                assert a == b
            else:
                assert isinstance(
                    b.node.expr, sympy.Symbol
                ), "constraining non-Symbols NYI"
                assert b.node.shape_env is self
                self.replacements[b.node.expr] = sympy.Integer(a)
        else:
            # TODO: Actually, we can support this as long as one of them is a symbol.
            # NB: We can't actually do "unification" as our operators are not
            # injective
            assert isinstance(a.node.expr, sympy.Symbol), "constraining non-Symbols NYI"
            assert a.node.shape_env is self
            if not isinstance(b, SymInt):
                self.replacements[a.node.expr] = sympy.Integer(b)
            else:
                assert a.node.shape_env is b.node.shape_env
                assert isinstance(
                    b.node.expr, sympy.Symbol
                ), "constraining non-Symbols NYI"
                new_var = self._find(a.node.expr)
                self.replacements[b.node.expr] = new_var

    def _ignore_fresh_unbacked_symbols_tls(self) -> bool:
        return getattr(TLS, "ignore_fresh_unbacked_symbols", False)

    @record_shapeenv_event()
    def _ignore_fresh_unbacked_symbols_set(self, b: bool) -> bool:
        prev = self._ignore_fresh_unbacked_symbols_tls()
        TLS.ignore_fresh_unbacked_symbols = b
        return prev

    @contextmanager
    def ignore_fresh_unbacked_symbols(self) -> Iterator[None]:
        """
        Indicates that the newly allocated unbacked SymInts are being
        discarded
        """
        prev = self._ignore_fresh_unbacked_symbols_set(True)
        try:
            yield
        finally:
            self._ignore_fresh_unbacked_symbols_set(prev)

    @record_shapeenv_event()
    def freeze(self) -> None:
        """Freeze this ShapeEnv to stop accumulating guards

        A frozen ShapeEnv will ignore any further guards generated on it and
        only emit a warning which may lead to accuracy problems.
        """
        self.frozen = True

    @record_shapeenv_event()
    def freeze_runtime_asserts(self) -> None:
        """Freeze this ShapeEnv to stop adding deferred runtime asserts.

        We will error if you try to install a new runtime assert when it is
        frozen.  This would indicate a lowering violation, or perhaps something
        we know statically is already True but we are checking it again in a way
        that is not clearly dischargeable.
        """
        # self.prefer_deferred_runtime_asserts_over_guards = False
        self.runtime_asserts_frozen = True

    def _create_symbol_for_source(self, source: Source) -> Optional[sympy.Symbol]:
        if not self._translation_validation_enabled:
            return None
        srcname = source.name()
        if source not in self.source_to_symbol:
            self.source_to_symbol[srcname] = sympy.Symbol(srcname, integer=True)
        return self.source_to_symbol[srcname]

    def _add_z3var(self, symbol: sympy.Symbol, type: type) -> None:
        if self._translation_validation_enabled:
            self.validator.add_var(symbol, type)

    def _add_target_expr(self, expr: SympyBoolean) -> None:
        if self._translation_validation_enabled:
            self.validator.add_target_expr(expr)

    def _add_assertion(self, expr: SympyBoolean) -> None:
        if self._translation_validation_enabled:
            self.validator.add_assertion(expr)

    def _check_translation_validate(self) -> None:
        if self._translation_validation_enabled:
            self.validator.validate()

    @record_shapeenv_event()
    def _create_fx_call_function(
        self,
        op: Callable,
        args: tuple,
    ) -> tuple[Optional[torch.fx.Node], bool]:
        # Cache this tuple in order to avoid duplicated nodes.
        node_key = (op, args)
        # Flags whether the returned node was cached or not.
        fresh = False

        if self._translation_validation_enabled and node_key not in self.fx_node_cache:
            # Presence of None in the arguments implies that we should ignore this operation.
            if any(a is None for a in args):
                # We check if we are not mixing SymNode that should not be ignored
                # (fx_node is not None) with those that should (fx_node is None).
                assert all(not isinstance(a, torch.fx.Node) for a in args)
                return None, fresh

            fresh = True

            # If translation validation is enabled, all arguments must have its
            # own FX node.
            assert all(
                a is not None for a in args
            ), f"missing arg in FX graph ({op.__name__}): {args}"
            node = self.fx_node_cache[node_key] = self.graph.call_function(op, args)
            self.name_to_node[node.name] = node

        return self.fx_node_cache.get(node_key, None), fresh

    def _create_fx_placeholder_and_z3var(
        self,
        symbol: sympy.Symbol,
        type: type,
    ) -> Optional[torch.fx.Node]:
        if not self._translation_validation_enabled:
            return None

        node_key = (self.graph.placeholder, (symbol,))

        # Check if we haven't added this symbol already.
        # If so, skip the placeholder creation, as it
        # generates invalid Python code.
        if node_key not in self.fx_node_cache:
            # Add a Z3 variable according to 'type'.
            self._add_z3var(symbol, type)
            # Create the FX placeholder out of a mangled name.
            mangled_name = re.sub(
                r"[^a-zA-Z0-9]", "_", re.sub(r"[()]", "", symbol.name)
            )
            node = self.fx_node_cache[node_key] = self.graph.placeholder(mangled_name)
            self.name_to_node[node.name] = node
            # Attach the 'symbol' to the placeholder so that we can retrieve
            # the Z3 variable later.
            node.meta["symbol"] = symbol

        return self.fx_node_cache[node_key]

    def _remove_fx_node(self, node: Optional[torch.fx.Node]) -> None:
        if self._translation_validation_enabled and node is not None:
            self.name_to_node.pop(node.name)
            self.graph.erase_node(node)

    def _add_fx_node_metadata(self, node: torch.fx.Node) -> None:
        from torch._dynamo.utils import get_current_node

        if self.should_record_events:
            node.meta[SHAPEENV_EVENT_KEY] = self._last_event_index()
            node.meta[CURRENT_NODE_KEY] = get_current_node()

    def _suppress_guards_tls(self) -> bool:
        return getattr(TLS, "suppress_guards", False)

    @record_shapeenv_event()
    def _suppress_guards_enter(self) -> None:
        if not hasattr(TLS, "suppress_guards_stack"):
            TLS.suppress_guards_stack = []
        old = self._suppress_guards_tls()
        TLS.suppress_guards_stack.append(old)
        TLS.suppress_guards = True

    @record_shapeenv_event()
    def _suppress_guards_exit(self) -> None:
        old = (
            TLS.suppress_guards_stack.pop()
            if len(TLS.suppress_guards_stack) > 0
            else False
        )
        TLS.suppress_guards = old

    def suppress_guards(self) -> _GeneratorContextManager[None]:
        """Context manager to ignore all guards generated inside"""
        return _suppress_guards(self)

    def _get_key(self) -> tuple[int, int, int, int]:
        """
        Defines the current "state" of the guards we've accumulated in this ShapeEnv.
        Determines when we need to invalidate our cache
        """
        return (
            len(self.replacements),
            len(self.divisible),
            self.num_deferred_runtime_asserts,
            len(self.unbacked_var_to_val),
        )

    def _update_version_counter(self) -> None:
        # if the change to shape env effects self.divisible set
        # _resimplify_floor_div_axioms.
        # This is used to trigger a resimplication of FloorDiv to CleanDivs
        # in implication inside the function resimplify_floor_div.
        if len(self.divisible) != self._prev_cache_key[1]:
            self._resimplify_floor_div_axioms = True

        # The shape environment is queried orders of magnitude more often than
        # it is changed, so we summarise the cache key into a linearly
        # increasing version counter which is cheaper to check in _lru_cache

        # Only update version counter if the state actually changed
        cur_key = self._get_key()

        if self._prev_cache_key != cur_key:
            self._prev_cache_key = cur_key
            self._version_counter += 1

    def _produce_dyn_sizes(
        self,
        ex_size: Sequence[Union[int, SymInt]],
        source: Source,
        symbolic_context: SymbolicContext,
    ) -> list[sympy.Expr]:
        return self._produce_dyn_sizes_from_int_tuple(
            tuple(ex_size), source, symbolic_context
        )

    def _produce_dyn_sizes_from_int_tuple(
        self,
        tensor_size: Sequence[Union[int, SymInt]],
        source: Source,
        symbolic_context: SymbolicContext,
    ) -> list[sympy.Expr]:
        assert all(
            not is_symbolic(val) for val in tensor_size
        ), f"Expect size to be a plain tuple of ints but got {tensor_size}"
        from torch._dynamo.source import TensorProperty, TensorPropertySource

        _assert_symbol_context(symbolic_context)
        dynamic_dims = symbolic_context.dynamic_sizes  # type: ignore[attr-defined]
        constraint_dims = symbolic_context.constraint_sizes  # type: ignore[attr-defined]
        size = []
        for i, val in enumerate(tensor_size):
            sym = self.create_symbol(
                val,
                TensorPropertySource(source, TensorProperty.SIZE, i),
                dynamic_dims[i],
                constraint_dims[i],
                do_not_specialize_zero_one=config.backed_size_oblivious,
                symbolic_context=symbolic_context,
            )
            if (
                config.backed_size_oblivious
                and isinstance(sym, sympy.Symbol)  # could be static
                and symbol_is_type(sym, SymT.SIZE)
            ):
                self.size_like.add(sym)
            size.append(sym)
        return size

    def create_symbolic_sizes_strides_storage_offset(
        self,
        ex: torch.Tensor,
        source: Source,
        *,
        symbolic_context: Optional[SymbolicContext] = None,
    ) -> tuple[
        tuple[Union[int, SymInt], ...],
        tuple[Union[int, SymInt], ...],
        Union[int, SymInt],
    ]:
        """
        Returns a list of symbolic sizes and strides for the given tensor.
        We try our best to express stride in terms of the sizes, so as to not
        introduce new symbolic variables.
        """

        ex_size = tuple(
            self._maybe_specialize_sym_int_with_hint(sz) for sz in ex.size()
        )
        ex_stride = tuple(
            self._maybe_specialize_sym_int_with_hint(sd) for sd in ex.stride()
        )
        ex_storage_offset = self._maybe_specialize_sym_int_with_hint(
            ex.storage_offset()
        )

        return self._create_symbolic_sizes_strides_storage_offset(
            ex_size,
            ex_stride,
            ex_storage_offset,
            [_is_dim_dynamic(ex, i) for i in range(ex.dim())],
            source,
            symbolic_context=symbolic_context,
        )

    # Dynamo may want to wrap FakeTensors with SymInt sizes up e.g. make_fx(opt_f(), tracing_mode="symbolic").
    # We create symbols in shape_env using the backed hints behind SymInt.

    # Case 1: when SymInt is backed, dynamo can proceed with FakeTensors that have concrete shape.
    # produce_guards will trigger specializations on the outer stuff

    # Case 2: when the SymInt is unbacked, we will throw an data dependent error in require_hint().
    #
    # It's probably good for now but it's important to note that this approach has implications for
    # the original shape_env when checking guards in different order.

    # Example:
    # ---------
    # Consider a function "opt_f" as shown below:

    # @torch.compile()
    # def opt_f(x: bool, y: Tensor):
    #   if x == True:
    #     return y + torch.randn([4])
    #   else:
    #     return y
    # Depending on the sequence of calls, we might install two different sets of guards:

    # 1. opt_f(False, y):
    #    - "x == False" (always works for any size y)

    # 2. opt_f(True, y):
    #    - Triggers recompilation and results in guards like:
    #      - "x == True and y.size(0) == 4"
    #      - (or "y.size(0) == 4 and x == True")

    # The order of checking the guards matters. In this specific example:
    # If True branch guard check precedes False branch and for True branch, y.size(0) check precedes x == True,
    # we may have an unnessary shape speciliazation for y.
    def _maybe_specialize_sym_int_with_hint(
        self, maybe_sym: Union[int, SymInt]
    ) -> Union[int, SymInt]:
        assert isinstance(maybe_sym, (int, torch.SymInt))
        if is_symbolic(maybe_sym):
            assert (
                maybe_sym.node.shape_env is not self
            ), "expect the symbol is created from an shape env other than current one."
            return maybe_sym.node.require_hint()
        return maybe_sym

    @record_shapeenv_event()
    def _create_symbolic_sizes_strides_storage_offset(
        self,
        # NB: SymInt is allowed here due to nested int, normally you don't
        # actually pass true symbolic sizes to this function
        ex_size: Sequence[Union[int, SymInt]],
        ex_stride: Sequence[Union[int, SymInt]],
        ex_storage_offset: Union[int, SymInt],
        is_dim_dynamic: Sequence[bool],
        source: Source,
        *,
        symbolic_context: Optional[SymbolicContext] = None,
    ) -> tuple[
        tuple[Union[int, SymInt], ...],
        tuple[Union[int, SymInt], ...],
        Union[int, SymInt],
    ]:
        dim = len(ex_size)

        # Reimplement the legacy behavior
        if symbolic_context is None:
            constraint_sizes: list[DimConstraint] = [None] * dim
            constraint_strides: list[DimConstraint] = [None] * dim
            dynamic_dims = []
            dynamic_strides = []
            for i in range(dim):
                # NB: This is encapsulation breaking!  Legacy behavior was
                # bad.
                if is_dim_dynamic[i]:
                    r = DimDynamic.DYNAMIC
                elif self.assume_static_by_default:
                    r = DimDynamic.STATIC
                else:
                    r = DimDynamic.DUCK
                dynamic_dims.append(r)
                dynamic_strides.append(r)
            dynamic_dims = [DimDynamic.DUCK] * dim
            dynamic_strides = [DimDynamic.INFER_STRIDE] * dim
            # symbolic_context is None - set one
            symbolic_context = StatelessSymbolicContext(
                dynamic_sizes=dynamic_dims,
                dynamic_strides=dynamic_strides,
                constraint_sizes=constraint_sizes,
                constraint_strides=constraint_strides,
            )
        # We got a StatelessSymbolicContext
        _assert_symbol_context(symbolic_context)
        constraint_sizes = symbolic_context.constraint_sizes  # type: ignore[attr-defined]
        constraint_strides = symbolic_context.constraint_strides  # type: ignore[attr-defined]
        dynamic_sizes = symbolic_context.dynamic_sizes  # type: ignore[attr-defined]
        dynamic_strides = symbolic_context.dynamic_strides  # type: ignore[attr-defined]

        # TODO: make this configurable from outside symbolic_context; we made a symbolic_context
        # decision here where if all sizes are static, we are going to
        # specialize all of the inner strides/offset too. We don't have to
        # do this, and arguably we should ALWAYS allow for dynamic offset,
        # this is cheap.
        # TODO: This should be DYNAMIC, using DUCK for BC
        dynamic_offset = (
            DimDynamic.STATIC
            if all(r == DimDynamic.STATIC for r in dynamic_sizes)
            else DimDynamic.DUCK
        )
        are_sizes_static = all(r == DimDynamic.STATIC for r in dynamic_sizes)

        assert len(dynamic_sizes) == dim, f"{len(dynamic_sizes)} != {dim}"
        assert len(dynamic_strides) == dim, f"{len(dynamic_sizes)} != {dim}"
        assert len(constraint_sizes) == dim
        assert len(constraint_strides) == dim

        from torch._dynamo.source import TensorProperty, TensorPropertySource

        size: list[sympy.Expr] = self._produce_dyn_sizes_from_int_tuple(
            ex_size, source, symbolic_context
        )
        stride = self._compute_symbolic_stride(
            source,
            size,
            ex_size,
            ex_stride,
            dynamic_strides,
            constraint_strides,
            are_sizes_static,
            symbolic_context,
        )

        sym_sizes = [
            self.create_symintnode(
                sym,
                hint=hint,
                source=TensorPropertySource(source, TensorProperty.SIZE, i),
            )
            for i, (sym, hint) in enumerate(zip(size, ex_size))
        ]
        sym_stride = []
        for i, stride_expr in enumerate(stride):
            # NB: Don't duck size the stride; instead use the expression
            # we computed
            assert stride_expr is not None
            sym_stride.append(
                self.create_symintnode(
                    stride_expr,
                    hint=ex_stride[i],
                    source=TensorPropertySource(source, TensorProperty.STRIDE, i),
                )
            )
        sym_storage_offset = self.create_symintnode(
            self.create_symbol(
                ex_storage_offset,
                TensorPropertySource(source, TensorProperty.STORAGE_OFFSET),
                dynamic_dim=dynamic_offset,
                constraint_dim=None,
                symbolic_context=symbolic_context,
            ),
            hint=ex_storage_offset,
            source=TensorPropertySource(source, TensorProperty.STORAGE_OFFSET),
        )
        return tuple(sym_sizes), tuple(sym_stride), sym_storage_offset

    def _compute_symbolic_stride(
        self,
        source: Source,
        size: Sequence[sympy.Expr],
        ex_size: Sequence[Union[int, SymInt]],
        ex_stride: Sequence[Union[int, SymInt]],
        dynamic_strides: Sequence[DimDynamic],
        constraint_strides: Sequence[
            Optional[Union[StrictMinMaxConstraint, RelaxedUnspecConstraint]]
        ],
        are_sizes_static: bool,
        symbolic_context: SymbolicContext,
    ) -> list[sympy.Expr]:
        from torch._dynamo.source import TensorProperty, TensorPropertySource

        stride: list[Optional[sympy.Expr]] = [None] * len(size)
        candidates: dict[Union[int, SymInt], sympy.Expr] = {}

        # iterate over unbound strides in val ascending order with
        # index descending as a tie breaker since for cases like
        # [(1, 1), (1, 0)], we want to fill in the right most
        # stride first.
        val_list = [(val, -i) for i, val in enumerate(ex_stride)]
        val_list.sort(key=_nested_int_aware_sort)

        for val, neg_i in val_list:
            i = -neg_i
            contiguous_stride = (
                i != len(ex_stride) - 1
                and ex_stride[i] == ex_size[i + 1] * ex_stride[i + 1]
            )
            if val in (0, 1) and not contiguous_stride:
                out_stride = sympy.Integer(val)
            else:
                dynamic_stride = dynamic_strides[i]
                if dynamic_stride == DimDynamic.INFER_STRIDE and val in candidates:
                    # Set stride to a candidate only for DimDynamic.INFER_STRIDE
                    out_stride = candidates[val]
                else:
                    # Set INFER_STRIDE to STATIC or DUCK depending on sizes
                    dyn_stride = dynamic_stride
                    if dynamic_stride == DimDynamic.INFER_STRIDE:
                        dyn_stride = (
                            DimDynamic.STATIC if are_sizes_static else DimDynamic.DUCK
                        )
                    out_stride = self.create_symbol(
                        val,
                        TensorPropertySource(source, TensorProperty.STRIDE, i),
                        dynamic_dim=dyn_stride,
                        constraint_dim=constraint_strides[i],
                        symbolic_context=symbolic_context,
                    )
            stride[i] = out_stride
            candidates[ex_size[i] * val] = size[i] * out_stride

        assert all(x is not None for x in stride)
        return stride

    @record_shapeenv_event()
    def create_symintnode(
        self,
        sym: sympy.Expr,
        *,
        hint: Optional[int],
        source: Optional[Source] = None,
    ) -> Union[int, SymInt]:
        """Create a SymInt value from a symbolic expression

        If you know what the current hint value of the SymInt to be created
        is, pass it into hint.  Otherwise, pass None and we will make our best
        guess

        """
        if self._translation_validation_enabled and source is not None:
            # Create a new symbol for this source.
            symbol = self._create_symbol_for_source(source)
            assert symbol is not None

            # Create a new FX placeholder and Z3 variable for 'symbol'.
            fx_node = self._create_fx_placeholder_and_z3var(symbol, int)

            # Add an equality assertion for the newly created symbol and 'sym'.
            self._add_assertion(sympy.Eq(symbol, sym))
        else:
            fx_node = None

        out: Union[int, SymInt]
        if isinstance(sym, sympy.Integer):
            if hint is not None:
                assert int(sym) == hint
            out = int(sym)
        else:
            # How can this occur? When we mark_unbacked, we end up with a real
            # tensor that has hints for all sizes, but we MUST NOT create a
            # SymNode with a hint, because we're hiding the hint from our eyes
            # with the unbacked Symbol.  And in fact, the hint compute may be
            # inconsistent with size oblivious tests.
            if free_unbacked_symbols(sym):
                hint = None
            out = SymInt(SymNode(sym, self, int, hint, fx_node=fx_node))
        return out

    @record_shapeenv_event()
    def create_symfloatnode(
        self,
        sym: sympy.Expr,
        *,
        hint: Optional[int],
        source: Optional[Source] = None,
    ) -> Union[float, SymFloat]:
        """Create a SymFloat value from a symbolic expression"""
        if self._translation_validation_enabled and source is not None:
            # Create a new symbol for this source.
            symbol = self._create_symbol_for_source(source)
            assert symbol is not None

            # Create a new FX placeholder and Z3 variable for 'symbol'.
            fx_node = self._create_fx_placeholder_and_z3var(symbol, float)

            # Add an equality assertion for the newly created symbol and 'sym'.
            self._add_assertion(sympy.Eq(symbol, sym))
        else:
            fx_node = None

        out: Union[float, SymFloat]
        if isinstance(sym, sympy.Float):
            if hint is not None:
                assert float(sym) == hint
            out = float(sym)
        else:
            # You could give this the same treatment as SymInt above if
            # you supported mark_unbacked on a float, but it's a kind of
            # strange thing to do though because floats don't get 0/1
            # specialization anyway
            if free_unbacked_symbols(sym):
                assert hint is None, sym
            out = SymFloat(SymNode(sym, self, float, hint, fx_node=fx_node))
        return out

    @record_shapeenv_event()
    def create_unspecified_symint_and_symbol(
        self, value: int, source: Source, dynamic_dim: DimDynamic
    ) -> Union[int, SymInt]:
        """Create a SymInt wrapping a new unspecified symbol"""
        return self.create_symintnode(
            self.create_unspecified_symbol(
                value,
                source=source,
                dynamic_dim=dynamic_dim,
            ),
            hint=value,
            source=source,
        )

    def create_symboolnode(self, sym: sympy.Expr) -> SymBool:
        """Create a SymBool object from a sympy boolean expression"""
        # This function is only being used in serialization, so we do not track it
        # for validation.
        return SymBool(SymNode(sym, self, bool, None))

    def _log_create_unbacked_symbol(
        self,
        prefix: str,
        symbol: sympy.Symbol,
        vr: ValueRanges,
        source: Optional[Source] = None,
        sym_node: Optional[SymNode] = None,
    ) -> None:
        is_debug = config.extended_debug_create_symbol is not None and str(
            symbol
        ) in config.extended_debug_create_symbol.split(",")
        sloc: Union[str, SLoc]
        if source is None:
            sloc, maybe_extra_debug = self._get_stack_summary(is_debug)
        else:
            sloc, maybe_extra_debug = source.name(), ""
        log.info(
            "%s %s [%s, %s] %s%s",
            prefix,
            symbol,
            vr.lower,
            vr.upper,
            sloc,
            maybe_extra_debug,
            stack_info=is_debug,
        )
        trace_structured(
            "create_unbacked_symbol",
            metadata_fn=lambda: {
                "symbol": str(symbol),
                "node_id": id(sym_node),
                "vr": f"[{vr.lower}, {vr.upper}]",
                "user_stack": structured.get_user_stack(3),
                "stack": structured.get_framework_stack(),
            },
        )

    @record_shapeenv_event()
    def create_unbacked_symfloat(self) -> SymFloat:
        """Create a symbolic float without a hint value"""
        symbol: sympy.Symbol = make_symbol(
            SymT.UNBACKED_FLOAT, next(self.unbacked_symfloat_counter)
        )
        self.counter["create_unbacked_symbol"] += 1
        if not self._ignore_fresh_unbacked_symbols_tls():
            self.pending_fresh_unbacked_symbols.append(symbol)
        self.var_to_stack[symbol] = CapturedTraceback.extract(skip=1)
        vr = self.var_to_range[symbol] = ValueRanges.unknown()
        assert vr.is_float
        sloc = self._get_sloc()
        self.var_to_range_sloc[symbol] = ValueRangesSLoc(sloc, sloc)

        # Create a new FX placeholder and Z3 variable for 'symbol'.
        fx_node = self._create_fx_placeholder_and_z3var(symbol, float)

        sym_node = SymNode(symbol, self, float, None, fx_node=fx_node)
        self._log_create_unbacked_symbol(
            "create_unbacked_symfloat", symbol, vr, sym_node=sym_node
        )

        return SymFloat(sym_node)

    @record_shapeenv_event()
    def create_unbacked_symint(self, source: Optional[Source] = None) -> SymInt:
        """Create a symbolic integer without a hint value"""
        symbol: sympy.Symbol = make_symbol(
            SymT.UNBACKED_INT, next(self.unbacked_symint_counter), integer=True
        )
        if not self._ignore_fresh_unbacked_symbols_tls():
            self.pending_fresh_unbacked_symbols.append(symbol)
        self.counter["create_unbacked_symbol"] += 1
        self.var_to_stack[symbol] = CapturedTraceback.extract(skip=1)
        vr = self.var_to_range[symbol] = self._default_unspecified_value_range()
        assert vr.is_int
        sloc = self._get_sloc()
        self.var_to_range_sloc[symbol] = ValueRangesSLoc(sloc, sloc)

        # Create a new FX placeholder and Z3 variable for 'symbol'.
        fx_node = self._create_fx_placeholder_and_z3var(symbol, int)

        sym_node = SymNode(symbol, self, int, None, fx_node=fx_node)
        self._log_create_unbacked_symbol(
            "create_unbacked_symint", symbol, vr, source, sym_node=sym_node
        )

        return SymInt(sym_node)

    def is_unbacked_symint(self, symbol: sympy.Symbol) -> bool:
        """Check if a sympy symbol matches the naming convention for unbacked symbols"""
        return symbol_is_type(symbol, SymT.UNBACKED_INT)

    @record_shapeenv_event()
    def create_unbacked_symbool(self) -> SymBool:
        """Create a symbolic boolean without a hint value"""
        symbol: sympy.Symbol = make_symbol(
            SymT.UNBACKED_INT, next(self.unbacked_symint_counter), integer=True
        )
        if not self._ignore_fresh_unbacked_symbols_tls():
            self.pending_fresh_unbacked_symbols.append(symbol)
        self.counter["create_unbacked_symbol"] += 1
        self.var_to_stack[symbol] = CapturedTraceback.extract(skip=1)
        vr = self.var_to_range[symbol] = ValueRanges(0, 1)
        assert vr.is_int
        sloc = self._get_sloc("default value range for unbacked SymBool")
        self.var_to_range_sloc[symbol] = ValueRangesSLoc(sloc, sloc)

        # Create a new FX placeholder and Z3 variable for 'symbol'.
        fx_node = self._create_fx_placeholder_and_z3var(symbol, bool)

        sym_node = SymNode(sympy.Eq(symbol, 1), self, bool, None, fx_node=fx_node)
        self._log_create_unbacked_symbol(
            "create_unbacked_symbool", symbol, vr, sym_node=sym_node
        )

        return SymBool(sym_node)

    @record_shapeenv_event()
    def create_unspecified_symbol(
        self,
        val: Union[int, SymInt, float, SymFloat],
        source: Source,
        dynamic_dim: DimDynamic = DimDynamic.DUCK,
        constraint_dim: DimConstraint = None,  # NB: includes None
        symbolic_context: Optional[StatelessSymbolicContext] = None,
    ) -> sympy.Expr:
        """
        Create a symbol with an unspecified value

        Compared to standard symbols we do not assume the value is positive,
        nor do we specialze on zero or one values.
        """
        # 'positive' is None for unspecified symbols, since we can't
        # assume that it will be neither positive nor negative.

        # We don't want to specialize zero one val for unspecified symbol
        # so that we can always get a new symbol despite val.
        return self.create_symbol(
            val,
            source,
            dynamic_dim,
            constraint_dim,
            positive=None,
            do_not_specialize_zero_one=True,
            symbolic_context=symbolic_context,
        )

    @record_shapeenv_event()
    def create_symbol(
        self,
        val: int,
        source: Source,
        dynamic_dim: DimDynamic = DimDynamic.DUCK,
        constraint_dim: DimConstraint = None,  # NB: includes None
        positive: Optional[bool] = True,
        do_not_specialize_zero_one: bool = False,
        symbolic_context: Optional[StatelessSymbolicContext] = None,
    ) -> sympy.Expr:
        """Create a new symbol which is tracked by this ShapeEnv"""
        # check if constraint_dim is actually static integer
        if (
            isinstance(constraint_dim, StrictMinMaxConstraint)
            and constraint_dim.vr.lower == constraint_dim.vr.upper
        ):
            dynamic_dim = DimDynamic.STATIC
            if constraint_dim.vr.lower != val:
                raise ConstraintViolationError(
                    f"Static shape constraint of {constraint_dim.vr.lower} does not match input size of {val}, "
                    f"for {source.name()}"
                )
            if symbolic_context:
                from torch._dynamo.source import TensorPropertySource

                assert isinstance(source, TensorPropertySource)
                # TODO: storage_offset handling?
                assert source.idx is not None
                symbolic_context.dynamic_sizes[source.idx] = dynamic_dim
                symbolic_context.constraint_sizes[source.idx] = None
            constraint_dim = None

        # see note [Tensor Fakification and Symbol Caching]
        source_name = source.name()
        if (
            isinstance(symbolic_context, StatefulSymbolicContext)
            and id(self) not in symbolic_context.shape_env_to_source_to_symbol_cache
        ):
            symbolic_context.shape_env_to_source_to_symbol_cache[id(self)] = {}

        if (
            isinstance(symbolic_context, StatefulSymbolicContext)
            and source_name
            and (
                source_name
                in symbolic_context.shape_env_to_source_to_symbol_cache[id(self)]
            )
        ):
            return symbolic_context.shape_env_to_source_to_symbol_cache[id(self)][
                source_name
            ]

        if dynamic_dim in (DimDynamic.SIZE_LIKE_UNBACKED, DimDynamic.OBLIVIOUS_SIZE):
            out = self.create_unbacked_symint(source).node.expr
            self._constrain_range_for_size(out)
            if isinstance(symbolic_context, StatefulSymbolicContext) and source_name:
                symbolic_context.shape_env_to_source_to_symbol_cache[id(self)][
                    source_name
                ] = out
            if dynamic_dim is DimDynamic.OBLIVIOUS_SIZE:
                self.oblivious_var_to_val[out] = val
            return out

        if do_not_specialize_zero_one:
            specialize_zero_one = False
        else:
            specialize_zero_one = self.specialize_zero_one

        assert isinstance(source, Source), f"{type(source)} {source}"
        assert not (positive and val < 0), f"positive set for negative value: {val}"
        # It's always sound to allocate a symbol as DYNAMIC.  If the user
        # constrained the symbol, force the symbolic_context to DYNAMIC, because our
        # constraint code will do weird stuff if, e.g., it's duck shaped
        if constraint_dim is not None:
            dynamic_dim = DimDynamic.DYNAMIC

        if dynamic_dim is DimDynamic.STATIC:
            out = sympy.Integer(val)
            if isinstance(symbolic_context, StatefulSymbolicContext) and source_name:
                symbolic_context.shape_env_to_source_to_symbol_cache[id(self)][
                    source_name
                ] = out
            return out

        elif dynamic_dim is DimDynamic.DUCK:
            # duck_shape can be used to globally turn off duck shaping, even
            # if it was requested
            duck = self.duck_shape
        elif dynamic_dim is DimDynamic.DYNAMIC:
            duck = False
        else:
            raise AssertionError(f"unhandled dynamic_dim {dynamic_dim}")

        sloc = self._get_sloc()

        if val in (0, 1) and specialize_zero_one:
            if val == 0:
                return sympy.S.Zero
            else:
                return sympy.S.One
        elif not duck or val not in self.val_to_var:
            # If we're not duck shaping, we always create a new symbol
            # Even if we're duck shaping, if we haven't seen this particular
            # value before, we also create a new symbol
            symbol_id = self._generate_unique_id(source.name())
            if type(val) is int or is_nested_int(val):
                sympy_expr = make_symbol(
                    SymT.SIZE, symbol_id, positive=positive, integer=True
                )
            else:
                sympy_expr = make_symbol(
                    SymT.FLOAT, symbol_id, positive=positive, real=True
                )
            self.source_to_var[source_name] = sympy_expr
            # We always associate vars to vals
            if isinstance(val, int):
                self.var_to_val[sympy_expr] = sympy.Integer(val)
            elif isinstance(val, float):
                self.var_to_val[sympy_expr] = sympy.Float(val)
            else:
                # Only used for jagged layout nested tensors
                self.var_to_val[sympy_expr] = SingletonInt(
                    val.node.nested_int(), coeff=val.node.nested_int_coeff()
                )

            # Do the appending later, because we always want to populate this
            self.var_to_sources[sympy_expr] = []
            # Create a Z3 variable for the new symbol.
            self._add_z3var(sympy_expr, int)

            if duck:
                # Make sure to reuse this symbol for subsequent duck shaping
                self.val_to_var[val] = sympy_expr

            if isinstance(val, int):
                if positive:
                    # Add assertions for the newly created symbols
                    self._add_assertion(sympy_expr > 1)

                    # Apply default range, which assumes not zero-one
                    self.var_to_range[sympy_expr] = self._default_value_range(
                        do_not_specialize_zero_one
                    )
                    self.var_to_range_sloc[sympy_expr] = ValueRangesSLoc(
                        self._get_sloc(
                            "user code shown is first use of this value--the guard itself is not "
                            "due user code but due to 0/1 specialization in the framework; to "
                            "avoid specialization try torch._dynamo.mark_unbacked(tensor, dim)"
                            if self.specialize_zero_one
                            else None
                        ),
                        sloc,
                    )
                else:
                    self.var_to_range[
                        sympy_expr
                    ] = self._default_unspecified_value_range()
                    self.var_to_range_sloc[sympy_expr] = ValueRangesSLoc(sloc, sloc)

                # Small performance optimization: if we have a min-max constraint,
                # we can proactively narrow to that range
                if isinstance(constraint_dim, StrictMinMaxConstraint):
                    assert not duck
                    self._update_var_to_range(
                        sympy_expr, constraint_dim.vr, is_constraint=True
                    )

                vr = self.var_to_range[sympy_expr]
                assert vr.is_int

                if val not in vr:
                    raise ConstraintViolationError(
                        f"{val} not in range [{vr.lower}, {vr.upper}]"
                    )

                range_str = f"[{vr.lower}, {vr.upper}]"
            elif isinstance(val, float):
                self.var_to_range[sympy_expr] = vr = ValueRanges(-sympy.oo, sympy.oo)
                self.var_to_range_sloc[sympy_expr] = ValueRangesSLoc(sloc, sloc)
                range_str = f"[{vr.lower}, {vr.upper}]"
                assert vr.is_float
            else:
                # Skip var_range logic for SingletonInt
                # Only used for jagged layout nested tensors
                range_str = ""

            r = sympy_expr

            is_debug = config.extended_debug_create_symbol is not None and str(
                sympy_expr
            ) in config.extended_debug_create_symbol.split(",")
            maybe_more_info = ""
            if not is_debug and os.getenv("TORCHDYNAMO_EXTENDED_ADVICE", "1") not in (
                "0",
                "",
            ):
                maybe_more_info = (
                    ", for more info run with "
                    f'TORCHDYNAMO_EXTENDED_DEBUG_CREATE_SYMBOL="{sympy_expr}" '
                    "or to suppress this message run with "
                    'TORCHDYNAMO_EXTENDED_ADVICE="0"'
                )
            sloc, maybe_extra_debug = self._get_stack_summary(is_debug)
            self.log.info(
                "create_symbol %s = %s for %s %s %s%s%s",
                sympy_expr,
                val,
                source.name(),
                range_str,
                sloc,
                maybe_more_info,
                maybe_extra_debug,
                stack_info=is_debug,
            )
            trace_structured(
                "create_symbol",
                metadata_fn=lambda: {
                    "symbol": str(sympy_expr),
                    "val": repr(val),
                    "vr": range_str,
                    "source": source.name(),
                    "user_stack": structured.from_traceback(
                        TracingContext.extract_stack()
                    ),
                    "stack": structured.from_traceback(
                        CapturedTraceback.extract(skip=1).summary()
                    ),
                },
            )

            self.counter["create_symbol"] += 1
        else:
            # This implements duck-shaping: input sizes that match are assigned
            # the same symint
            r = self.val_to_var[val]
            self.source_to_var[source_name] = r
            self.log.debug("create_symbol %s duck sized %s", r, source.name())

        if isinstance(r, sympy.Symbol):
            r_sources = self.var_to_sources[r]
            r_sources.append(source)
            if not source.is_ephemeral() and r_sources[0].is_ephemeral():
                # prefer non-ephemeral source first since it may be guarded on later
                r_sources[0], r_sources[-1] = r_sources[-1], r_sources[0]

            # This ensures we get zeros in symbol_guard_counts, which makes
            # some queries simpler (since we will accumulate mass on 0 this
            # way)
            self.symbol_guard_counter[r] = 0

        if isinstance(symbolic_context, StatefulSymbolicContext) and source_name:
            symbolic_context.shape_env_to_source_to_symbol_cache[id(self)][
                source_name
            ] = r
        return r

    def add_var_to_val(self, expr: sympy.Symbol, val: int) -> None:
        """Adds a new symbol to the symbolic environment."""
        log.debug("add_var_to_val %s %s", expr, val, stack_info=True)
        assert expr not in self.var_to_val, f"{expr} already exists"
        self.var_to_val[expr] = sympy.Integer(val)

    def _debug_name(self, source: Source) -> str:
        src_name = source.name()
        return self.source_name_to_debug_name.get(src_name, src_name)

    def _render_range_for_constraint_violation(
        self, source: Source, c: Union[StrictMinMaxConstraint, RelaxedUnspecConstraint]
    ) -> str:
        if isinstance(c, StrictMinMaxConstraint):
            lower, upper = c.vr.lower, c.vr.upper
            default = self._default_value_range()
            if lower <= default.lower:
                lower = None
            if upper >= default.upper:
                upper = None
            c_render = (
                f"{self._debug_name(source)} = {source.name()} in the specified range"
            )
            if lower is not None and upper is not None:
                c_render += f" {lower} <= {self._debug_name(source)} <= {upper}"
            elif lower is None and upper is not None:
                c_render += f" {self._debug_name(source)} <= {upper}"
            elif lower is not None and upper is None:
                c_render += f" {lower} <= {self._debug_name(source)}"
            return c_render
        return c.render(source)

    def produce_guards(self, *args: Any, **kwargs: Any) -> list[str]:
        """
        Like produce_guards_verbose, but only returns the non-verbose python guard expressions
        (no verbose guards produced.)
        """
        return self.produce_guards_verbose(*args, **kwargs, langs=("python",))[0].exprs

    def produce_guards_verbose(
        self,
        placeholders: Sequence[FakeTensor],
        sources: Sequence[Source],
        source_ref: Callable[[Source], str] = lambda n: n.name(),
        *,
        guards: Optional[list[ShapeGuard]] = None,
        input_contexts: Optional[DimList[SymbolicContext]] = None,
        # Encodes user-specified input shape equations of the form s = s' and s = fn(s').
        # (See docs on EqualityConstraint for details of the encoding.)
        equalities_inputs: Optional[EqualityConstraint] = None,
        _simplified: bool = False,
        # Indicates if we should produce guards for known static values.
        ignore_static: bool = True,
        langs: tuple[str, ...] = ("python", "verbose_python"),
    ) -> list[_ShapeGuardsHelper]:
        """
        Generates a list of guards strings which, when evaluated in a context that
        defines tensors for all the sources, returns True or False depending
        on if the guards in the list evaluated to True or not.  Primarily used by Dynamo,
        but this is also helpful for manual testing of guards (see
        evaluate_guards_for_args)

        For convenience in testing, a source is allowed to be a str,
        in which case we will assume it is a LocalSource

        simplified lets you omit duck sizing, equality and 0/1 guards.
        This is useful for testing when you don't care about the boilerplate
        guards, and it may be helpful for user output too (be careful though;
        some equality guards are nontrivial!  It would be nice to get simplified
        output to print them too).  It's private because it's not
        intended for normal use

        Returns guards in python and python with verbose comments (verbose) by
        default.
        """
        self.log.info("produce_guards")

        # Check if we get to the same ShapeEnv state by replaying the recorded events.
        # This will create a new ShapeEnv instance, and call all recorded function
        # calls on this new instance. Finally, it will check whether this new instance
        # has equal state.
        #
        # It's important that we do it in the begining of this function, since it modifies
        # self.dim_constraints through its execution. Changes that happen in this method
        # aren't interesting, since this is the function call we wish to reproduce at the
        # end. If we wish to simply reproduce ShapeEnv instances even after this call,
        # this method should also be recorded.
        if self.check_recorded_events:
            shape_env = replay_shape_env_events(self.events)
            self.check_equal(shape_env)

        assert len(placeholders) == len(
            sources
        ), f"len({placeholders}) != len({sources})"
        Tensorlike = (torch.Tensor, FakeTensorMeta)

        def _create_no_constraints_context(t: Tensor) -> StatelessSymbolicContext:
            return StatelessSymbolicContext(
                # Ignored; only the constraints part is relevant below.
                dynamic_sizes=[DimDynamic.DYNAMIC] * t.dim(),
                dynamic_strides=[DimDynamic.INFER_STRIDE] * t.dim(),
                constraint_sizes=[None] * t.dim(),
                constraint_strides=[None] * t.dim(),
            )

        # Expand optional inputs, or verify invariants are upheld
        if input_contexts is None:
            input_contexts = [
                _create_no_constraints_context(t) if isinstance(t, Tensorlike) else None
                for t in placeholders
            ]
        else:
            assert len(input_contexts) == len(placeholders)
            for i, (t, context) in enumerate(zip(placeholders, input_contexts)):
                if isinstance(t, Tensorlike):
                    if context is None:
                        input_contexts[i] = _create_no_constraints_context(t)
                else:
                    assert isinstance(t, (SymInt, int, SymFloat, float))
                    assert not isinstance(context, list)

        # It took a lot of sweat to figure out the algorithm here.  Let's
        # explain how it works.
        #
        # The ShapeEnv lifecycle looks something like this:
        #
        # - For each input, you either generate a fresh Sympy symbol (s0) to
        #   represent its value (a binding site), or you reuse some
        #   preexisting symbol or expression, skipping the symbol allocation
        #   (e.g., duck sizing to a preexisting symbol, or expressing a
        #   stride as a multiplication of a separate stride and size.)
        #   Naively, you might expect to bind a fresh Sympy symbol for
        #   every input, but this is fairly wasteful as most of these
        #   symbols immediately simplify away, and if you don't eagerly
        #   specialize, e.g., 0/1 symbols, you end up with very complicated
        #   expressions that are not optimizable in practice.
        #
        # - You perform some compute on these symbols, occasionally
        #   introducing guards on boolean expressions on these symbols.
        #   In particular, whenever we guard on equality (_maybe_guard_rel),
        #   we can simplify shapes; e.g., when s0 == s1 * 2, we can now
        #   replace all occurrences of s0 with s1 * 2.  Sometimes, a
        #   boolean expression evaluation doesn't introduce a guard, as
        #   the guard is already entailed by the simplifications we have
        #   applied.
        #
        # - In the end, you have a bunch of replacements (saying how to
        #   simplify shapes) and a bunch of guards (all the equality guards
        #   are trivial, because they're covered by the replacements).
        #
        # From the ShapeEnv, we must generate a Python expression that, when
        # evaluated on a set of inputs, tells us whether or not these boolean
        # expressions would have evaluated in the same way.  However,
        # we cannot easily compute this, as we elide recording boolean
        # expressions when we think they are vacuously true.  Thus, we seek
        # an approximation: we must generate an expression, if true, would have
        # produced an "equivalent" ShapeEnv, which would answer guard
        # expressions in the same way.
        #
        # Our notion of equivalence is a bit subtle.  For example, consider
        # the ShapeEnv created from an input of size (5, 4) versus (4, 4)
        # (no other guards.)  Duck sizing would generate (s0, s1) in the first
        # case but (s0, s0) in the second.  We do NOT assume that size
        # variables are disjoint; so in fact a graph that assumes the input
        # could be (s0, s1) subsumes (s0, s0) (setting s0 == s1), but not
        # vice versa.  However, consider an analogous case (1,) versus (2,).
        # Duck sizing generates (1,) and (s0,); the (s0,) graph does NOT
        # subsume the (1,) graph because we assume that any size variables
        # is NOT 0/1 (and make simplifications according to this; e.g., if
        # we queried s0 == 0, we would immediately return False without
        # returning a guard.)
        #
        # So, it is perhaps easier to flip things on their head: the guard
        # expressions we generate here say what simplifications are valid,
        # and what are not. Below, we explain each of the guard expressions
        # we generate

        # TODO: Make this more efficient by binding all the size/stride/offsets
        # to locals before performing tests on them.

        from torch._dynamo.source import TensorProperty, TensorPropertySource

        # Actual codegen must be delayed as we don't necessarily know what
        # the symbol mapping is
        input_guards = []

        symbol_to_source: dict[sympy.Symbol, list[Source]] = collections.defaultdict(
            list
        )
        symbol_to_constraints: defaultdict[
            sympy.Symbol, set[Constraint]
        ] = collections.defaultdict(set)
        constraint_violations: list[tuple[bool, str, Callable[[], str]]] = []

        printers: list[_ShapeGuardPrinter] = []
        py_printer = ShapeGuardPythonPrinter(
            symbol_to_source, source_ref, self.var_to_sources
        )
        for lang in langs:
            if lang in ["python", "verbose_python"]:
                printers.append(py_printer)
            elif lang == "cpp":
                printers.append(
                    _ShapeGuardCppPrinter(
                        symbol_to_source, source_ref, self.var_to_sources
                    )
                )
            else:
                raise NotImplementedError(f"Unknown lang: {lang}")

        def record_constraint_violation(
            warn_only: bool,
            debug_name: str,
            msg: str,
            hint: Optional[Callable[[], str]] = None,
        ) -> None:
            constraint_violations.append(
                (warn_only, debug_name, lambda: f"{msg}{hint()}" if hint else msg)
            )

        def is_dim(src: object) -> TypeGuard[TensorPropertySource]:
            return (
                isinstance(src, TensorPropertySource)
                and src.prop is TensorProperty.SIZE
            )

        if equalities_inputs:
            source_index = {}
            for i, src in enumerate(sources):
                source_index[src.name()] = i

            def get_expression(tensor_dim_src: Source) -> sympy.Expr:
                fake = placeholders[source_index[tensor_dim_src.base.name()]]  # type: ignore[attr-defined]
                assert tensor_dim_src.idx is not None  # type: ignore[attr-defined]
                symint = fake.shape[tensor_dim_src.idx]  # type: ignore[attr-defined]
                if isinstance(symint, torch.SymInt):
                    return symint.node.expr
                else:
                    assert type(symint) is int, f"Expected int, got {type(symint)}"
                    return sympy.Integer(symint)

            for src1, src2 in equalities_inputs.source_pairs:
                expr1, expr2 = get_expression(src1), get_expression(src2)  # type: ignore[]
                # Check whether given input shape values satisfy a specified equation s = s'.
                # - Raise when the equation was violated by the given input shape values.
                # - Otherwise issue a guard to constrain them.
                concrete_val = self.evaluate_expr(sympy.Eq(expr1, expr2))
                if not concrete_val:
                    raise ConstraintViolationError(
                        f"{src1.name()} = {expr1 if isinstance(expr1, int) else expr1.xreplace(self.var_to_val)}"
                        " is not equal to "
                        f"{src2.name()} = {expr2 if isinstance(expr2, int) else expr2.xreplace(self.var_to_val)}"
                    )

            for srcEq, root, fn in equalities_inputs.derived_equalities:
                expr1 = get_expression(srcEq)
                # recall that root is either a phantom symbol or an input source
                expr2, debug_name = (
                    (root, self.var_to_sources[root][0].name())
                    if isinstance(root, sympy.Symbol)
                    else (get_expression(root), self._debug_name(root))
                )
                expr2_ = fn(expr2)
                # Check whether given input shape values satisfy a specified equation s = fn(s').
                # - Raise when the equation was violated by the given input shape values.
                # - Otherwise issue a guard to constrain them.
                concrete_val = self.evaluate_expr(sympy.Eq(expr1, expr2_))
                if not concrete_val:
                    raise ConstraintViolationError(
                        f"Expected input {srcEq.name()} to be equal to "
                        f"{fn(sympy.Symbol(debug_name))}, "
                        f"where {debug_name} = {expr2.xreplace(self.var_to_val)}, "
                        f"but got {expr1.xreplace(self.var_to_val)}"
                    )

            for phantom_symbol in equalities_inputs.phantom_symbols:
                # we created additional phantom symbols that are not input shape dimensions
                symbol_to_source[phantom_symbol].extend(
                    self.var_to_sources[phantom_symbol]
                )

        # How do we know what the value of s0 is?  Fresh variables can only be
        # bound by inputs, so there MUST be some other input which binds the
        # variable.  If there is no such input, this is an error in our
        # system.  We record where all symbols come from, to help you diagnose
        # why those symbols didn't occur.
        #
        # In fact, generally speaking it is only possible for the "outermost"
        # user of a ShapeEnv to evaluate the guards, because some inputs may
        # not be available to inner levels.  For example, Dynamo can guard on
        # tensors that never actually become graph arguments (they are
        # pruned).  In this case, only Dynamo knows about these arguments.
        def track_symint(
            source: Source, val: Union[SymInt, int], constraint: DimConstraint = None
        ) -> None:
            log.debug("track_symint %s %s %s", LazyString(source.name), val, constraint)
            assert not isinstance(val, SymInt) or is_symbolic(val)

            if isinstance(val, SymInt) and val.node.maybe_as_int() is not None:
                val = val.node.maybe_as_int()

            if isinstance(val, SymInt):
                s = val.node.expr
                if isinstance(s, sympy.Symbol):
                    symbol_to_source[s].append(source)
                    if constraint is not None and not isinstance(
                        constraint, RelaxedUnspecConstraint
                    ):
                        symbol_to_constraints[s].add(constraint)
                else:
                    constraint_violated = False
                    if isinstance(constraint, StrictMinMaxConstraint):
                        # try inferring the ranges of the expr s
                        sym_vrs = {
                            x: self.var_to_range.get(x, None) for x in s.free_symbols
                        }
                        if any(vr is None for vr in sym_vrs.values()):
                            # some of the free symbols in s don't have ranges
                            constraint_violated = True
                    elif isinstance(constraint, RelaxedUnspecConstraint):
                        if s.is_number:
                            i = int(s)
                            # Don't complain about 0/1 specialization, we
                            # expect to have to compile in this case anyway
                            if i not in (0, 1):
                                constraint_violated = True
                    if constraint_violated:
                        assert constraint is not None

                        def hint(s: sympy.Expr) -> str:
                            sexpr = py_printer.doprint(s)
                            return f"{sexpr}."

                        var_with_range = self._render_range_for_constraint_violation(
                            source, constraint
                        )
                        msg = (
                            f"Not all values of {var_with_range} are valid because "
                            f"{self._debug_name(source)} was inferred to be equal to "
                        )
                        record_constraint_violation(
                            constraint.warn_only,
                            self._debug_name(source),
                            msg,
                            hint=functools.partial(hint, s),
                        )

                input_guards.append((source, s))
            else:
                s = sympy.Integer(val)
                input_guards.append((source, s))
                constraint_violated = False
                if isinstance(constraint, StrictMinMaxConstraint):
                    if not (
                        s == constraint.vr.lower == constraint.vr.upper
                    ):  # allow static constraints
                        constraint_violated = True
                elif isinstance(constraint, RelaxedUnspecConstraint):
                    # Don't complain about 0/1 specialization, we
                    # expect to have to compile in this case anyway
                    if val not in (0, 1):
                        constraint_violated = True
                if constraint_violated:
                    assert constraint is not None
                    var_with_range = self._render_range_for_constraint_violation(
                        source, constraint
                    )
                    msg = (
                        f"Not all values of {var_with_range} are valid because "
                        f"{self._debug_name(source)} was inferred to be a constant ({val})."
                    )
                    record_constraint_violation(
                        constraint.warn_only, self._debug_name(source), msg
                    )

        def track_symfloat(source: Source, val: Union[float, SymFloat]) -> None:
            log.debug("track_symfloat %s %s", LazyString(source.name), val)
            assert not isinstance(val, SymFloat) or is_symbolic(val)

            if isinstance(val, SymFloat) and val.node.maybe_as_float() is not None:
                val = val.node.maybe_as_float()

            if isinstance(val, SymFloat):
                s = val.node.expr
                if isinstance(s, sympy.Symbol):
                    symbol_to_source[s].append(source)
                input_guards.append((source, s))
            else:
                s = sympy.Float(val)
                input_guards.append((source, s))

        for t, source, context in zip(placeholders, sources, input_contexts):
            if isinstance(source, str):
                from torch._dynamo.source import LocalSource

                source = LocalSource(source)
            assert isinstance(source, Source)
            if t is None:
                continue
            if isinstance(t, (SymInt, int)):
                constraint = (
                    None if context is None else getattr(context, "constraint", None)
                )
                track_symint(source, t, constraint)
                continue
            elif isinstance(t, (SymFloat, float)):
                track_symfloat(source, t)
                continue
            assert isinstance(t, Tensorlike)
            if is_traceable_wrapper_subclass(t):
                from torch._dynamo.source import AttrSource

                assert isinstance(context, SubclassSymbolicContext)

                # For subclasses, we need to track symints on BOTH the outer
                # and inner tensors.
                # TODO: type this better
                sources_tensors_constraints: list[tuple[Source, Any, Any, Any]] = [
                    (source, t, context.constraint_sizes, context.constraint_strides)
                ]
                attrs, _ = t.__tensor_flatten__()
                for attr in attrs:
                    inner_t = getattr(t, attr)
                    inner_context = context.inner_contexts[attr]
                    sources_tensors_constraints.append(
                        (
                            AttrSource(source, attr),
                            inner_t,
                            inner_context.constraint_sizes,  # type: ignore[attr-defined]
                            inner_context.constraint_strides,  # type: ignore[attr-defined]
                        )
                    )
            else:
                sources_tensors_constraints = [
                    (source, t, context.constraint_sizes, context.constraint_strides)  # type: ignore[attr-defined]
                ]

            for (
                src,
                curr_t,
                constraint_size,
                constraint_stride,
            ) in sources_tensors_constraints:
                if is_sparse_any(curr_t):
                    for i, ss in enumerate(curr_t.size()):
                        property_source = TensorPropertySource(
                            src, TensorProperty.SIZE, i
                        )
                        track_symint(property_source, ss, constraint_size[i])
                else:
                    for i, ss in enumerate(curr_t.size()):
                        property_source = TensorPropertySource(
                            src, TensorProperty.SIZE, i
                        )
                        track_symint(property_source, ss, constraint_size[i])
                    for i, ss in enumerate(curr_t.stride()):
                        property_source = TensorPropertySource(
                            src, TensorProperty.STRIDE, i
                        )
                        track_symint(property_source, ss, constraint_stride[i])
                    track_symint(
                        TensorPropertySource(src, TensorProperty.STORAGE_OFFSET),
                        curr_t.storage_offset(),
                    )

        # 1. Every input must equal the final simplified symbolic expression
        #    stored on the placeholder.  Given a placeholder (s0*2, s1),
        #    if we have an input (2, 3), we must show s0*2 == 2 and s1 == 3.
        #    This does a lot of work: it covers duck sizing and equality guards.
        all_exprs: list[list[str]] = [[] for _ in langs]
        self.dim_constraints = DimConstraints(
            symbol_to_source,
            self.var_to_val,
            set(symbol_to_constraints.keys()),
            self.source_name_to_debug_name,
        )

        if not _simplified:
            for source, expr in input_guards:
                srcname = source.name()
                if self._translation_validation_enabled:
                    # Ignore sources that were not turned into SymInts.
                    if srcname in self.source_to_symbol:
                        self._add_target_expr(
                            sympy.Eq(self.source_to_symbol[srcname], expr)
                        )

                # Small optimization
                if (
                    isinstance(expr, sympy.Symbol)
                    and symbol_to_source.get(expr)
                    and source == symbol_to_source[expr][0]
                ):
                    continue

                # This logic excludes static values found on tensors from guarding, because
                # dynamo's check_tensor_fn does that (see guards.cpp).
                # However, for non tensor sources, we still need to guard here.
                if ignore_static and isinstance(source, TensorPropertySource):
                    if expr.is_number:
                        self.log.debug(
                            "Skipping guard %s", f"{source_ref(source)} == {expr}"
                        )
                        continue

                if is_dim(source):
                    self.dim_constraints.add_equality(source, expr)

                for exprs, printer, lang in zip(all_exprs, printers, langs):
                    res = f"{printer.print_source(source)} == {printer.doprint(expr)}"

                    if lang == "verbose_python":
                        if (s0 := self.source_to_var.get(srcname)) is not None:
                            if source != self.var_to_sources[s0][0]:
                                res = (
                                    f"{res}  # duck sizing added this equality because these "
                                    f"variables had the same size {self.var_to_val[s0]} "
                                    "(to avoid this specialization, set torch.fx.experimental._config.use_duck_shape = False)"
                                )
                            elif (sloc := self.replacements_slocs.get(s0)) is not None:
                                res = f"{res}  # {sloc}"
                            else:
                                res = f"{res}  # (unknown var {s0}, please file a bug)"
                        else:
                            res = f"{res}  # (unknown source {srcname}, please file a bug)"
                    exprs.append(res)

                if (
                    isinstance(source, TensorPropertySource)
                    and source.prop is TensorProperty.SIZE
                    and equalities_inputs
                    and len(expr.free_symbols) == 1
                ):
                    symbol = next(iter(expr.free_symbols))
                    if (
                        isinstance(expr, sympy.Symbol)
                        and expr in symbol_to_constraints
                        and not equalities_inputs.is_equal(
                            source, symbol_to_source[expr][0]
                        )
                    ):
                        msg = (
                            f"The values of {self._debug_name(source)} = {source.name()} and "
                            f"{self._debug_name(symbol_to_source[expr][0])} = {symbol_to_source[expr][0].name()} "
                            "must always be equal."
                        )
                        record_constraint_violation(
                            equalities_inputs.warn_only, self._debug_name(source), msg
                        )

                    if (
                        not isinstance(expr, sympy.Symbol)
                        and symbol in symbol_to_constraints
                        and not equalities_inputs.is_derived(
                            source,
                            symbol_to_source[symbol][0],
                            lambda x: expr.xreplace({symbol: x}),
                        )
                    ):
                        src = symbol_to_source[symbol][0]
                        msg = (
                            f"The values of {self._debug_name(source)} = {source.name()} must always be related to "
                            f"the values of {self._debug_name(src)} = {src.name()} by "
                            f"{self._debug_name(source)} = {expr.xreplace({symbol: sympy.sympify(self._debug_name(src))})}."
                        )
                        record_constraint_violation(
                            equalities_inputs.warn_only, self._debug_name(source), msg
                        )

                # NB: Not necessary to report constraint violations here:
                # constraints are guaranteed to be on symbols (we've already
                # caught constants and non-atomic expressions), so we only
                # have relational constraints, but we don't support those
                # at the moment

        # 2. Every guard must evaluate to True (but remember many guards
        #    like s0 == s1*2 because trivial due to simplification)
        issued = set()

        def issue_guard(guard: ShapeGuard) -> None:
            expr = self.simplify(guard.expr)

            # Avoid re-issueing the same guard.
            if expr in issued:
                return

            issued.add(expr)

            try:
                is_trivial = False
                if any(
                    is_dim(source)
                    for s in expr.free_symbols
                    for source in symbol_to_source[s]
                ):
                    assert self.dim_constraints is not None
                    is_trivial = self.dim_constraints.add(expr)

                for exprs, printer, lang in zip(all_exprs, printers, langs):
                    guard_expr = printer.doprint(expr)
                    if lang == "verbose_python":
                        guard_expr = f"{guard_expr}  # {guard.sloc}"
                    exprs.append(guard_expr)

                self._add_target_expr(expr)
                # A non-relational constraint on a single sizevar can violate
                # a constraint
                if not is_trivial and len(expr.free_symbols) == 1:
                    symbol = next(iter(expr.free_symbols))
                    source = symbol_to_source[symbol][0]
                    constraints = symbol_to_constraints[symbol]
                    for c in constraints:
                        if isinstance(c, StrictMinMaxConstraint):
                            var_with_range = (
                                self._render_range_for_constraint_violation(source, c)
                            )
                            msg = (
                                f"Not all values of {var_with_range} "
                                f"satisfy the generated guard {py_printer.doprint(expr)}."
                            )
                            record_constraint_violation(
                                c.warn_only, self._debug_name(source), msg
                            )
                        elif isinstance(c, RelaxedUnspecConstraint):
                            # This is fine, we allow guards here as long as it
                            # didn't constrain it to one value  (we don't
                            # actually know this; this depends on our
                            # ValueRanges reasoning capability)
                            pass
                        else:
                            raise AssertionError(f"unrecognized constraint {c}")
            except Exception:
                self.log.warning("Failing guard allocated at %s", guard.sloc)
                raise

        # First, issue all guards.
        # This removes all the checks that follow from bounds
        # We could simply emit those and also the bounds 2 <= size when necessary
        for guard in guards if guards is not None else self.guards:
            if (
                self._maybe_evaluate_static(
                    guard.expr, axioms=(), size_oblivious=guard.size_oblivious
                )
                is not None
            ):
                continue
            issue_guard(guard)

        # Because there are guards that export's constraint solver can suggest good fixes for, that we may have
        # deferred as runtime asserts, and that produce_guards() alone won't do anything with (e.g. divisiblity guards),
        # we want to send runtime asserts to export's constraint solver too. These will still stay in the graph as asserts,
        # but export's constraint solver can decide whether to do anything with them (i.e. raise an error and provide
        # suggested fixes, or decide it's out of scope and leave as a runtime assert in the graph).
        for ra in self.deferred_runtime_asserts.get(None, []):
            if self._maybe_evaluate_static(ra.expr, axioms=()) is not None:
                continue
            expr = self.simplify(ra.expr)
            self.dim_constraints.add(expr)

        # 3. Every symbol must be within its value range (this handles 0/1
        # specialization too).
        for symbol, sources in symbol_to_source.items():
            r = self.var_to_range.get(symbol)
            if r is None:
                continue
            vr_sloc = self.var_to_range_sloc[symbol]

            assert sources
            bounds = []
            rf = source_ref(sources[0])
            verbose_expr = ""
            if r.lower not in (-sympy.oo, -int_oo):
                if any(is_dim(source) for source in sources):
                    self.dim_constraints.add(sympy.Ge(symbol, r.lower))
                # Only print lower bound in simplified mode if it is not the
                # default
                if not _simplified or r.lower != self._default_value_range().lower:
                    bounds.append(sympy.Le(r.lower, symbol, evaluate=False))
                verbose_expr = f"{r.lower} <= {rf}  # {vr_sloc.lower}"
            if r.upper not in (sympy.oo, int_oo):
                if any(is_dim(source) for source in sources):
                    self.dim_constraints.add(sympy.Le(symbol, r.upper))
                # nontrivial upper bound is always interesting
                bounds.append(sympy.Le(symbol, r.upper, evaluate=False))
                if verbose_expr:
                    verbose_expr = f"{r.lower} <= {rf} <= {r.upper}  # {vr_sloc.lower} and {vr_sloc.upper}"
                else:
                    verbose_expr = f"{rf} <= {r.upper}  # {vr_sloc.upper}"
            if bounds:
                bound = sympy.And(*bounds, evaluate=False)

                for exprs, printer, lang in zip(all_exprs, printers, langs):
                    if lang == "verbose_python":
                        exprs.append(verbose_expr)
                    else:
                        exprs.append(printer.doprint(bound))
                # NB: verbose_exprs are done above

                # Check constraints
                constraints = symbol_to_constraints[symbol]
                for c in constraints:
                    if isinstance(c, StrictMinMaxConstraint):
                        # TODO: With int_oo, I think this condition is a noop
                        # now
                        if not (c.vr & self._default_value_range()).issubset(r):
                            source = sources[0]

                            expr = sympy.And(
                                sympy.Le(r.lower, symbol), sympy.Le(symbol, r.upper)
                            )
                            guard_expr = py_printer.doprint(expr)
                            var_with_range = (
                                self._render_range_for_constraint_violation(source, c)
                            )
                            msg = f"Not all values of {var_with_range} satisfy the generated guard {guard_expr}"
                            record_constraint_violation(
                                c.warn_only,
                                self._debug_name(source),
                                msg,
                            )
            # We NaN specialize, which means similar to 0/1 specialization we
            # should assume that the float is NOT nan.  This is load bearing
            # if you have something like an equality guard, nan will play
            # merry hell with the reasoning.
            if symbol_is_type(symbol, SymT.FLOAT):
                res = f"not math.isnan({py_printer.print_source(sources[0])})"
                for exprs, printer, lang in zip(all_exprs, printers, langs):
                    if lang == "verbose_python":
                        exprs.append(
                            f"{res}  # implicit guard for float input due to NaN specialization in the framework"
                        )
                    elif lang == "python":
                        exprs.append(res)
                    elif lang == "cpp":
                        exprs.append(f"~std::isnan({printer.print_source(sources[0])})")
                    else:
                        raise NotImplementedError(f"Unimplemented for lang: {lang}")

        if constraint_violations:
            warn_msgs: list[str] = []
            error_msgs: list[str] = []
            debug_names = set()
            for warn_only, debug_name, msg_cb in constraint_violations:
                if warn_only:
                    str_msg = f"  {len(warn_msgs) + 1}. {msg_cb()}"
                    warn_msgs.append(str_msg)
                else:
                    str_msg = f"  - {msg_cb()}"
                    error_msgs.append(str_msg)
                    debug_names.add(debug_name)
            if len(error_msgs) > 0:
                debug_names_str = ", ".join(sorted(debug_names))
                err = "\n".join(error_msgs)
                raise ConstraintViolationError(
                    f"Constraints violated ({debug_names_str})! "
                    'For more information, run with TORCH_LOGS="+dynamic".\n'
                    f"{err}"
                )
            elif len(warn_msgs) > 0:
                log.debug("%s Warning only constraints violated", len(warn_msgs))

        signpost_event(
            "dynamic",
            "produce_guards",
            {
                **self.co_fields,
                **self.counter,
                "num_guards": len(all_exprs[0]),
                "free_symbols": sum(1 for v in symbol_to_source.values() if v),
                # The keys are meaningless from an aggregate perspective, so
                # don't include them.  Biggest first.
                "symbol_guard_counts": sorted(
                    self.symbol_guard_counter.values(), reverse=True
                ),
            },
        )

        if self._translation_validation_enabled:
            from torch.fx.experimental.validator import PopulateValidator

            # Add all deferred runtime assertions; these are not technically
            # handled by produce_guards but we need to put them in the target
            # set
            for ras in self.deferred_runtime_asserts.values():
                for ra in ras:
                    self._add_target_expr(ra.expr)

            # Add value range bound guards for all symbols with no trivial bounds.
            # Reason: '_maybe_evaluate_static' may eliminate guards based on the
            # refined value ranges.
            for sym, vr in self.var_to_range.items():
                if vr.lower not in (-sympy.oo, -int_oo):
                    self._add_target_expr(sympy.Le(vr.lower, sym))
                if vr.upper not in (sympy.oo, int_oo):
                    self._add_target_expr(sympy.Le(sym, vr.upper))

            # Before validating, populate the input of the validator with the
            # built FX graph.
            with fx_traceback.preserve_node_meta():
                PopulateValidator(self.graph, self.validator).run()

        # Only run translation validation when we are not passing custom guards
        if guards is None:
            self._check_translation_validate()

        helpers: list[_ShapeGuardsHelper] = []
        for exprs, printer, lang in zip(all_exprs, printers, langs):
            if lang == "cpp":
                assert isinstance(printer, _ShapeGuardCppPrinter)
                helpers.append(_CppShapeGuardsHelper(exprs, printer.source_to_symbol))
            else:
                helpers.append(_ShapeGuardsHelper(exprs))
        return helpers

    def produce_guards_expression(
        self,
        placeholders: Sequence[Union[SymInt, FakeTensor]],
        *,
        guards: Optional[list[ShapeGuard]] = None,
        ignore_static: bool = True,
    ) -> Optional[str]:
        """
        Expected to be used with evaluate_guards_expression(). Produces the guards
        for the given placeholders and returns a string expression to be evaluated
        by evaluate_guards_expression given concrete values for the placeholders.
        """
        from torch._dynamo.source import LocalSource

        arg_names = [f"t{i}" for i in range(len(placeholders))]
        produced_guards = self.produce_guards(
            placeholders,
            [LocalSource(a) for a in arg_names],
            guards=guards,
            ignore_static=ignore_static,
        )
        if produced_guards:
            return " and ".join(produced_guards)
        return None

    def evaluate_symexpr(self, code: str) -> Union[int, float, bool]:
        """
        To be used by compile_fx to evaluate symexprs
        """
        args = {str(e): val for e, val in self.var_to_val.items()}
        return eval(code, SYMPY_INTERP, args)

    def deserialize_symexpr(self, code: str) -> Union[SymInt, SymFloat, SymBool]:
        """
        To be used by compile_fx to deserialize symexprs
        """
        args = {
            str(e): SymInt(SymNode(e, self, int, int(val), fx_node=None))
            for e, val in self.var_to_val.items()
        }
        return eval(code, SYMPY_INTERP, args)

    def evaluate_guards_expression(self, code: str, args: Sequence[object]) -> bool:
        """
        Expected to be used with produce_guards_expression(). Evaluates an expression
        generated by produce_guards_expression for the given concrete args.
        """
        arg_names = [f"t{i}" for i in range(len(args))]
        return eval(code, SYMPY_INTERP, {"L": dict(zip(arg_names, args))})

    def evaluate_guards_for_args(
        self,
        placeholders: Sequence[FakeTensor],
        args: Sequence[Tensor],
        *,
        ignore_static: bool = True,
    ) -> bool:
        """Generate guards for a graph's placeholder values and evaluate the guards with args"""
        code = self.produce_guards_expression(placeholders, ignore_static=ignore_static)
        if code:
            return self.evaluate_guards_expression(code, args)
        return True

    def get_pruned_guards(self, symints: Sequence[torch.SymInt]) -> list[ShapeGuard]:
        """
        Get a list of guards, but pruned so it only provides guards that
        reference symints from the passed in input
        """
        symints = {
            s.node.expr for s in symints if isinstance(s.node.expr, sympy.Symbol)
        }
        guards = [
            g for g in self.guards if all(s in symints for s in g.expr.free_symbols)
        ]
        return guards

    def bind_symbols(
        self, placeholders: Sequence[FakeTensor], args: Sequence[Tensor]
    ) -> dict[sympy.Symbol, int]:
        """
        Given a paired list of placeholders (fake tensors with
        symbolic sizes) and concrete arguments (regular tensors
        with real sizes), returns a dictionary mapping each
        symbol to its real value.  So for example, if you
        have a placeholder with size (s0, s1), binding
        (2, 4) to it will give you {s0: 2, s1: 4}.  This is
        not guaranteed to bind ALL symbols in the ShapeEnv;
        we can't bind a symbol if it doesn't occur in any placeholder,
        and symbols that already have replacements won't get bindings.

        This is a little duplicative with evaluate_guards but
        it's different enough that it seemed cleanest to make
        another copy.  This assumes the guards are already checked,
        though if it's cheap we'll check for shenanigans
        """
        bindings: dict[sympy.Symbol, int] = {}

        def bind_symint(arg: object, val: object) -> None:
            if isinstance(val, SymInt):
                assert isinstance(arg, int)
                s = val.node.expr

                if isinstance(s, sympy.Symbol):
                    if s in bindings:
                        assert bindings[s] == arg, f"{bindings[s]} != {arg}"
                    else:
                        bindings[s] = arg
                elif isinstance(-s, sympy.Symbol):
                    if -s in bindings:
                        assert bindings[-s] == -arg, f"{bindings[-s]} != {-arg}"
                    else:
                        bindings[-s] = -arg

        for t, arg in zip(placeholders, args):
            if t is None:
                continue
            if isinstance(t, SymInt):
                bind_symint(arg, t)
                continue
            assert isinstance(t, torch.Tensor)
            for i, s in enumerate(t.size()):
                bind_symint(arg.size(i), s)
            for i, s in enumerate(t.stride()):
                bind_symint(arg.stride(i), s)
            bind_symint(arg.storage_offset(), t.storage_offset())

        return bindings

    def get_nontrivial_guards(self) -> list[SympyBoolean]:
        """Returns a list of guard expressions that aren't statically known (i.e. not trivial)"""
        return [
            self.simplify(guard.expr)
            for guard in self.guards
            if self._maybe_evaluate_static(
                guard.expr, axioms=(), size_oblivious=guard.size_oblivious
            )
            is None
        ]

    def format_guards(self, verbose: bool = False) -> str:
        """Format this shape env's guard expressions with optional traceback info if verbose"""

        return "\n".join(
            f" - {guard.expr}{' ' + str(guard.sloc) if verbose else ''}"
            for guard in self.guards
        )

    def bound_sympy(
        self, expr: sympy.Expr, size_oblivious: bool = False
    ) -> ValueRanges:
        """Given a sympy expression, computes a ValueRanges bound for what values it can be"""
        # TODO: maybe it's guaranteed x in is var_to_range?
        var_to_range = {x: self.var_to_range.get(x, None) for x in expr.free_symbols}
        if size_oblivious:
            # Clamp values of size-like variables
            # NB: discarding the old upper bound in intentional, per
            # https://github.com/pytorch/pytorch/pull/123675
            for x in self.size_like & var_to_range.keys():
                if var_to_range[x] is not None:
                    # NB: do NOT set upper to 2 ** 48, we're using this solely
                    # to determine if we can do size-like replacement, the
                    # upper bound is irrelevant here
                    var_to_range[x] = ValueRanges(2, int_oo)
        return bound_sympy(expr, var_to_range)  # type: ignore[arg-type]

    @_lru_cache
    def get_axioms(
        self,
        symbols: Optional[tuple[sympy.Symbol]] = None,
        compute_hint: bool = False,
    ) -> tuple[SympyBoolean, ...]:
        """
        Given the symbols in an expression, it returns all the runtime asserts that have those symbols
        concatenated with all the guards.
        If symbols is None, it returns all the runtime asserts (and all the guards)
        """
        if symbols is None:
            runtime_asserts = (
                r.expr for rs in self.deferred_runtime_asserts.values() for r in rs
            )
        else:
            runtime_asserts = (
                r.expr
                for s in symbols
                if s not in self.var_to_val
                for r in self.deferred_runtime_asserts.get(s, ())
            )
        guards: Iterator[SympyBoolean] = (g.expr for g in self.guards)
        axioms: Iterator[SympyBoolean] = itertools.chain(guards, runtime_asserts)
        if compute_hint:
            axioms = (
                canonicalize_bool_expr(a.xreplace(self.var_to_val)) for a in axioms
            )
        return tuple(dict.fromkeys(axioms).keys())

    @lru_cache(None)
    def get_implications(
        self, e: SympyBoolean
    ) -> tuple[tuple[SympyBoolean, sympy.logic.boolalg.BooleanAtom], ...]:
        """Given a expression, it returns a list of predicates that follow from it"""
        equiv: dict[SympyBoolean, sympy.logic.boolalg.BooleanAtom] = {}

        def add_expr(expr: SympyBoolean) -> None:
            expr = canonicalize_bool_expr(expr)
            if isinstance(expr, (sympy.Eq, sympy.Ne)):
                # No need to canonicalize
                # TODO We could further canonicalize Eq ordering the lhs and rhs somehow
                # With this, we could remove the need for the commutativity part
                opposite = sympy.Eq if isinstance(expr, sympy.Ne) else sympy.Ne
                # Commutativity of == and !=
                equiv[type(expr)(expr.lhs, expr.rhs, evaluate=False)] = sympy.true
                equiv[type(expr)(expr.rhs, expr.lhs, evaluate=False)] = sympy.true
                equiv[opposite(expr.lhs, expr.rhs, evaluate=False)] = sympy.false
                equiv[opposite(expr.rhs, expr.lhs, evaluate=False)] = sympy.false
            else:
                # Expr and negation
                equiv[expr] = sympy.true
                # we do not pass evaluate=False like others on purpose here!
                # we want not(a<b) to be a>=b and not ~(a<b).
                equiv[canonicalize_bool_expr(sympy.Not(expr))] = sympy.false

        add_expr(e)
        # Other relational expressions this expression implies
        if isinstance(e, sympy.Eq):
            add_expr(sympy.Le(e.lhs, e.rhs, evaluate=False))
            add_expr(sympy.Ge(e.lhs, e.rhs, evaluate=False))
        elif isinstance(e, sympy.Lt):
            add_expr(sympy.Le(e.lhs, e.rhs, evaluate=False))
            add_expr(sympy.Ne(e.lhs, e.rhs, evaluate=False))
            if e.lhs.is_integer and e.rhs.is_integer:  # type: ignore[attr-defined]
                add_expr(sympy.Le(e.lhs, e.rhs - 1, evaluate=False))
        elif isinstance(e, sympy.Le):
            add_expr(sympy.Lt(e.lhs, e.rhs + 1, evaluate=False))

        return tuple(equiv.items())

    @_lru_cache
    def _maybe_evaluate_static(
        self,
        expr: sympy.Basic,
        *,
        unbacked_only: bool = False,
        compute_hint: bool = False,
        size_oblivious: bool = False,
        axioms: Optional[tuple[SympyBoolean]] = None,
        var_to_range: Optional[tuple[tuple[sympy.Symbol, ValueRanges]]] = None,
    ) -> Optional[sympy.Basic]:
        """
        Tries to evaluate expr without introducing guards

        If unbacked_only == True, then we only do substitutions on
        unbacked SymInts (leaving regular hinted integers alone).  This could
        result in an expression that still contains backed SymInts, which you
        could then potentially guard on.

        Use compute_hint == True if you are trying to compute a non-binding
        hint for the particular hint values of backed and unbacked SymInts,
        e.g., if s0 happens to be 3 this run, compute_hint will subsitute s0 with 3.
        """

        # axioms with compute hint NYE
        assert not compute_hint or not axioms
        expr = self.simplify(expr, size_oblivious)

        if compute_hint:
            expr = expr.xreplace(self.var_to_val).xreplace(self.unbacked_var_to_val)

        expr = canonicalize_bool_expr(expr)

        def resimplify_floor_div(axioms: dict[sympy.Expr, sympy.Expr]) -> None:
            if not self._resimplify_floor_div_axioms:
                return
            self._resimplify_floor_div_axioms = False
            new_items = {}
            for k, v in axioms.items():
                # A FloorDiv in implications could have became CleanDiv at this point, due to new facts
                # to the shapeEnv. This handles such issue but its not ideal. This is the only expression
                # simplification that depends on the global state of shape env.
                # TODO try to get rid of CleanDiv since it breaks the invariant thats simplifications of sympy
                # expressions only depend on the expression itself.
                if k.has(FloorDiv):
                    new_items.update({self.simplify(k): v})
            axioms.update(new_items)

        # Pattern matching
        if axioms is None:
            resimplify_floor_div(self.axioms)
            subst = self.axioms
        else:
            subst = {}
            for e in axioms:
                if e.free_symbols.issubset(expr.free_symbols):
                    subst.update(dict(self.get_implications(self.simplify(e))))

            resimplify_floor_div(subst)

        expr = expr.xreplace(subst)
        # TODO: compute hint might have gotten broken here

        fs = expr.free_symbols

        if not fs and (expr.is_number or expr.is_Boolean):
            return expr

        if var_to_range is None:
            var_ranges = self.var_to_range
        else:
            var_ranges = dict(var_to_range)

        symbol_info = tuple(
            _SymbolInfo(
                s,
                var_ranges.get(s),
                self.var_to_val.get(s),
                s in self.size_like,
            )
            for s in sorted(fs, key=str)  # TODO: speed up sort?
        )

        r = _maybe_evaluate_static_worker(
            expr, symbol_info, unbacked_only, size_oblivious
        )
        return r

    @_lru_cache
    def replace(self, expr: _SympyT) -> _SympyT:
        """Apply symbol replacements to any symbols in the given expression"""
        replacements = {}
        for s in expr.free_symbols:
            r = self._find(s)
            # Micro-optimization: only do replacements if r and s are different
            # Otherwise, xreplace is not a no-op and will trigger expensive
            # assumption queries if expr has a relational node.
            if not r.is_Symbol or r != s:
                replacements[s] = r
        if replacements:
            return safe_expand(expr.xreplace(replacements))
        else:
            return expr

    @_lru_cache
    def _update_divisible(self) -> None:
        new_divisible = set()
        for k in self.divisible:
            res = self.replace(k)
            if not res.is_number:
                new_divisible.add(k)

        self.divisible = new_divisible
        self._update_version_counter()

    @_lru_cache
    def simplify(self, expr: _SympyT, size_oblivious: bool = False) -> _SympyT:
        """Use known constraints and replacements to simplify the given expr"""
        expr = safe_expand(expr)
        expr = self.replace(expr)

        if size_oblivious and expr.has(Max):
            max_replacements = {}
            for atom in expr.atoms(Max):
                if len(atom.args) > 2:
                    continue
                a, b = atom.args
                if b == 1 or b == 0:
                    a, b = b, a
                if a == 1 or a == 0:
                    if (
                        isinstance(b, Add)
                        and len(b.free_symbols) == 2  # TODO: expand to N?
                        and b.free_symbols == set(b.atoms())
                        and all(x in self.size_like for x in b.free_symbols)
                    ):
                        max_replacements[atom] = b
            if max_replacements:
                expr = expr.xreplace(max_replacements)
                expr = safe_expand(expr)

        # TODO it would seem that this pass is not necessary given the
        # below replacement of // with /, but for nested FloorDivs
        # the non-recursive replacement doesn't work, and
        # recursive makes it hard to look up divisibility,
        # because existing divisibility info has FloorDiv in it, not /
        # for now just do a separate pass to catch common nested case
        if expr.has(FloorDiv):
            self._update_divisible()
            div_replacements = {}
            for atom in expr.atoms(FloorDiv):
                base, divisor = atom.args
                if isinstance(divisor, FloorDiv):
                    base1, divisor1 = divisor.args
                    if (
                        self.replace(Mod(base, divisor)) in self.divisible
                        and base == base1
                        and self.replace(Mod(base1, divisor1)) in self.divisible
                    ):
                        div_replacements[atom] = divisor1
            if div_replacements:
                expr = expr.xreplace(div_replacements)
                expr = safe_expand(expr)
        if expr.has(FloorDiv):
            div_replacements = {}
            pows = expr.atoms(sympy.Pow)
            rationals = expr.atoms(sympy.Rational).difference(expr.atoms(sympy.Integer))
            for fd in expr.atoms(FloorDiv):
                base, divisor = fd.args
                if self.replace(Mod(base, divisor)) in self.divisible:
                    div_replacements[fd] = CleanDiv(base, divisor)
            if div_replacements:
                new_expr = expr.xreplace(div_replacements)
                new_expr = safe_expand(new_expr)
                new_pows = new_expr.atoms(sympy.Pow)
                new_rationals = new_expr.atoms(sympy.Rational).difference(
                    new_expr.atoms(sympy.Integer)
                )
                # divisions simplified away
                if new_pows.issubset(pows) and new_rationals.issubset(rationals):
                    expr = new_expr
        return expr

    # TODO: overload for allow_none literal
    @lru_cache(256)
    def size_hint(
        self, expr: sympy.Basic, *, allow_none: bool = False
    ) -> Optional[sympy.Basic]:
        """
        Gets a size hint for a given expression from the underlying shapes we had.
        Does not introduce a guard, so only use this when you can guarantee that
        your code is still valid for arbitrary shapes (such as optimization decisions)
        """
        result_expr = safe_expand(expr).xreplace(self.var_to_val)
        if not result_expr.is_number:
            from torch.utils._sympy.singleton_int import SingletonInt

            if isinstance(result_expr, SingletonInt):
                return None
            r = self._maybe_evaluate_static(result_expr, compute_hint=True)
            if r is not None:
                return r
            if allow_none:
                return None

            if self.oblivious_var_to_val:
                # See https://github.com/pytorch/pytorch/issues/137100#issuecomment-2495778113
                correct_hint = result_expr.xreplace(self.oblivious_var_to_val)
                counterfactual_hint = result_expr.xreplace(
                    {k: max(v, 2) for k, v in self.oblivious_var_to_val.items()}
                )
                if (
                    not correct_hint.free_symbols
                    and not counterfactual_hint.free_symbols
                ):
                    if correct_hint == counterfactual_hint:
                        log.info("oblivious_size hit %s -> %s", expr, correct_hint)
                        return correct_hint
                    else:
                        log.info(
                            "oblivious_size counterfactual failed %s -> %s != %s",
                            expr,
                            correct_hint,
                            counterfactual_hint,
                        )
                else:
                    log.info(
                        "oblivious_size miss %s -> %s (counterfactual: %s)",
                        expr,
                        correct_hint,
                        counterfactual_hint,
                    )

            if self.unbacked_var_to_val:
                unsound_expr = result_expr.xreplace(self.unbacked_var_to_val)
                if not unsound_expr.free_symbols:
                    log.warning(
                        "propagate_real_tensors size_hint(%s) -> %s", expr, unsound_expr
                    )
                    trace_structured(
                        "propagate_real_tensors",
                        metadata_fn=lambda: {
                            "expr": repr(expr),
                            "result": repr(unsound_expr),
                            "stack": structured.from_traceback(
                                CapturedTraceback.extract(skip=1).summary()
                            ),
                        },
                    )
                    self.defer_runtime_assert(
                        sympy.Eq(result_expr, unsound_expr),
                        f"propagate_real_tensors: {result_expr} == {unsound_expr}",
                    )
                    return unsound_expr

            raise self._make_data_dependent_error(result_expr, expr)
        return result_expr

    # NB: keep in sync with size_hint
    @lru_cache(256)
    def has_hint(self, expr: sympy.Expr) -> bool:
        result_expr = safe_expand(expr).xreplace(self.var_to_val)
        return (
            result_expr.is_number
            or self._maybe_evaluate_static(result_expr) is not None
        )

    def _make_data_dependent_error(
        self,
        expr: sympy.Basic,
        unhinted_expr: sympy.Basic,
        *,
        size_oblivious_result: Optional[sympy.Basic] = None,
        expr_sym_node_id: Optional[int] = None,
    ) -> GuardOnDataDependentSymNode:
        if self._dde_suppressed:
            return GuardOnDataDependentSymNode(
                expr,
                "This data dependent error is suppressed and handled by the caller",
            )

        # TODO: in a Dynamo context, having user code, and having the
        # name of the local, will be much better
        size_like_symbols = []
        for s in expr.free_symbols:
            stacktrace = "".join(self.var_to_stack[s].format())
            self.log.debug(
                "Data dependent variable '%s' allocated at:\n%s", s, stacktrace
            )
            if s in self.size_like:
                size_like_symbols.append(s)
        size_oblivious_result_msg = ""
        if size_oblivious_result is not None:
            size_oblivious_result_msg = (
                f"ATTENTION: guard_size_oblivious would fix the error, evaluating expression to {size_oblivious_result}.\n"
                "Maybe you need to add guard_size_oblivious to framework code, see doc below for more guidance.\n\n"
            )
        sloc, maybe_extra_debug = self._get_stack_summary(True)
        if expr.is_integer:  # type: ignore[attr-defined]
            desc = (
                "Could not extract specialized integer from data-dependent expression"
            )
        else:
            desc = "Could not guard on data-dependent expression"
        msg = (
            f"{desc} {expr} (unhinted: {unhinted_expr}).  "
            f"(Size-like symbols: {', '.join(map(str, size_like_symbols)) or 'none'})\n\n"
            f"{size_oblivious_result_msg}"
            f"Caused by: {sloc}\n"
            'For more information, run with TORCH_LOGS="dynamic"\n'
            "For extended logs when we create symbols, also add "
            f"TORCHDYNAMO_EXTENDED_DEBUG_CREATE_SYMBOL=\"{','.join(map(str, expr.free_symbols))}\"\n"
            "If you suspect the guard was triggered from C++, add TORCHDYNAMO_EXTENDED_DEBUG_CPP=1\n"
            "For more debugging help, see "
            "https://docs.google.com/document/d/1HSuTTVvYH1pTew89Rtpeu84Ht3nQEFTYhAX3Ypa_xJs/edit?usp=sharing\n"
            + maybe_extra_debug
            # TODO: Help text about how to use our runtime tests to fix this
            # problem
        )

        dtrace_structured(
            "guard_on_data_dependent_error",
            metadata_fn=lambda: {
                "expr": repr(expr),
                "unhinted_expr": repr(unhinted_expr),
                "expr_id": self._expr_sym_node_id,
                "stack": structured.from_traceback(
                    CapturedTraceback.extract(skip=1).summary()
                ),
            },
        )
        return GuardOnDataDependentSymNode(expr, msg)

    def _update_var_to_range(
        self,
        symbol: sympy.Symbol,
        vr: ValueRanges,
        vr_sloc: Optional[ValueRangesSLoc] = None,
        *,
        is_constraint: bool = False,
    ) -> None:
        lower, upper = vr.lower, vr.upper

        # If we have a size-like unbacked SymInt, refuse to refine the range to be
        # less than two.  This is because when we intersect this range
        # with [2, inf] for size oblivious tests, the range would be
        # unsatisfiable.  In other words, once you have a size-like
        # unbacked SymInt, we can never learn that it is exactly zero or one,
        # because we would now give inconsistent results for all size
        # oblivous tests!
        if upper < 2 and symbol in self.size_like:
            vr = ValueRanges(lower, 2)

        # Updates the range and the guards corresponding to each bound of the symbol.
        if symbol not in self.var_to_range:
            self.log.debug("_update_var_to_range %s = %s (new)", symbol, vr)
            self.var_to_range[symbol] = vr
            if vr_sloc is None:
                sloc = self._get_sloc()
                vr_sloc = ValueRangesSLoc(sloc, sloc)
            self.var_to_range_sloc[symbol] = vr_sloc
        else:
            old = self.var_to_range[symbol]
            new = old & vr
            if new != old:
                if vr_sloc is None:
                    sloc = self._get_sloc()
                    vr_sloc = ValueRangesSLoc(sloc, sloc)
                if new.lower != old.lower:
                    self.var_to_range_sloc[symbol].lower = vr_sloc.lower
                if new.upper != old.upper:
                    self.var_to_range_sloc[symbol].upper = vr_sloc.upper
                self.var_to_range[symbol] = new
                self.log.debug("_update_var_to_range %s = %s (update)", symbol, new)

        if (v := self.var_to_val.get(symbol)) is not None:
            r = self.var_to_range[symbol]
            if v not in r:
                # For constraint failure, delay this for later
                # TODO: Rework all of this, the constraint logic is very
                # duplicative with regular reasoning
                if not is_constraint:
                    assert v in r, f"{v} not in {r}"

    def _set_replacement(self, a: sympy.Symbol, tgt: sympy.Expr, msg: str) -> None:
        """
        Adds or updates a replacement for a symbol.
        Use this instead of `self.replacements[a] = tgt`.
        """
        if tgt == self.replacements.get(a, None):
            return

        if a in tgt.free_symbols:
            return

        # Precondition: a == tgt
        assert isinstance(a, sympy.Symbol)

        if (
            self.allow_complex_guards_as_runtime_asserts
            and not _is_supported_equivalence(tgt)
        ):
            return  # continuing leads to placeholder shapes having complex expressions that we can't resolve

        # Handles nested tensor symbolic variables which don't have
        # var_to_range bounds
        tgt_bound = None
        if a in self.var_to_range:
            src_bound = self.var_to_range[a]

            # First, refine the value range of a based on the computed value range
            # of tgt.  This is always OK to do, even if we decide not to do the
            # substitution in the end.  This might be a no-op, if a already has
            # a tighter bound
            tgt_bound = self.bound_sympy(tgt)
            self._update_var_to_range(a, tgt_bound)

            # Next, check if we can update the range of free symbols in tgt
            # based on the range in a. But only do it if:
            #  - the source bound non-trivially improves over what we get out of
            #    the existing bounds.
            #  - the replacement is univariate and we can invert the tgt expression
            if not tgt_bound.issubset(src_bound) and len(tgt.free_symbols) == 1:
                b = next(iter(tgt.free_symbols))
                # Try to invert the equality
                r = try_solve(sympy.Eq(a, tgt), b, floordiv_inequality=False)
                if r is not None:
                    self.log.debug(
                        "set_replacement: solve for %s in %s == %s gives %s",
                        b,
                        a,
                        tgt,
                        r,
                    )
                    # The solution here can be non-integral, for example, if
                    # we have s0 = 2*s1, then s1 = s0/2.  What we would like
                    # to do is calculated the bounds in arbitrary precision,
                    # and then requantize the bound to integers when we are
                    # done.
                    rat_b_bound = self.bound_sympy(r[1])
                    b_bound = ValueRanges(
                        CeilToInt(rat_b_bound.lower), FloorToInt(rat_b_bound.upper)
                    )
                    self._update_var_to_range(b, b_bound, self.var_to_range_sloc[a])
                    tgt_bound = self.bound_sympy(tgt)
                    assert tgt_bound.issubset(
                        src_bound
                    ), f"{tgt_bound=} not a subset of {src_bound=}"

            # TODO: Should we propagate size-like-ness?
            #
            # Pros: if u0 is size-like, intuitively u0 == u1 should cause u1
            # to become size-like.
            #
            # Cons: if u0 is size-like, what about u0 - 1 == u1?  You CAN'T
            # propagate in this case, because what if u0 == 0, then u1 is negative
            # and clearly isn't a size.  So, at minimum, any f(x) whose value
            # range isn't [0, inf] given x in [0, inf] cannot propagate
            # size-like-ness.  But there are many situations where you could
            # imagine u1 is going to be size-like and actually you just didn't
            # have a refined enough value range on u0.  Since even innocuous
            # looking arithmetic operations can destroy size-like-ness, it's
            # best to not propagate it at all and force the user to annotate it
            # as necessary.
            #
            # Compromise: we preserve size-like-ness only for exact equality
            # and nothing else.
            if a in self.size_like and isinstance(tgt, sympy.Symbol):
                self.size_like.add(tgt)
            elif isinstance(tgt, sympy.Symbol) and tgt in self.size_like:
                self.size_like.add(a)

            # Now, decide if we will do the substitution.
            #
            #  - If the source has a non-trivial range, only substitute if
            #    we preserve this range.  Note that we may have propagated
            #    the src_range to free variables in tgt when tgt is univariate
            #    and we could find an inverse, which helps us achieve this.
            #    This ensures we never "forget" about user defined ranges,
            #    even if they end up being defined on composite formulas
            #    like s0 + s1.
            #
            #  - If the variable is unbacked, only substitute if the substitution
            #    would preserve the bounds also under size-like-ness conditions.

            if not tgt_bound.issubset(src_bound):
                self.log.debug(
                    "skipped set_replacement %s = %s (%s) [%s not subset of %s]",
                    a,
                    tgt,
                    msg,
                    tgt_bound,
                    src_bound,
                )
                return
            elif a in self.size_like:
                tgt_bound_so = self.bound_sympy(tgt, size_oblivious=True)
                src_bound_so = self.bound_sympy(a, size_oblivious=True)
                if not tgt_bound_so.issubset(src_bound_so):
                    self.log.debug(
                        "skipped set_replacement %s = %s (%s) "
                        "[%s not subset of %s (size-oblivious conditions)]",
                        a,
                        tgt,
                        msg,
                        tgt_bound_so,
                        src_bound_so,
                    )
                    return

        if isinstance(tgt, (sympy.Integer, sympy.Float)):
            # specializing to a constant, which is likely unexpected (unless
            # you specified dynamic=True)

            user_tb = TracingContext.extract_stack()
            trace_structured(
                "symbolic_shape_specialization",
                metadata_fn=lambda: {
                    "symbol": repr(a),
                    "sources": [s.name() for s in self.var_to_sources.get(a, [])],
                    "value": repr(tgt),
                    "reason": msg,
                    "stack": structured.from_traceback(
                        CapturedTraceback.extract(skip=1).summary()
                    ),
                    "user_stack": (
                        structured.from_traceback(user_tb) if user_tb else None
                    ),
                },
            )

            if config.print_specializations:
                self.log.warning(
                    "Specializing %s to %s", self.var_to_sources[a][0].name(), tgt
                )
                self.log.debug("SPECIALIZATION", stack_info=True)
        log.info("set_replacement %s = %s (%s) %s", a, tgt, msg, tgt_bound)
        self.replacements[a] = tgt
        # NB: the replacement may get refined, but the user will find the
        # FIRST one most useful (TODO: Maybe we could consider tracking all of
        # them)
        if a not in self.replacements_slocs:
            self.replacements_slocs[a] = self._get_sloc()
        self._update_version_counter()

        # When specializing 'a == tgt', the equality should be also conveyed to
        # Z3, in case an expression uses 'a'.
        self._add_target_expr(sympy.Eq(a, tgt, evaluate=False))

    def _add_divisible(self, expr: sympy.Expr) -> None:
        self.divisible.add(expr)
        self._update_version_counter()

    @_lru_cache
    @record_shapeenv_event()
    def _find(self, a: sympy.Symbol) -> sympy.Expr:
        """
        Implements a DSU-like algorithm to find the variable that represents a
        Also handles transitive non-identity replacements.

        a: b + c
        c: d
        """
        if a not in self.replacements:
            return a
        res = self.replacements[a]
        cur_replace = {s: self._find(s) for s in res.free_symbols}
        replaced, changed = self.replacements[a]._xreplace(cur_replace)
        if changed:
            self._set_replacement(a, replaced, "find")
        return self.replacements[a]

    @lru_cache(256)
    def _maybe_guard_rel(self, expr: sympy.Rel) -> None:
        """
        The relational guard is guarded to be true.  Use this information to
        simplify shapes (i.e. a == b or a % 5 == 0)
        """
        assert isinstance(expr, sympy.Rel)

        # A good example of what goes wrong if you don't do this is
        # python test/functorch/test_aotdispatch.py -k
        # test_aot_autograd_symbolic_module_exhaustive_nn_LazyConv3d_cpu_float32
        if isinstance(expr, sympy.Ne):
            return

        free = list(expr.free_symbols)

        assert (
            len(free) > 0
        ), f"The expression should not be static by this point: {expr}"
        # In case of really gnarly expression, we don't blow up
        if len(free) > 5:
            return

        # Prioritize unbacked symints for solving by ordering them last.
        # Prefer to simplify out lexicographically higher symbols (i.e. simplify out s4 over s3).
        #   (NB: this unfortunately isn't strictly equivalent to simplifying out newer symbols)
        # Prefer to simplify out symbols with ephemeral sources.
        def _smart_symbol_sort(x: sympy.Symbol) -> tuple[int, int, str]:
            has_only_ephemeral_sources = x in self.var_to_sources and all(
                s.is_ephemeral() for s in self.var_to_sources[x]
            )
            # NB: size_hint is int, not sympy.Expr, do not use int_oo here
            hint_size = self.size_hint(x, allow_none=True)
            if hint_size is None:
                size = sys.maxsize
            elif symbol_is_type(x, SymT.SIZE):
                assert isinstance(hint_size, sympy.Expr)
                size = int(hint_size)
            else:
                size = sys.maxsize
            name = x.name
            # 1 puts ephemeral sourced symbols first when sorting in reverse
            return (1 if has_only_ephemeral_sources else 0, size, name)

        free = sorted(free, key=_smart_symbol_sort, reverse=True)  # type: ignore[attr-defined]
        lhs = expr.lhs
        rhs = expr.rhs

        self._refine_ranges(expr)

        # The rest of this stuff is for equality only
        if not isinstance(expr, sympy.Eq):
            return

        if not expr.has(Mod):
            try:
                floor_div_atoms = lhs.atoms(FloorDiv).union(rhs.atoms(FloorDiv))
                if len(floor_div_atoms) > 0 and any(
                    a.divisor != 1 for a in floor_div_atoms
                ):
                    raise NotImplementedError

                # Never replace unbacked symbols with other unbacked symbols.
                # This is error prone because you can cause references to
                # unbacked symbols to time travel backwards.  E.g.,
                #
                # u1 = x.item()
                # ... use of u1 ...
                # u2 = y.item()
                # u3 = z.item()
                # torch._check(u1 == u2 + u3)
                #
                # If you replace u1 with u2 + u3, then the use of u1 now
                # references u2 and u3 prior to them actually being bound at
                # runtime.  It's pretty inconvenient to setup control
                # dependencies for substitutions, so ban it entirely.
                def trivial_solve(lhs: sympy.Expr, rhs: sympy.Expr) -> bool:
                    if isinstance(lhs, sympy.Symbol):
                        if free_unbacked_symbols(lhs) and not free_unbacked_symbols(
                            rhs
                        ):
                            return True
                        if symbol_is_type(lhs, SymT.FLOAT):
                            return True
                        # TODO: Maybe trivial solutions for int should also be
                        # done?
                    return False

                # short-circuit when no solving is needed
                if trivial_solve(lhs, rhs):
                    self._set_replacement(lhs, self._find(rhs), "trivial_lhs")
                elif trivial_solve(rhs, lhs):
                    self._set_replacement(rhs, self._find(lhs), "trivial_rhs")
                else:
                    r = try_solve(expr, free[0], floordiv_inequality=False)
                    if r is not None and all(
                        t.is_integer for t in sympy.preorder_traversal(r[1])
                    ):
                        new_var = self._find(r[1])
                        ok = len(free_unbacked_symbols(new_var)) == 0
                        if ok:
                            self._set_replacement(free[0], new_var, "solve")
            except NotImplementedError:
                pass
        if expr.has(Mod):
            mod_expr = next(iter(expr.atoms(Mod)))
            try:
                r = try_solve(expr, mod_expr, floordiv_inequality=False)
                if r is not None and r[1] == 0:
                    self._add_divisible(mod_expr)
                    # This is a little bit of extra logic to make things like
                    # torch.empty(i0, q).view(c, -1, q) work out
                    p, q = mod_expr.args
                    if (
                        isinstance(q, sympy.Number)
                        and isinstance(p, sympy.Mul)
                        and len(p.args) == 2
                    ):
                        c, i0 = p.args
                        # Given Mod(c * i0, q) == 0
                        if (
                            isinstance(c, sympy.Number)
                            and isinstance(i0, sympy.Symbol)
                            and self.is_unbacked_symint(i0)
                        ):
                            # We have Mod(i0, q / c) == 0, which means we can
                            # rewrite i0 as (q / gcd(q, c)) * i1
                            d = q / sympy.gcd(q, c)  # TODO: CleanDiv?
                            i1 = self.create_unbacked_symint().node.expr
                            # Propagate the value ranges.  It doesn't really
                            # matter if we use truediv or floordiv, because we
                            # have established divisibility.
                            self._update_var_to_range(
                                i1,
                                SymPyValueRangeAnalysis.floordiv(
                                    self.var_to_range[i0], ValueRanges.wrap(d)
                                ),
                            )
                            # Propagate hints (real tensor tracing)
                            if i0 in self.unbacked_var_to_val:
                                self.set_unbacked_var_to_val(
                                    i1, self.unbacked_var_to_val[i0] // d
                                )
                            # Propagate size-like-ness
                            if i0 in self.size_like:
                                self.size_like.add(i1)
                            self._set_replacement(i0, d * i1, "divisibility")

            except NotImplementedError:
                pass
        return

    # See: Note - On 0/1 specialization
    def _default_value_range(
        self, do_not_specialize_zero_one: bool = False
    ) -> ValueRanges:
        lower = 0 if (do_not_specialize_zero_one or not self.specialize_zero_one) else 2
        return ValueRanges(lower, int_oo)

    def _default_unspecified_value_range(self) -> ValueRanges:
        return ValueRanges.unknown_int()

    @_lru_cache
    def _simplify_floor_div(self, expr: sympy.Expr) -> sympy.Expr:
        floor_divs = tuple(expr.atoms(FloorDiv))
        # we expect floor_divs to be exact,
        # and thus add the guards for the exact floordivs,
        # even if tracing doesn't require them otherwise
        for fd in reversed(floor_divs):
            base, divisor = fd.args
            mod_expr = Mod(base, divisor)
            eq_expr = sympy.Eq(mod_expr, 0)
            # add necessary mod guards
            self.evaluate_expr(eq_expr)
        return self.simplify(expr)

    # We're about to add a guard/runtime assert, check if the ShapeEnv is frozen
    # and if so issue a warning
    def _check_frozen(self, expr: sympy.Basic, concrete_val: sympy.Basic) -> None:
        if self.frozen:
            self.counter["ignored_backward_guard"] += 1
            signpost_event(
                "dynamic",
                "evaluate_expr_frozen",
                {
                    **self.co_fields,
                    "ignored_guard": f"{expr} == {concrete_val}",
                    # no version = original state (this signpost is expected)
                    # version 2 = dynamic backwards is eagerly compiled
                    "version": 2,
                },
            )
            log.info(
                "Ignored guard %s == %s, this could result in accuracy problems",
                expr,
                concrete_val,
                # only print stack trace when debug mode is on (e.g. TORCH_LOGS="dynamic")
                stack_info=True if log.getEffectiveLevel() < logging.WARNING else False,
            )

    def _get_user_frame(self) -> types.FrameType:
        frame = inspect.currentframe()
        while frame is not None:
            if frame.f_code.co_filename not in uninteresting_files():
                return frame
            frame = frame.f_back
        assert frame is not None
        return frame

    def _get_stack_summary(
        self, is_debug: bool = False, framework_loc: Optional[str] = None
    ) -> tuple[SLoc, str]:
        floc: Optional[Union[str, traceback.FrameSummary]] = framework_loc
        if floc is None:
            frame = self._get_user_frame()
            try:
                floc = traceback.FrameSummary(
                    frame.f_code.co_filename,
                    frame.f_lineno,
                    frame.f_code.co_name,
                )
            finally:
                del frame

        # NB: this stack is truncated, but it's fine because the main
        # stack_info will give you the rest of the info you need
        maybe_user_loc = None
        user_tb = TracingContext.extract_stack()
        if user_tb:
            idx = len(user_tb) - 1
            while idx > 0 and user_tb[idx].filename in uninteresting_files():
                idx -= 1
            maybe_user_loc = format_frame(user_tb[idx], line=True)

        maybe_extra_debug = ""
        if is_debug and user_tb:
            maybe_extra_debug = (
                "\nUser Stack (most recent call last):\n"
                + "  (snipped, see stack below for prefix)\n"
                + "".join(traceback.format_list(user_tb))
            )
        if is_debug and config.extended_debug_cpp:
            cpp_stack = CapturedTraceback.extract(cpp=True)
            maybe_extra_debug += "\nC++ stack trace:\n" + "".join(cpp_stack.format())
        elif is_debug:
            maybe_extra_debug += (
                "\nFor C++ stack trace, run with TORCHDYNAMO_EXTENDED_DEBUG_CPP=1"
            )

        return SLoc(floc, maybe_user_loc), maybe_extra_debug

    # Pass in framework_loc to override the framework location info
    def _get_sloc(self, framework_loc: Optional[str] = None) -> SLoc:
        sloc, _ = self._get_stack_summary(framework_loc=framework_loc)
        return sloc

    def _generate_unique_id(self, source_name: str) -> int:
        attempt = int(hashlib.sha256(source_name.encode()).hexdigest(), 16) % 100
        while attempt in self.unique_ids:
            attempt += 1
        self.unique_ids.add(attempt)
        return attempt

    def _find_frame_locals(self) -> _FrameLocalResult:
        """
        Given the current user code frame, finds the relevant lines of code,
        values of symbolic locals, and free symbols involved.
        """
        frame_locals: dict[str, Any] = {}
        frame_symbols: dict[str, str] = {}

        if (
            frame := _find_user_code_frame()
        ) is None or frame.f_code.co_filename == "<string>":
            return _FrameLocalResult()

        # find bytecode instructions relevant to the frame
        instructions = list(dis.Bytecode(frame.f_code))
        co_lines, offset = inspect.getsourcelines(frame.f_code)
        start, end, cur = None, None, None
        for i, instr in enumerate(instructions):
            if instr.starts_line is not None:
                cur = instr.starts_line
            if cur != frame.f_lineno:
                continue
            if start is None:
                start = end = i
            else:
                end = i

        if start is None or end is None:  # no instructions found
            return _FrameLocalResult()

        # track involved locals and free symbols
        def go(x: Any) -> Optional[str]:
            if isinstance(x, torch.Tensor):
                for y in x.size():
                    go(y)
                for y in x.stride():
                    go(y)
                go(x.storage_offset())
                return (
                    f"Tensor(shape: {x.size()}, "
                    f"stride: {x.stride()}, "
                    f"storage_offset: {x.storage_offset()})"
                )
            elif isinstance(x, (SymBool, SymInt, SymFloat)):
                for s in x.node.expr.free_symbols:
                    if str(s) in frame_symbols:  # type: ignore[operator]
                        continue
                    if s in self.var_to_sources:
                        frame_symbols[str(s)] = self.var_to_sources[s][0].name()  # type: ignore[assignment]
                return str(x)
            return None

        # go through instructions, seeing linenos & involved locals
        last_lineno = frame.f_lineno
        for instr in instructions[start : end + 1]:
            if (lineno := instr.starts_line) is not None:
                last_lineno = max(last_lineno, lineno)
            if isinstance(instr.argval, str) and instr.argval in frame.f_locals:
                frame_locals[instr.argval] = pytree.tree_map(
                    go, frame.f_locals[instr.argval]  # type: ignore[index]
                )

        # store LOC
        locs = co_lines[frame.f_lineno - offset : last_lineno + 1 - offset]
        indent = len(locs[0]) - len(locs[0].lstrip())
        frame_loc = "".join([loc[indent:] for loc in locs]).strip()  # type: ignore[assignment]
        return _FrameLocalResult(
            loc=frame_loc, locals=frame_locals, symbols=frame_symbols
        )

    def _log_guard(self, prefix: str, g: SympyBoolean, forcing_spec: bool) -> None:
        dtrace_structured(
            "guard_added",
            metadata_fn=lambda: {
                "expr": str(g),
                "prefix": prefix,
                "expr_node_id": self._expr_sym_node_id,
                "user_stack": structured.get_user_stack(3),
                "stack": structured.get_framework_stack(3),
                "symbol_to_sources": {
                    str(v): k
                    for k, v in self.source_to_var.items()
                    if v in g.free_symbols
                },
                "frame_locals": asdict(self._find_frame_locals()),
            },
        )
        trace_structured(
            "guard_added_fast",
            metadata_fn=lambda: {
                "expr": str(g),
                "user_stack": structured.from_traceback(TracingContext.extract_stack()),
                "stack": structured.from_traceback(
                    CapturedTraceback.extract(skip=1).summary()
                ),
            },
        )
        if self.log.isEnabledFor(logging.INFO):
            str_g = str(g)
            is_debug = (
                config.extended_debug_guard_added is not None
                and str_g == config.extended_debug_guard_added
            )
            sloc, maybe_extra_debug = self._get_stack_summary(is_debug)
            maybe_more_info = ""
            if not is_debug:
                maybe_more_info = (
                    ", for more info run with "
                    f'TORCHDYNAMO_EXTENDED_DEBUG_GUARD_ADDED="{str_g}"'
                )
            self.log.info(
                "%s %s [guard added] %s%s%s",
                prefix if not forcing_spec else f"{prefix} (forcing_spec)",
                str_g,
                sloc,
                maybe_more_info,
                maybe_extra_debug,
                stack_info=is_debug,
            )

    # A local variable to evaluate_expr stored in the class to avoid
    # using it for the lru_cache that is on top of it since it does
    # not effect the results. When needed its read directly.
    _expr_sym_node_id: Optional[int] = None

    def evaluate_sym_node(
        self,
        sym_node: SymNode,
        size_oblivious: bool = False,
    ) -> sympy.Basic:
        """
        Given a a SymNode, evaluates sym_node.expr, adding guards if necessary.
        """

        self._expr_sym_node_id = id(sym_node)
        return self.evaluate_expr(
            sym_node.expr, sym_node.hint, sym_node.fx_node, size_oblivious
        )

    @lru_cache(256)
    @record_shapeenv_event(save_tracked_fakes=True)
    def evaluate_expr(
        self,
        orig_expr: sympy.Basic,
        hint: Optional[Union[int, bool, float]] = None,
        fx_node: Optional[torch.fx.Node] = None,
        size_oblivious: bool = False,
        *,
        forcing_spec: bool = False,
    ) -> sympy.Basic:
        try:
            return self._evaluate_expr(
                orig_expr,
                hint,
                fx_node,
                size_oblivious,
                forcing_spec=forcing_spec,
            )
        except Exception as e:
            if isinstance(e, GuardOnDataDependentSymNode) and self._dde_suppressed:
                pass
            else:
                self.log.warning(
                    "failed during evaluate_expr(%s, hint=%s, size_oblivious=%s, forcing_spec=%s",
                    orig_expr,
                    hint,
                    size_oblivious,
                    forcing_spec,
                )
            raise

    def _evaluate_expr(
        self,
        orig_expr: sympy.Basic,
        hint: Optional[Union[bool, int, float]] = None,
        fx_node: Optional[torch.fx.Node] = None,
        size_oblivious: bool = False,
        *,
        forcing_spec: bool = False,
    ) -> sympy.Basic:
        """
        Given an expression, evaluates it, adding guards if necessary
        """

        # TODO: split conjunctions and evaluate them separately

        if isinstance(
            orig_expr,
            (sympy.logic.boolalg.BooleanTrue, sympy.logic.boolalg.BooleanFalse),
        ):
            return orig_expr

        # Don't track this one
        @functools.lru_cache(None)
        def compute_concrete_val() -> sympy.Basic:
            if hint is None:
                # This is only ever called for expressions WITHOUT unbacked
                # symbols
                r = self.size_hint(orig_expr)
                assert r is not None
                return r
            else:
                return sympy.sympify(hint)

        concrete_val: Optional[sympy.Basic]

        # Check if:
        #   1. 'translation_validation' is set
        #   2. the corresponding 'fx_node' is not 'None'
        #   3. the guard should not be suppressed
        #   4. the guard doesn't contain backed symfloat symbols
        #      since z3 can't handle floats
        #
        # If all of the above check, we create an FX node representing the
        # actual expression to be guarded.
        node = None
        fresh = False
        if (
            self._translation_validation_enabled
            and fx_node is not None
            and not self._suppress_guards_tls()
            and not size_oblivious
            and not any(symbol_is_type(s, SymT.FLOAT) for s in orig_expr.free_symbols)
        ):
            # TODO: does this even worked with unbacked :think:
            concrete_val = compute_concrete_val()
            if concrete_val is sympy.true:
                node, fresh = self._create_fx_call_function(torch._assert, (fx_node,))
            elif concrete_val is sympy.false:
                neg, _ = self._create_fx_call_function(operator.not_, (fx_node,))
                node, fresh = self._create_fx_call_function(torch._assert, (neg,))
            else:
                eql, _ = self._create_fx_call_function(
                    operator.eq, (fx_node, concrete_val)
                )
                node, fresh = self._create_fx_call_function(torch._assert, (eql,))

            assert node is not None
            # If this is a fresh node, we have to remember the event index that
            # corresponds to this assertion node.
            # Reason: so that, given an assertion node, we can replay the ShapeEnv
            # events until the point where this assertion node was freshly created.
            if fresh:
                self._add_fx_node_metadata(node)

        # After creating the FX node corresponding to orig_expr, we must make sure that
        # no error will be raised until the end of this function.
        #
        # Reason: the translation validation may become invalid otherwise.
        #
        # If an error is raised before the end of this function, we remove the FX node
        # inserted, and re-raise the error.
        guard = None

        try:
            if orig_expr.is_number:
                self.log.debug("eval %s [trivial]", orig_expr)
                if hint is not None:
                    if isinstance(hint, bool):
                        assert orig_expr == hint, f"{orig_expr} != {hint}"
                    else:
                        assert sympy.Eq(orig_expr, hint), f"{orig_expr} != {hint}"
                return orig_expr

            expr = orig_expr

            static_expr = self._maybe_evaluate_static(
                expr, size_oblivious=size_oblivious
            )
            if static_expr is not None:
                self.log.debug(
                    "eval %s == %s [statically known]",
                    f"size_oblivious({orig_expr})"
                    if size_oblivious
                    else size_oblivious,
                    static_expr,
                )
                if (
                    not size_oblivious
                    and config.backed_size_oblivious
                    and hint is not None
                ):
                    # TODO: maybe reconcile this with use of counterfactual hints
                    # in unbacked case
                    assert static_expr == hint, f"{static_expr} != {hint}"
                return static_expr

            transmute_into_runtime_assert = False

            concrete_val = None
            if not (expr.free_symbols <= self.var_to_val.keys()):
                # TODO: dedupe this with _maybe_evaluate_static
                # Attempt to eliminate the unbacked SymInt
                new_expr = self._maybe_evaluate_static(expr, unbacked_only=True)
                assert new_expr is not None
                if not (new_expr.free_symbols <= self.var_to_val.keys()):
                    size_oblivious_result = None
                    if not size_oblivious:
                        size_oblivious_result = self._maybe_evaluate_static(
                            expr, size_oblivious=True
                        )

                    ok = False

                    # Last ditch
                    if (
                        self.oblivious_var_to_val
                        and not (
                            correct_hint := orig_expr.xreplace(
                                self.oblivious_var_to_val
                            )
                        ).free_symbols
                        and not (
                            counterfactual_hint := orig_expr.xreplace(
                                {
                                    k: max(2, v)
                                    for k, v in self.oblivious_var_to_val.items()
                                }
                            )
                        ).free_symbols
                        and correct_hint == counterfactual_hint
                    ):
                        # TODO: better logging
                        log.info(
                            "oblivious_size %s -> %s (passed counterfactual)",
                            orig_expr,
                            correct_hint,
                        )
                        concrete_val = correct_hint
                        # NB: do NOT transmute into runtime assert
                        ok = True

                    if (
                        not ok
                        and self.unbacked_var_to_val
                        and not (
                            unsound_result := orig_expr.xreplace(
                                self.unbacked_var_to_val
                            ).xreplace(self.var_to_val)
                        ).free_symbols
                    ):
                        log.warning(
                            "propagate_real_tensors evaluate_expr(%s) -> %s",
                            orig_expr,
                            unsound_result,
                        )
                        trace_structured(
                            "propagate_real_tensors",
                            metadata_fn=lambda: {
                                "expr": repr(orig_expr),
                                "result": repr(unsound_result),
                                "stack": structured.from_traceback(
                                    CapturedTraceback.extract(skip=1).summary()
                                ),
                            },
                        )
                        dtrace_structured(
                            "propagate_real_tensors_provenance",
                            metadata_fn=lambda: {
                                "expr": repr(orig_expr),
                                "result": repr(unsound_result),
                                "expr_node_id": self._expr_sym_node_id,
                                "user_stack": structured.get_user_stack(3),
                                "stack": structured.get_framework_stack(3),
                                "symbol_to_sources": {
                                    str(v): k
                                    for k, v in self.source_to_var.items()
                                    if v in orig_expr.free_symbols
                                },
                                "frame_locals": asdict(self._find_frame_locals()),
                            },
                        )
                        transmute_into_runtime_assert = True
                        concrete_val = unsound_result
                        ok = True

                    if not ok and self.trace_asserts:
                        # Check if this boolean is used in an assertion, bytecode pattern for
                        # assertions is pretty stable for Python 3.7--3.13, ported with minimal
                        # changes from torch/fx/proxy.py
                        # Bytecode pattern for `assert` statements:
                        #     TO_BOOL / COMPARE_OP  # Only for Python >= 3.13
                        #     POP_JUMP_IF_TRUE
                        #     LOAD_ASSERTION_ERROR
                        #     RAISE_VARARGS
                        frame = self._get_user_frame()
                        assert frame is not None

                        insts = list(dis.get_instructions(frame.f_code))
                        if sys.version_info >= (3, 11):
                            # For Python >= 3.11, instructions can be 2-4 bytes long.
                            from bisect import bisect_left

                            cur = bisect_left(
                                insts, frame.f_lasti, key=lambda x: x.offset
                            )
                        else:
                            # For Pyhton <= 3.10, instructions are always 2 bytes.
                            cur = frame.f_lasti // 2

                        if sys.version_info >= (3, 13):
                            if insts[cur].opname in ("TO_BOOL", "COMPARE_OP"):
                                # Peek 1 instruction further.
                                cur += 1
                        inst = insts[cur]

                        if inst.opname == "POP_JUMP_IF_TRUE" and inst.arg is not None:
                            first = insts[cur + 1]

                            starts_with_assert = (
                                first.opname == "LOAD_GLOBAL"
                                and first.argval == "AssertionError"
                                or first.opname == "LOAD_ASSERTION_ERROR"
                            )
                            if (
                                starts_with_assert
                                and insts[cur + 2].opname == "RAISE_VARARGS"
                            ):
                                concrete_val = sympy.true
                                transmute_into_runtime_assert = True
                                ok = True

                    if not ok:
                        raise self._make_data_dependent_error(
                            expr.xreplace(self.var_to_val),
                            expr,
                            size_oblivious_result=size_oblivious_result,
                            expr_sym_node_id=self._expr_sym_node_id,
                        )
                else:
                    expr = new_expr

            if concrete_val is None:
                concrete_val = compute_concrete_val()
            self._check_frozen(expr, concrete_val)

            if (
                config.inject_EVALUATE_EXPR_flip_equality_TESTING_ONLY
                and isinstance(hint, bool)
                and isinstance(expr, (sympy.Eq, sympy.Ne))
            ):
                expr = sympy.Not(expr)

            # Turn this into a boolean expression, no longer need to consult
            # concrete_val
            if concrete_val is sympy.true:
                g = cast(SympyBoolean, expr)
            elif concrete_val is sympy.false:
                g = sympy.Not(expr)
            else:
                g = sympy.Eq(expr, concrete_val)  # type: ignore[arg-type]

            if transmute_into_runtime_assert:
                self.defer_runtime_assert(
                    g, f"propagate_real_tensors: {orig_expr} == {concrete_val}"
                )
                return concrete_val

            if not self._suppress_guards_tls():
                self._log_guard("eval", g, forcing_spec=forcing_spec)

                if isinstance(g, sympy.Rel):
                    # TODO: If we successfully eliminate a symbol via equality, it
                    # is not actually necessary to save a guard for the equality,
                    # as we will implicitly generate a guard when we match that
                    # input against the symbol.  Probably the easiest way to
                    # implement this is to have maybe_guard_rel return a bool
                    # saying if it "subsumed" the guard (and therefore the guard
                    # is no longer necessary)
                    self._maybe_guard_rel(g)

                if not self.allow_complex_guards_as_runtime_asserts:
                    # at this point, we've evaluated the concrete expr value, and have
                    # flipped/negated the guard if necessary. Now we know what to guard
                    # or defer to runtime assert on.
                    guard = ShapeGuard(
                        g, self._get_sloc(), size_oblivious=size_oblivious
                    )
                    self.guards.append(guard)
                    self.axioms.update(dict(self.get_implications(self.simplify(g))))
                else:
                    # it's fine to defer simple guards here without checking,
                    # the _maybe_guard_rel() call above will set replacements if possible,
                    # and so the result here will be statically known
                    self.defer_runtime_assert(g, f"evaluate_expr: {orig_expr}")
            else:
                self._log_guard("eval [guard suppressed]", g, forcing_spec=forcing_spec)

        except Exception:
            if fresh:
                self._remove_fx_node(node)
            raise
        else:
            if not self._suppress_guards_tls():
                if guard is not None:  # we might have deferred this to runtime assert
                    for s in g.free_symbols:
                        self.symbol_guard_counter[s] += 1
                        # Forcing_spec to avoid infinite recursion
                        if (
                            not forcing_spec
                            and config.symbol_guard_limit_before_specialize is not None
                            and self.symbol_guard_counter[s]
                            > config.symbol_guard_limit_before_specialize
                        ):
                            # Force specialization
                            self.log.info(
                                "symbol_guard_limit_before_specialize=%s exceeded on %s",
                                config.symbol_guard_limit_before_specialize,
                                s,
                            )
                            self.evaluate_expr(s, forcing_spec=True)

        return concrete_val

    def cleanup(self) -> None:
        """
        Break reference cycles.

        This destroys the stacks. If you really want to keep them, we
        just need some way to break references on code objects.
        """
        for s in self.var_to_stack.values():
            s.cleanup()
        for ras in self.deferred_runtime_asserts.values():
            for ra in ras:
                ra.stack.cleanup()

    @lru_cache(256)
    @record_shapeenv_event(save_tracked_fakes=True)
    def defer_runtime_assert(
        self, orig_expr: SympyBoolean, msg: str, fx_node: Optional[torch.fx.Node] = None
    ) -> bool:
        """Create an assert that is checked at runtime

        Args:
            orig_expr (sympy.Expr): Boolean expression to assert is true
            msg (str): Message to display on assertion failure
            fx_node (Optional, torch.fx.Node): node in ``self.graph`` corresponding
                to the expression, if applicable

        """
        expr = orig_expr

        # TODO: split conjunctions and evaluate them separately

        static_expr = self._maybe_evaluate_static(expr)
        if static_expr is not None:
            self.log.debug(
                "runtime_assert %s == %s [statically known]", orig_expr, static_expr
            )
            # TODO: assert bool(static_expr)
            return bool(static_expr)

        # Attempt to eliminate the unbacked SymInt
        new_expr = self._maybe_evaluate_static(expr, unbacked_only=True)
        assert new_expr is not None
        if (
            not self.prefer_deferred_runtime_asserts_over_guards
            and new_expr.free_symbols <= self.var_to_val.keys()
        ):
            # Do a normal guard
            return self.evaluate_expr(new_expr, fx_node=fx_node)
        # NB: Don't use new_expr as expr; it could contain gunk like shape0
        # which we don't want to guard on

        if (
            self._translation_validation_enabled
            and fx_node is not None
            and not self._suppress_guards_tls()
        ):
            node, fresh = self._create_fx_call_function(torch._assert, (fx_node,))
            assert node is not None
            if fresh:
                self._add_fx_node_metadata(node)

        if not self._suppress_guards_tls():
            self._log_guard("runtime_assert", orig_expr, forcing_spec=False)
            # If you're here because of this assert, read Note [Backwards runtime asserts]
            # in torch/_inductor/graph.py
            if self.runtime_asserts_frozen:
                log.debug("runtime_asserts_frozen but then got %s", expr)
            self._check_frozen(expr, sympy.true)
            # eliminate symbols on equality tests / refine ranges
            if isinstance(expr, sympy.Rel):
                self._maybe_guard_rel(expr)

            # canonicalise to remove equations that are trivially equal
            orig_expr = expr
            expr = canonicalize_bool_expr(expr)
            stack = CapturedTraceback.extract(skip=1)
            ra = RuntimeAssert(expr, msg, stack)
            # TODO: Do this in a way that is less janky than int(s.name[1:])
            cands = sorted(
                (s for s in expr.free_symbols if symbol_is_type(s, SymT.UNBACKED_INT)),
                key=lambda s: int(s.name[1:]),
            )
            # Is None when prefer_deferred_runtime_asserts_over_guards=True
            # and the guard in question has no unbacked SymInts in front
            ix = cands[-1] if cands else None
            self.deferred_runtime_asserts.setdefault(ix, []).append(ra)
            self.axioms.update(dict(self.get_implications(self.simplify(expr))))
            self.num_deferred_runtime_asserts += 1
            self._update_version_counter()
        else:
            self._log_guard(
                "runtime_assert [guard suppressed]", orig_expr, forcing_spec=False
            )

        return True

    # Refines the ranges of the variables present in 'guard'.
    #
    # This function tries to refine the range of the variables inside
    # 'guard' by reasoning about it. Specifically, when 'guard' is a
    # 'sympy.Relational' operation.
    #
    # It does mainly 3 things:
    #   1. Tries to isolate a variable in the left-hand side
    #   2. Compute the value range of the right-hand side
    #   3. Update the value range of the variable, if better
    def _refine_ranges(self, expr: SympyBoolean) -> None:
        expr = self.simplify(expr)

        for symbol in expr.free_symbols:
            assert isinstance(symbol, sympy.Symbol)

            if isinstance(self.var_to_val.get(symbol, None), SingletonInt):
                # Skip var_to_range logic for SingletonInt which is only used
                # for jagged layout NestedTensors today
                continue

            r = try_solve(expr, symbol)

            if r is None or not (symbol.is_integer and r[1].is_integer):
                # Range refinement only supports integer symbols for now.
                # There are lots of SymPy bugs when it comes to comparing
                # reals and integers, so we skip that for now.
                continue

            r_expr, rhs = r
            vr = self.var_to_range[symbol]
            lower, upper = vr.lower, vr.upper

            rhs_vr = bound_sympy(rhs, self.var_to_range)

            # Let's suppose that we have a preexisting range for x [0, 100].
            # Now, we issue a guard x > y, where the range for y is [50, 150].
            # Then, lower = 0, rhs_vr.lower = 50 and therefore refinement can happen,
            # refining x to [51, 100], since x must be greater than y, but the lowest
            # y could be is 50.
            #
            # sympy.Eq may update both lower and upper bounds.
            # sympy.G{t,e} may update the lower bound, only.
            # sympy.L{t,e} may update the upper bound, only.
            if lower < rhs_vr.lower and isinstance(
                r_expr, (sympy.Eq, sympy.Ge, sympy.Gt)
            ):
                # Strictly greater relations allow us to refine a bit more, since
                # x < y implies that the lower bound for x is: y + 1.
                lower = rhs_vr.lower + int(isinstance(r_expr, sympy.Gt))
            if upper > rhs_vr.upper and isinstance(
                r_expr, (sympy.Eq, sympy.Le, sympy.Lt)
            ):
                upper = rhs_vr.upper - int(isinstance(r_expr, sympy.Lt))

            # Do nothing if the new value range is no better than what we already have.
            if vr == ValueRanges(lower, upper):
                continue

            # Updates the range and the guards corresponding to each bound of the symbol.
            self._update_var_to_range(symbol, ValueRanges(lower, upper))
            # If the range is refined to singleton, set replacement
            if self.var_to_range[symbol].is_singleton():
                self._set_replacement(
                    symbol,
                    self.var_to_range[symbol].lower,
                    "range_refined_to_singleton",
                )

            # Clears the cache, since this update can change the result.
            self._maybe_evaluate_static.cache_clear()

    @lru_cache(maxsize=None)
    @record_shapeenv_event()
    def constrain_symbol_range(
        self, s: sympy.Symbol, compiler_min: int, compiler_max: int
    ) -> None:
        upd_vr = ValueRanges(compiler_min, compiler_max)
        old_vr = self.var_to_range.get(s, ValueRanges.unknown())
        self._update_var_to_range(s, upd_vr)
        if (new_vr := self.var_to_range[s]) != old_vr:
            log.info(
                "constrain_symbol_range %s [%s, %s]", s, new_vr.lower, new_vr.upper
            )


def _is_int(expr: object) -> bool:
    return isinstance(expr, SymInt) and expr.node.expr.is_number


# WARNING: This is legacy, DO NOT USE
def _is_dim_dynamic(t: torch.Tensor, d: int) -> bool:
    return hasattr(t, "_dynamo_dynamic_indices") and d in t._dynamo_dynamic_indices


class PropagateUnbackedSymInts(torch.fx.Interpreter):
    def run_node(self, n: torch.fx.Node) -> Result:
        """
        Run an FX node, propagating unbacked Symbol bindings to the new fake tensor
        """
        from torch._guards import detect_fake_mode

        result = super().run_node(n)
        rebind_unbacked(detect_fake_mode().shape_env, n, result)
        return result


def _find_user_code_frame() -> Optional[types.FrameType]:
    frame = inspect.currentframe()
    while frame is not None:
        if not frame.f_code.co_filename.startswith(
            os.path.dirname(inspect.getfile(torch)) + os.path.sep
        ):
            break
        frame = frame.f_back
    return frame


def _blame_user_code(e: Exception, frame: types.FrameType) -> None:
    frame_summary = traceback.FrameSummary(
        frame.f_code.co_filename,
        frame.f_lineno,
        frame.f_code.co_name,
    )
    msg = e.args[0]
    msg += "\n\nThe following call raised this error:\n" + "".join(
        traceback.StackSummary.from_list([frame_summary]).format()
    )
    e.args = (msg,)


class _PythonMsgPrinter(PythonPrinter):
    """
    Util printer that replaces sympy symbols with their source-level names
    and renders sympy relational operators (e.g., Eq, Ne, Ge, Le) inline
    (i.e., as ==, !=, >, <).
    """

    def __init__(self, src_map: dict[str, list[str]]) -> None:
        super().__init__()
        self.src_map = src_map

    def _print_Symbol(self, sym: sympy.Symbol) -> str:
        return self.src_map[sym.name][0]


def _is_non_negative_check(cond: sympy.Basic) -> Optional[str]:
    """
    Check if a condition (SymPy expression) is checking for non-negative values (>= 0).
    Returns the variable name if it's a non-negative check (>= 0), None otherwise.
    """
    if isinstance(cond, sympy.Rel):
        if cond.rel_op == ">=" and cond.rhs == 0:
            return str(cond.lhs)
    return None


def _suggest_torch_checks(
    e: GuardOnDataDependentSymNode, src_map: defaultdict[str, list[str]]
) -> None:
    # extract the unresolved condition on unbacked symints in the error
    cond = e.cond
    diff = ", ".join(s.name for s in cond.free_symbols if s.name not in src_map)
    if diff:
        log.warning("Unable to find user code corresponding to {%s}", diff)
        return
    printer = _PythonMsgPrinter(src_map)
    msg = e.args[0]
    msg += "\nTo fix the error, insert one of the following checks before this call:"

    not_cond_str = printer.doprint(sympy.Not(cond))
    var_name = _is_non_negative_check(cond)

    # suggested fixes to resolve `cond` are to tell the compiler to assume
    # either `cond` or its negation (the user will need to select which)
    suggested_fixes = []

    if var_name:
        suggested_fixes = [
            f"You can add either: torch._check_is_size({var_name}) or torch._check({var_name}>=0)"
            f" Note: torch._check_is_size({var_name}) could prevent data dependent errors that"
            + " happen in a guard_size_oblivious(..) context by opting into guard_size_oblivious reasoning."
            + " See documentation on guard_size_oblivious for more details:"
            + " https://pytorch.org/docs/stable/generated/torch.fx.experimental.symbolic_shapes.guard_size_oblivious.html",
            f"torch._check({not_cond_str})",
        ]
    else:
        suggested_fixes = [
            f"torch._check({printer.doprint(cond)})",
            f"torch._check({not_cond_str})",
        ]

    for i, fix in enumerate(suggested_fixes):
        msg += f"\n  {i + 1}. {fix}"
    src_mapped = ", ".join(
        f"`{s}` with {' or '.join(src_map[s])}"
        for s in sorted(s.name for s in cond.free_symbols)
    )
    msg += f"\n\n(These suggested fixes were derived by replacing {src_mapped} in {cond} and its negation.)"
    e.args = (msg,)


def _suggest_fixes_for_data_dependent_error_non_strict(
    e: GuardOnDataDependentSymNode,
) -> None:
    """
    Given a raised data-dependent error, add the following to the error message:
    1. the closest user code location that raised the error;
    2. suggested fixes for the error in terms of live variables at that location.
    """

    # walk the stack up from the data-dependent error until a non-torch frame is found
    frame = _find_user_code_frame()
    if frame is not None:
        # add frame info to error message
        _blame_user_code(e, frame)

        # map symbol names reachable via frame locals to their source-level names
        src_map = defaultdict(list)
        for var, val in frame.f_locals.items():
            try:
                tree_leaves_with_path = pytree.tree_leaves_with_path(val)
            except ValueError:
                log.warning(
                    "pytree.tree_leaves_with_path failed for value of type {%s} in local variable {%s}",
                    type(val),
                    var,
                )
                continue
            # figure out how to access any symbol inside `val` through `var`
            for path, leaf in tree_leaves_with_path:
                name = var + pytree.keystr(path)
                if isinstance(leaf, torch.SymInt):
                    src_map[str(leaf.node.expr)].append(name)
                elif isinstance(leaf, torch.Tensor):
                    for i, dim in enumerate(leaf.shape):
                        if isinstance(dim, torch.SymInt):
                            src_map[str(dim.node.expr)].append(f"{name}.shape[{i}]")

        # add suggested torch.check()s based on `src_map` to the error message
        # replacing unbacked symints in the unresolved condition in the error
        _suggest_torch_checks(e, src_map)


@contextmanager
def _remove_effect_token_unbacked_bindings(
    node: torch.fx.Node,
) -> Generator[None, None, None]:
    old_bindings = node.meta.get("unbacked_bindings", {})

    # Remove the extra layer for effect token
    new_bindings = {k: path[1:] if path else path for k, path in old_bindings.items()}

    node.meta["unbacked_bindings"] = new_bindings

    try:
        yield
    finally:
        node.meta["unbacked_bindings"] = old_bindings<|MERGE_RESOLUTION|>--- conflicted
+++ resolved
@@ -1206,8 +1206,6 @@
 #  (1) It's an optimization/additional check I do not want to fail for not performing it.
 #  (2) I am willing to deviate from the normal semantics when I have unbacked for the
 #      benefit of not failing.
-<<<<<<< HEAD
-=======
 def _guard_or(a: BoolLikeType, default: bool) -> bool:
     if not isinstance(a, SymBool):
         assert isinstance(a, bool)
@@ -1230,69 +1228,18 @@
         except GuardOnDataDependentSymNode:
             _log_suppressed_dde(a, default)
             return default
->>>>>>> 9ff0aeef
-
 
 def guard_or_false(a: BoolLikeType) -> bool:
     """
     Try to guard a, if data dependent error encountered just return false.
     """
-<<<<<<< HEAD
-<<<<<<< HEAD
-    if torch.fx.experimental._config.backed_size_oblivious:
-        return statically_known_true(a)
-    else:
-        try:
-            return bool(guard_bool(a))
-        except GuardOnDataDependentSymNode:
-            return False
-=======
-    if not isinstance(a, SymBool):
-        assert isinstance(a, bool)
-        return a
-
-    with a.node.shape_env.dde_suppressed():
-        if torch.fx.experimental._config.backed_size_oblivious:
-            return statically_known_true(a)
-        else:
-            try:
-                return bool(guard_bool(a))
-            except GuardOnDataDependentSymNode:
-                _log_suppressed_dde(a, False)
-                return False
->>>>>>> 1c79f4f257d (log suppressed information about datat dependent errors)
-=======
     return _guard_or(a, False)
->>>>>>> 9ff0aeef
-
 
 def guard_or_true(a: BoolLikeType) -> bool:
     """
     Try to guard a, if data dependent error encountered just return true.
     """
-<<<<<<< HEAD
-    if torch.fx.experimental._config.backed_size_oblivious:
-        result = _static_eval(a)
-        if result is not None:
-            return result
-        else:
-<<<<<<< HEAD
-            return True
-    else:
-        try:
-            return bool(guard_bool(a))
-        except GuardOnDataDependentSymNode:
-            return True
-=======
-            try:
-                return bool(guard_bool(a))
-            except GuardOnDataDependentSymNode:
-                _log_suppressed_dde(a, True)
-                return True
->>>>>>> 1c79f4f257d (log suppressed information about datat dependent errors)
-=======
     return _guard_or(a, True)
->>>>>>> 9ff0aeef
 
 
 def definitely_true(a: BoolLikeType) -> bool:
