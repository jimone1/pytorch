--- conflicted
+++ resolved
@@ -6,16 +6,12 @@
 from typing import Any, Optional
 
 import torch
-<<<<<<< HEAD
 import torch.utils.pytree.python as pytree
-=======
-import torch.utils._pytree as pytree
 from torch._export.non_strict_utils import (
     _enter_enable_graph_inputs_of_type_nn_module,
     _exit_enable_graph_inputs_of_type_nn_module,
     _get_graph_inputs_of_type_nn_module,
 )
->>>>>>> f57c3246
 from torch._export.utils import _check_input_constraints_for_graph
 from torch.export.unflatten import _assign_attr, _AttrKind
 from torch.fx.graph import _PyTreeCodeGen, _PyTreeInfo
