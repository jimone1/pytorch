--- conflicted
+++ resolved
@@ -150,17 +150,9 @@
     max_norm = float(max_norm)
     if len(grads) == 0:
         return
-<<<<<<< HEAD
-    grouped_grads: Dict[
-        Tuple[torch.device, torch.dtype], Tuple[List[List[Tensor]], List[int]]
-    ] = _group_tensors_by_device_and_dtype([grads])  # type: ignore[assignment]
-=======
     grouped_grads: dict[
         tuple[torch.device, torch.dtype], tuple[list[list[Tensor]], list[int]]
-    ] = _group_tensors_by_device_and_dtype(
-        [grads]
-    )  # type: ignore[assignment]
->>>>>>> d48eb58d
+    ] = _group_tensors_by_device_and_dtype([grads])  # type: ignore[assignment]
 
     clip_coef = max_norm / (total_norm + 1e-6)
     # Note: multiplying by the clamped coef is redundant when the coef is clamped to 1, but doing so
