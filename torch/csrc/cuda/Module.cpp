--- conflicted
+++ resolved
@@ -1034,8 +1034,6 @@
 static void registerCudaDeviceProperties(PyObject* module) {
   // Add _cudaDevicePropertires class to torch._C
   auto m = py::handle(module).cast<py::module>();
-  // until internal build is using a rocm version with uuid attr
-#ifndef FBCODE_CAFFE2
   // CUuuid is defined in either cuda.h or driver_types.h
   // hipified to hipUUID which is defined in hip_runtime_api.h
   py::class_<CUuuid>(m, "_CUuuid")
@@ -1047,7 +1045,6 @@
       .def("__str__", [](const CUuuid& uuid) {
         return uuid_to_string(uuid.bytes);
       });
-#endif
   py::class_<cudaDeviceProp>(m, "_CudaDeviceProperties")
       .def_readonly("name", &cudaDeviceProp::name)
       .def_readonly("major", &cudaDeviceProp::major)
@@ -1085,15 +1082,10 @@
           &cudaDeviceProp::name
 #endif // USE_ROCM
           )
-#ifndef FBCODE_CAFFE2
       .def_readonly("uuid", &cudaDeviceProp::uuid)
-<<<<<<< HEAD
-#endif
-=======
       .def_readonly("pci_bus_id", &cudaDeviceProp::pciBusID)
       .def_readonly("pci_device_id", &cudaDeviceProp::pciDeviceID)
       .def_readonly("pci_domain_id", &cudaDeviceProp::pciDomainID)
->>>>>>> 5d316ce0
       .def_readonly("L2_cache_size", &cudaDeviceProp::l2CacheSize)
       .def("__repr__", [](const cudaDeviceProp& prop) {
         std::ostringstream stream;
@@ -1104,15 +1096,10 @@
 #endif // USE_ROCM
                << ", total_memory=" << prop.totalGlobalMem / (1024ull * 1024)
                << "MB, multi_processor_count=" << prop.multiProcessorCount
-#ifndef FBCODE_CAFFE2
                << ", uuid=" << uuid_to_string(prop.uuid.bytes)
-<<<<<<< HEAD
-#endif
-=======
                << ", pci_bus_id=" << prop.pciBusID
                << ", pci_device_id=" << prop.pciDeviceID
                << ", pci_domain_id=" << prop.pciDomainID
->>>>>>> 5d316ce0
                << ", L2_cache_size=" << prop.l2CacheSize / (1024ull * 1024)
                << "MB)";
         return stream.str();
