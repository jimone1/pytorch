# mypy: allow-untyped-defs
# mypy: disable-error-code="method-assign"

"""
This module implements the core frame evaluation handler for TorchDynamo's compilation system.
The eval frame handler intercepts Python bytecode execution at runtime to enable dynamic
compilation and optimization of PyTorch code.

Key components defined here:
- Frame evaluation handlers that intercept and analyze Python execution frames
- Guards management for tracking dependencies and invalidating compiled code
- Optimization contexts and decorators (optimize, run_once, disable, etc.)
- Export functionality for saving optimized graphs
- Backend compiler integrations and callback management

Functions in this file are responsible for modifying the eval frame handler at RUNTIME.
Therefore, all functions in this file are hot and performance-critical. Functions that
only execute at compile time should be placed in torch._dynamo.convert_frame.

The eval frame handler is the core mechanism that enables TorchDynamo to dynamically
intercept, analyze and optimize PyTorch code during execution. It works by registering
a custom frame evaluation function that gets called for every Python frame, allowing
us to detect PyTorch operations and trigger compilation as needed.
"""

from __future__ import annotations

import atexit
import contextlib
import functools
import inspect
import logging
import os
import sys
import sysconfig
import textwrap
import threading
import traceback
import types
import warnings
import weakref
from dataclasses import dataclass
from enum import Enum
from os.path import dirname, join
from typing import Any, Callable, NamedTuple, Optional, TYPE_CHECKING, Union
from unittest.mock import patch

import sympy

import torch
import torch.fx
import torch.utils._pytree as pytree
import torch.utils.checkpoint
from torch import _guards

# see discussion at https://github.com/pytorch/pytorch/issues/120699
from torch._C._dynamo.eval_frame import (  # noqa: F401
    reset_code,
    set_code_exec_strategy,
    set_eval_frame,
    set_guard_error_hook,
    set_skip_guard_eval_unsafe,
    unsupported,
)
from torch._dispatch.python import enable_python_dispatcher
from torch._dynamo.types import ConvertFrameReturn, FrameAction, FrameExecStrategy
from torch._subclasses.fake_tensor import unset_fake_temporarily
from torch._utils_internal import justknobs_check, log_export_usage
from torch.export.dynamic_shapes import (
    _combine_args,
    _process_dynamic_shapes,
    _RelaxedConstraint,
)
from torch.fx import GraphModule
from torch.fx.experimental._dynamism import (
    clone_and_convert_to_meta,
    track_dynamism_across_examples,
)
from torch.fx.experimental.proxy_tensor import make_fx
from torch.fx.experimental.symbolic_shapes import (
    ConstraintViolationError,
    DimDynamic,
    ShapeEnv,
    StatelessSymbolicContext,
)
from torch.fx.graph import _PyTreeCodeGen, _PyTreeInfo

from . import config, convert_frame, external_utils, trace_rules, utils
from .backends.registry import CompilerFn, lookup_backend
from .code_context import code_context
from .exc import (
    CondOpArgsMismatchError,
    ShortenTraceback,
    Unsupported,
    UserError,
    UserErrorType,
)
from .hooks import Hooks
from .mutation_guard import install_generation_tagging_init
from .utils import common_constant_types, compile_times


if TYPE_CHECKING:
    from torch._subclasses import fake_tensor

    from .types import CacheEntry, DynamoCallback


log = logging.getLogger(__name__)


always_optimize_code_objects = utils.ExactWeakKeyDictionary()
null_context = contextlib.nullcontext


# See https://github.com/python/typing/pull/240
class Unset(Enum):
    token = 0


cached_backends: dict[int, CompilerFn] = {}

unset = Unset.token


def _maybe_set_eval_frame(callback: DynamoCallback):
    # A wrapper on set_eval_frame that is guarded by a Justknob.
    # Users can disable torchDynamo by setting the JK to False.
    if not justknobs_check("pytorch/compiler:enable_compiler_set_eval_frame"):
        torch._dynamo.utils.warn_once(
            "Dynamo disabled by Justknob: enable_compiler_set_eval_frame, skipping set_eval_frame"
        )
        return callback
    else:
        return set_eval_frame(callback)


@dataclass
class DynamoStance:
    stance: str = "default"
    skip_guard_eval_unsafe: bool = False
    backend: Union[str, Callable[..., Any], None] = None


_stance = DynamoStance()


def _set_stance(stance: DynamoStance) -> DynamoStance:
    global _stance

    from torch._C._dynamo.eval_frame import get_eval_frame_callback

    callback = get_eval_frame_callback()

    if callback is not False and callback is not None:
        raise RuntimeError("attempted to set_stance in a torch.compile region")

    prior = _stance
    _stance = stance
    return prior


_set_stance._dynamo_forbidden = True  # type: ignore[attr-defined]

_EXAMPLE_INPUTS: Optional[dict[str, list[Any]]] = None


def get_example_inputs(key) -> list[Any]:
    global _EXAMPLE_INPUTS
    if _EXAMPLE_INPUTS is None:
        _EXAMPLE_INPUTS = {}

    if key not in _EXAMPLE_INPUTS:
        _EXAMPLE_INPUTS[key] = []

    return _EXAMPLE_INPUTS[key]


def _callback_from_stance(callback):
    if _stance.stance == "default":
        # force_backend
        if _stance.backend is not None and callback not in (False, None):
            callback = _create_wrapped_callback(get_compiler_fn(_stance.backend))

        return callback
    elif _stance.stance == "eager_then_compile":
        if callback not in (False, None):
            return _create_delayed_compile_callback(callback, _stance.stance)
        return callback
    elif _stance.stance == "aot_eager_then_compile":
        if callback not in (False, None):
            return _create_delayed_compile_callback(callback, _stance.stance)
        return callback
    elif _stance.stance == "force_eager":
        # disable
        return None
    elif _stance.stance == "eager_on_recompile":
        # run mode
        return False
    elif _stance.stance == "fail_on_recompile":
        if callback in (False, None):
            return callback

        def fail_callback(*args, **kwargs):
            raise RuntimeError(
                "Detected recompile when torch.compile stance is 'fail_on_recompile'"
            )

        # to prevent cache miss due to different callback
        fail_callback._torchdynamo_orig_callable = callback  # type: ignore[attr-defined]

        return fail_callback
    else:
        raise RuntimeError(f"invalid torch.compile stance '{_stance}'")


def _create_wrapped_callback(compiler_fn, dynamism=None):
    hooks = Hooks()
    return convert_frame.catch_errors_wrapper(
        convert_frame.convert_frame(  # type: ignore[arg-type]
            compiler_fn,
            hooks,
        ),
        hooks,
    )


def _get_or_add_example_inputs(frame):
    key = frame.f_code.co_filename + str(frame.f_code.co_firstlineno)
    example_inputs = get_example_inputs(key)

    if len(example_inputs) < 2:
        example_inputs.append(clone_and_convert_to_meta(frame.f_locals))

    return example_inputs


def _create_delayed_compile_callback(callback, stance):
    def callback_fn(*args, **kwargs):
        frame = args[0]
        example_inputs = _get_or_add_example_inputs(frame)

        if len(example_inputs) == 1:
            if stance == "eager_then_compile":
                return ConvertFrameReturn(
                    frame_exec_strategy=FrameExecStrategy(
                        FrameAction.DEFAULT, FrameAction.DEFAULT
                    )
                )
            elif stance == "aot_eager_then_compile":
                aot_eager_fn = get_compiler_fn("aot_eager")
                return _create_wrapped_callback(aot_eager_fn)(*args, **kwargs)

        dynamism = track_dynamism_across_examples(example_inputs)
        code_context.get_context(frame.f_code)["dynamism"] = dynamism
        compiler_fn = callback._torchdynamo_orig_callable._torchdynamo_orig_callable
        return _create_wrapped_callback(compiler_fn, dynamism)(*args, **kwargs)

    return callback_fn


def _is_skip_guard_eval_unsafe_stance():
    return _stance.skip_guard_eval_unsafe


def _reset_guarded_backend_cache():
    global cached_backends
    for backend in cached_backends.values():
        if hasattr(backend, "reset"):
            backend.reset()
    cached_backends.clear()


DONT_WRAP_FILES = {
    # For tracing into fx modules
    inspect.getsourcefile(GraphModule),
    join(dirname(dirname(__file__)), "onnx/_internal/fx/dynamo_graph_extractor.py"),
}


def _debug_get_cache_entry_list(
    code: Union[types.CodeType, Callable[..., Any]],
) -> list[CacheEntry]:
    """
    Given a code object or a callable object, retrieve the cache entries
     stored in this code.
    """
    if callable(code):
        code = code.__code__
    return torch._C._dynamo.eval_frame._debug_get_cache_entry_list(code)


class OptimizedModule(torch.nn.Module):
    """
    Wraps the original nn.Module object and later patches its
    forward method to optimized self.forward method.
    """

    _torchdynamo_orig_callable: Callable[..., Any]
    get_compiler_config: Callable[[], Any]

    _opt_mod_attributes = {
        "_orig_mod",
        "dynamo_ctx",
        "_torchdynamo_orig_callable",
        "get_compiler_config",
        "forward",
        "_forward",
        "__dict__",
        "named_children_walk",
    }

    def __init__(self, mod: torch.nn.Module, dynamo_ctx) -> None:
        super().__init__()
        # Installs the params/buffer
        self._orig_mod = mod
        self.dynamo_ctx = dynamo_ctx
        self._initialize()
        self.training = self._orig_mod.training

    def _initialize(self):
        # Do this stuff in constructor to lower overhead slightly
        if isinstance(self.dynamo_ctx, DisableContext):
            # No need to check trace rules
            self.forward = self.dynamo_ctx(self._orig_mod.__call__)
        elif config.wrap_top_frame or (
            isinstance(self._orig_mod.forward, types.MethodType)
            and (
                trace_rules.check(self._orig_mod.forward)
                or getattr(self._orig_mod, "_is_fsdp_managed_module", False)
            )
        ):
            # This may be a torch.nn.* instance in trace_rules.py which
            # won't trigger a frame evaluation workaround to add an extra
            # frame we can capture
            self.forward = self.dynamo_ctx(external_utils.wrap_inline(self._orig_mod))
        else:
            # Invoke hooks outside of dynamo then pickup the inner frame
            self.forward = self.dynamo_ctx(self._orig_mod.__call__)

        if hasattr(self._orig_mod, "_initialize_hook"):
            self._forward = self.forward
            self.forward = self._call_lazy_check

    def __reduce__(self):
        return (self.__class__, (self._orig_mod, self.dynamo_ctx))

    def __getstate__(self):
        state = dict(self.__dict__)
        state.pop("forward", None)
        state.pop("__call__", None)
        return state

    def __setstate__(self, state):
        self.__dict__ = state
        self._initialize()

    @property
    def training(self):
        return self._orig_mod.training

    @training.setter
    def training(self, value):
        try:
            super().__getattr__("_orig_mod")
            self._orig_mod.training = value
        except AttributeError:
            # still initializing
            pass

    def __getattr__(self, name):
        if name == "_orig_mod":
            return self._modules["_orig_mod"]
        return getattr(self._orig_mod, name)

    def __setattr__(self, name, val) -> None:
        # Allow patching over class attributes
        if hasattr(type(self), name):
            return super().__setattr__(name, val)

        if name in OptimizedModule._opt_mod_attributes:
            return super().__setattr__(name, val)
        return setattr(self._orig_mod, name, val)

    def _call_lazy_check(self, *args, **kwargs):
        if (
            hasattr(self._orig_mod, "_initialize_hook")
            and hasattr(self._orig_mod, "_infer_parameters")
            and callable(self._orig_mod._infer_parameters)
        ):
            # In the case of a lazy module, we want to run
            # the pre-hooks which initialize it.
            # Afterwards, lazy module deletes its pre-hooks
            # to avoid treating it as lazy on subsequent recompile.
            self._orig_mod._infer_parameters(self._orig_mod, args, kwargs)
        return self._forward(*args, **kwargs)

    def __dir__(self):
        orig_mod_attrs = self._orig_mod.__dir__()
        return orig_mod_attrs + [
            attr for attr in super().__dir__() if attr not in orig_mod_attrs
        ]


def remove_from_cache(f):
    """
    Make sure f.__code__ is not cached to force a recompile
    """
    if isinstance(f, types.CodeType):
        reset_code(f)
    elif hasattr(f, "__code__"):
        reset_code(f.__code__)
    elif hasattr(getattr(f, "forward", None), "__code__"):
        reset_code(f.forward.__code__)
    else:
        from . import reset  # type: ignore[attr-defined]

        reset()
        log.warning("could not determine __code__ for %s", f)


def nothing():
    pass


def always_false():
    return False


def innermost_fn(fn):
    """
    In case of nesting of _TorchDynamoContext calls, find the innermost
    function. TorchDynamo caches on fn.__code__ object, so its necessary to find
    the innermost function to pass on the optimize, run, disable etc.
    """
    unaltered_fn = fn
    while hasattr(unaltered_fn, "_torchdynamo_orig_callable"):
        unaltered_fn = unaltered_fn._torchdynamo_orig_callable
        assert callable(unaltered_fn)
    return unaltered_fn


def make_set_enable_dynamic(enable: bool):
    assert isinstance(enable, bool)
    if enable:
        # Assume everything is dynamic by default
        return config._make_closure_patcher(assume_static_by_default=False)
    else:
        return config._make_closure_patcher(
            automatic_dynamic_shapes=False, assume_static_by_default=True
        )


# A thread local storage that serves to store information as Dynamo traces
# through a user provided function.
class DynamoTLS(threading.local):
    # Each string is a summary of a frame Dynamo attempted to trace, stored in
    # temporal order.
    traced_frame_infos: list[str] = []


dynamo_tls = DynamoTLS()


def clear_dynamo_tls():
    dynamo_tls.traced_frame_infos.clear()


@atexit.register
def _log_traced_frames():
    """
    At program exit, log all of the frames Dynamo has attempted to trace from,
    excluding the continuation frames generated by Dynamo.
    """
    msg = "\n".join(dynamo_tls.traced_frame_infos)
    msg = textwrap.indent(msg, "  * ")
    msg = f"TorchDynamo attempted to trace the following frames: [\n{msg}\n]"
    log.info(msg)


class _TorchDynamoContext:
    def __init__(
        self,
        callback: DynamoCallback,
        on_enter=nothing,
        backend_ctx_ctor=null_context,
        patch_fn=nothing,
        first_ctx=False,
        *,
        export=False,
        dynamic=None,
        compiler_config=None,
    ) -> None:
        super().__init__()
        assert callable(callback) or callback is False or callback is None
        self.callback: DynamoCallback = callback
        self._backend_ctx_ctor = backend_ctx_ctor
        self.prior: Union[Unset, DynamoCallback] = unset
        self.first_ctx = first_ctx
        self.export = export
        self._dynamic = dynamic
        self.compiler_config = compiler_config
        self.cleanup_fns: list[Callable[[], Any]] = []
        self.enter_exit_hooks = []
        patch_fn()

        # Save the backends so that we can reset them during torch._dynamo.reset
        backend = innermost_fn(callback)
        cached_backends.setdefault(id(backend), backend)

        if dynamic is not None:
            self.enter_exit_hooks.append(make_set_enable_dynamic(dynamic))

        if on_enter is not nothing:
            # this case is not common
            def call_on_enter():
                on_enter()
                return nothing

            self.enter_exit_hooks.append(call_on_enter)

        if backend_ctx_ctor is not contextlib.nullcontext:
            # this case is not common
            def call_backend_ctx():
                ctx = backend_ctx_ctor()
                ctx.__enter__()
                return functools.partial(ctx.__exit__, None, None, None)

            self.enter_exit_hooks.append(call_backend_ctx)

    def __enter__(self):
        if config.raise_on_ctx_manager_usage:
            raise RuntimeError(
                "torch._dynamo.optimize(...) is used with a context manager. "
                "Please refer to https://pytorch.org/tutorials/intermediate/torch_compile_tutorial.html "
                "to use torch._dynamo.optimize(...) as an annotation/decorator. "
            )
        self.prior = set_eval_frame(None)
        self.cleanup_fns = [enter() for enter in self.enter_exit_hooks]
        self.prior_skip_guard_eval_unsafe = set_skip_guard_eval_unsafe(
            _is_skip_guard_eval_unsafe_stance()
        )
        _maybe_set_eval_frame(_callback_from_stance(self.callback))

    def __exit__(self, exc_type, exc_val, exc_tb):
        assert self.prior is not unset
        set_eval_frame(None)
        set_skip_guard_eval_unsafe(self.prior_skip_guard_eval_unsafe)
        for cleanup in self.cleanup_fns:
            cleanup()
        self.cleanup_fns.clear()
        _maybe_set_eval_frame(_callback_from_stance(self.prior))
        self.prior = unset

    def __call__(self, fn):
        # public api for compiler config/options
        def get_compiler_config():
            return self.compiler_config

        fn = innermost_fn(fn)

        # add context containing GraphModule to any GraphModule forward functions
        if isinstance(fn, GraphModule):
            # add context containing GraphModule to any GraphModule forward functions
            code_context.get_context(fn.forward.__code__)["orig_graphmodule"] = (
                weakref.ref(fn)
            )

        # Optimize the forward method of torch.nn.Module object
        if isinstance(fn, torch.nn.Module):
            mod = fn
            new_mod = OptimizedModule(mod, self)
            # Save the function pointer to find the original callable while nesting
            # of decorators.
            new_mod._torchdynamo_orig_callable = mod.forward

            # when compiling torch.nn.Module,
            # provide public api OptimizedModule.get_compiler_config()
            assert not hasattr(new_mod, "get_compiler_config")
            new_mod.get_compiler_config = get_compiler_config

            return new_mod

        if inspect.isclass(fn):
            # User has wrapped the class with compile/disable decorator. Apply
            # disable to init/call method.
            cls_obj = fn
            cls_obj.__call__ = self(cls_obj.__call__)
            if issubclass(cls_obj, torch.nn.Module):
                # NN module variable tracker directly inlines the _call_impl.
                cls_obj._call_impl = self(cls_obj._call_impl)
            return cls_obj

        assert callable(fn)

        try:
            filename = inspect.getsourcefile(fn)
        except TypeError:
            filename = None
        if config.wrap_top_frame or (
            (filename is None or trace_rules.check(fn))
            and (
                getattr(fn, "__name__", "")
                not in ["_call_impl", "_wrapped_call_impl", "_lazy_forward"]
            )
            and filename not in DONT_WRAP_FILES
        ):
            # call to a builtin without a frame for us to capture
            fn = external_utils.wrap_inline(fn)

        def do_nothing(*arg, **kwargs):
            pass

        if hasattr(self, "callback"):
            callback = self.callback
        else:
            callback = do_nothing

        is_jit_tracing = torch._C._is_tracing
        is_fx_tracing = torch.fx._symbolic_trace.is_fx_tracing

        @functools.wraps(fn)
        def _fn(*args, **kwargs):
            prior = set_eval_frame(None)
            try:
                if is_fx_tracing():
                    if config.error_on_nested_fx_trace:
                        raise RuntimeError(
                            "Detected that you are using FX to symbolically trace "
                            "a dynamo-optimized function. This is not supported at the moment."
                        )
                    else:
                        return fn(*args, **kwargs)

                if is_jit_tracing():
                    raise RuntimeError(
                        "Detected that you are using FX to torch.jit.trace "
                        "a dynamo-optimized function. This is not supported at the moment."
                    )

                cleanups = [enter() for enter in self.enter_exit_hooks]
                prior_skip_guard_eval_unsafe = set_skip_guard_eval_unsafe(
                    _is_skip_guard_eval_unsafe_stance()
                )

                # Ensure that if an assertion occurs after graph pushes
                # something onto the DynamicLayerStack then we pop it off (the
                # constructed graph code isn't guarded with try/finally).
                #
                # This used to be a context but putting a `with` here is a noticible
                # perf regression (#126293)
                saved_dynamic_layer_stack_depth = (
                    torch._C._functorch.get_dynamic_layer_stack_depth()
                )
                _maybe_set_eval_frame(_callback_from_stance(callback))

                try:
                    return fn(*args, **kwargs)
                except Unsupported as e:
                    if config.verbose:
                        raise
                    # strip internal tracebacks from causes
                    cur_exn: BaseException = e
                    while cur_exn.__cause__ is not None:
                        cur_exn.__cause__.with_traceback(None)
                        cur_exn = cur_exn.__cause__
                    raise e.with_traceback(None) from e.__cause__
                except ShortenTraceback as e:
                    # Failures in the backend likely don't have useful
                    # data in the TorchDynamo frames, so we strip them out.
                    raise e.remove_dynamo_frames() from None  # see TORCHDYNAMO_VERBOSE=1
                finally:
                    # Restore the dynamic layer stack depth if necessary.
                    set_eval_frame(None)
                    torch._C._functorch.pop_dynamic_layer_stack_and_undo_to_depth(
                        saved_dynamic_layer_stack_depth
                    )

                    set_skip_guard_eval_unsafe(prior_skip_guard_eval_unsafe)
                    for cleanup in cleanups:
                        cleanup()
            finally:
                _maybe_set_eval_frame(prior)

        # hooks to properly handle inlining
        _fn._torchdynamo_inline = fn  # type: ignore[attr-defined]

        # Save the function pointer to find the original callable while nesting
        # of decorators.
        _fn._torchdynamo_orig_callable = fn  # type: ignore[attr-defined]

        # when compiling user function instead of nn.Module
        # provide public api _fn.get_compiler_config()
        assert not hasattr(_fn, "get_compiler_config")
        _fn.get_compiler_config = get_compiler_config  # type: ignore[attr-defined]

        # If the function is called using torch._dynamo.optimize decorator, we
        # should prevent any type of skipping.
        if callback not in (None, False):
            if not hasattr(fn, "__code__"):
                raise RuntimeError(
                    textwrap.dedent(
                        """

                        torch._dynamo.optimize is called on a non function object.
                        If this is a callable class, please wrap the relevant code into a function and optimize the
                        wrapper function.

                        >> class CallableClass:
                        >>     def __init__(self) -> None:
                        >>         super().__init__()
                        >>         self.relu = torch.nn.ReLU()
                        >>
                        >>     def __call__(self, x):
                        >>         return self.relu(torch.sin(x))
                        >>
                        >>     def print_hello(self):
                        >>         print("Hello world")
                        >>
                        >> mod = CallableClass()

                        If you want to optimize the __call__ function and other code, wrap that up in a function

                        >> def wrapper_fn(x):
                        >>     y = mod(x)
                        >>     return y.sum()

                        and then optimize the wrapper_fn

                        >> opt_wrapper_fn = torch._dynamo.optimize(wrapper_fn)
                        """
                    )
                )
            always_optimize_code_objects[fn.__code__] = True

        return _fn


class OptimizeContext(_TorchDynamoContext):
    def __init__(
        self,
        callback,
        backend_ctx_ctor,
        first_ctx=False,
        *,
        export=False,
        dynamic=None,
        compiler_config=None,
        rebuild_ctx: Optional[
            Callable[[], Union[OptimizeContext, _NullDecorator]]
        ] = None,
    ) -> None:
        def on_enter():
            install_generation_tagging_init()

        super().__init__(
            callback=callback,
            on_enter=on_enter,
            backend_ctx_ctor=backend_ctx_ctor,
            patch_fn=TorchPatcher.patch,
            first_ctx=first_ctx,
            export=export,
            dynamic=dynamic,
            compiler_config=compiler_config,
        )

        if config.compiled_autograd:
            _dynamic = self._dynamic
            if _dynamic is None:
                _dynamic = not torch._dynamo.config.assume_static_by_default

            def call_compiled_autograd():
                assert rebuild_ctx is not None
                compiler_fn = rebuild_ctx()
                ctx = torch._dynamo.compiled_autograd._enable(
                    compiler_fn, dynamic=_dynamic
                )
                ctx.__enter__()
                return functools.partial(ctx.__exit__, None, None, None)

            self.enter_exit_hooks.append(call_compiled_autograd)

    def __reduce__(self):
        return (
            self.__class__,
            (self.callback, self._backend_ctx_ctor, self.first_ctx),
            {
                "export": self.export,
                "dynamic": self._dynamic,
                "compiler_config": self.compiler_config,
            },
        )


class RunOnlyContext(_TorchDynamoContext):
    def __init__(self) -> None:
        # cudagraph trees relies on generation increment
        def on_enter():
            torch._dynamo.mutation_guard.GenerationTracker.generation += 1

        super().__init__(callback=False, on_enter=on_enter)

    def __reduce__(self):
        return (self.__class__, ())


class DisableContext(_TorchDynamoContext):
    def __init__(self, msg: Optional[str] = None) -> None:
        super().__init__(callback=None)
        self.msg = msg

    def __call__(self, fn):
        # Earlier this code was in the base class _TorchDynamoContext. But we
        # moved it here to have better code organization. For disable, we just
        # want the callback to be None. We don't have to check trace_rules or
        # create any wrapper.
        fn = innermost_fn(fn)

        if isinstance(fn, torch.nn.Module):
            mod = fn
            new_mod = OptimizedModule(mod, self)
            new_mod._torchdynamo_orig_callable = mod.forward
            return new_mod

        if inspect.isclass(fn):
            # User has wrapped the class with compile/disable decorator. Apply
            # disable to init/call method.
            cls_obj = fn
            # Disable on init is useful for reconstruction of bytecodes where we
            # want to prevent Dynamo from tracing into the init function. Check
            # test_reconstruction in test_model_output.py.
            cls_obj.__init__ = self(cls_obj.__init__)
            cls_obj.__call__ = self(cls_obj.__call__)
            if issubclass(cls_obj, torch.nn.Module):
                # NN module variable tracker directly inlines the _call_impl. Disable it.
                cls_obj._call_impl = self(cls_obj._call_impl)
            return cls_obj

        assert callable(fn)

        @functools.wraps(fn)
        def _fn(*args, **kwargs):
            prior = set_eval_frame(None)
            try:
                prior_skip_guard_eval_unsafe = set_skip_guard_eval_unsafe(
                    _is_skip_guard_eval_unsafe_stance()
                )
                _maybe_set_eval_frame(_callback_from_stance(self.callback))
                try:
                    return fn(*args, **kwargs)
                finally:
                    set_eval_frame(None)
                    set_skip_guard_eval_unsafe(prior_skip_guard_eval_unsafe)
            finally:
                _maybe_set_eval_frame(prior)

        _fn._torchdynamo_disable = True  # type: ignore[attr-defined]
        _fn._torchdynamo_disable_msg = self.msg  # type: ignore[attr-defined]

        # Save the function pointer to find the original callable while nesting
        # of decorators.
        _fn._torchdynamo_orig_callable = fn  # type: ignore[attr-defined]

        return _fn

    def __reduce__(self):
        return (self.__class__, ())


def _optimize_catch_errors(
    compile_fn,
    hooks: Hooks,
    backend_ctx_ctor=null_context,
    export=False,
    dynamic=None,
    compiler_config=None,
    rebuild_ctx=None,
):
    return OptimizeContext(
        convert_frame.catch_errors_wrapper(compile_fn, hooks),
        backend_ctx_ctor=backend_ctx_ctor,
        first_ctx=True,
        export=export,
        dynamic=dynamic,
        compiler_config=compiler_config,
        rebuild_ctx=rebuild_ctx,
    )


def get_compiler_fn(compiler_fn):
    from .repro.after_dynamo import wrap_backend_debug

    if hasattr(compiler_fn, "compiler_name"):
        compiler_str = compiler_fn.compiler_name
    elif isinstance(compiler_fn, str):
        compiler_str = compiler_fn
    else:
        compiler_str = None
    compiler_fn = lookup_backend(compiler_fn)
    return wrap_backend_debug(compiler_fn, compiler_str)


class _NullDecorator(contextlib.nullcontext):  # type: ignore[type-arg]
    def __call__(self, fn):
        assert callable(fn)
        return fn


def check_if_dynamo_supported():
    if sys.version_info >= (3, 14):
        raise RuntimeError("Python 3.14+ not yet supported for torch.compile")
    elif sysconfig.get_config_var("Py_GIL_DISABLED") == 1 and sys.version_info < (
        3,
        13,
        3,
    ):
        raise RuntimeError(
            "torch.compile is not supported on Python < 3.13.3 built with GIL disabled. "
            "Please use Python 3.13.3+."
        )


def is_dynamo_supported():
    try:
        check_if_dynamo_supported()
        return True
    except Exception:
        return False


def check_if_inductor_supported():
    check_if_dynamo_supported()


def is_inductor_supported():
    try:
        check_if_inductor_supported()
        return True
    except Exception:
        return False


def check_for_incompatible_configs():
    # Some of the configs should be mutually exclusive
<<<<<<< HEAD
    assert not (
        config.suppress_errors and config.fail_on_recompile_limit_hit
    ), "Dynamo configs suppress_error and fail_on_recompile_limit_hit can not both be active at the same time."
=======
    assert not (config.suppress_errors and config.fail_on_recompile_limit_hit), (
        "Dynamo configs suppress_error and fail_on_recompile_limit_hit can not both be active at the same time."
    )
>>>>>>> 47b494ef


def optimize(*args, **kwargs):
    def rebuild_ctx():
        ca_kwargs_override = config.compiled_autograd_kwargs_override
        if ca_kwargs_override:
            # NOTE: The process of translating other `torch.compile` kwargs to `torch._dynamo.optimize` kwargs
            # is more complicated, we will add it in the future when needed.
            assert set(ca_kwargs_override.keys()) == {"fullgraph"}, (
                f"Only `fullgraph` kwarg override is supported for now, but got {ca_kwargs_override.keys()}"
            )
            kwargs["nopython"] = ca_kwargs_override["fullgraph"]
        return optimize(*args, **kwargs)

    return _optimize(rebuild_ctx, *args, **kwargs)


def _optimize(
    rebuild_ctx: Callable[[], Union[OptimizeContext, _NullDecorator]],
    backend="inductor",
    *,
    nopython=False,
    guard_export_fn=None,
    guard_fail_fn=None,
    disable=False,
    dynamic=None,
) -> Union[OptimizeContext, _NullDecorator]:
    """
    The main entrypoint of TorchDynamo.  Do graph capture and call
    backend() to optimize extracted graphs.

    Args:
        backend: One of the two things:
            - Either, a function/callable taking a torch.fx.GraphModule and
            example_inputs and returning a python callable that runs the
            graph faster.
            One can also provide additional context for the backend, like
            torch.jit.fuser("fuser2"), by setting the backend_ctx_ctor attribute.
            See AOTAutogradMemoryEfficientFusionWithContext for the usage.
            - Or, a string backend name in `torch._dynamo.list_backends()`
        nopython: If True, graph breaks will be errors and there will
            be a single whole-program graph.
        disable: If True, turn this decorator into a no-op
        dynamic: If True, upfront compile as dynamic a kernel as possible.  If False,
            disable all dynamic shapes support (always specialize).  If None, automatically
            detect when sizes vary and generate dynamic kernels upon recompile.

    Example Usage::

        @torch._dynamo.optimize()
        def toy_example(a, b): ...
    """
    check_if_dynamo_supported()
    check_for_incompatible_configs()
    # Note: The hooks object could be global instead of passed around, *however* that would make
    # for a confusing API usage and plumbing story wherein we nest multiple .optimize calls.
    # There is some prior art around this, w/r/t nesting backend calls are enforced to be the same
    # compiler, however, this feels onerous for callback and hooks, and it feels better to give our users an
    # easier to understand UX at the cost of a little more plumbing on our end.
    hooks = Hooks(guard_export_fn=guard_export_fn, guard_fail_fn=guard_fail_fn)
    torch._C._log_api_usage_once("torch._dynamo.optimize")
    if (
        disable
        or os.environ.get("TORCHDYNAMO_DISABLE", "") == "1"
        or (not justknobs_check("pytorch/compiler:enable_dynamo"))
    ):
        return _NullDecorator()

    backend = get_compiler_fn(backend)

    # Find if backend has any extra context manager
    backend_ctx_ctor = getattr(backend, "backend_ctx_ctor", null_context)

    if nopython:
        return optimize_assert(
            backend,
            dynamic=dynamic,
            hooks=hooks,
            rebuild_ctx=rebuild_ctx,
        )
    # The backend function is stashed in the callable returned by
    # _optimize_catch_errors in the field _torchdynamo_orig_callable. This can
    # be used by eval_frame.c to insert a guard on the backend.
    return _optimize_catch_errors(
        convert_frame.convert_frame(backend, hooks=hooks),
        hooks,
        backend_ctx_ctor,
        dynamic=dynamic,
        compiler_config=(
            backend.get_compiler_config()
            if hasattr(backend, "get_compiler_config")
            else None
        ),
        rebuild_ctx=rebuild_ctx,
    )


# TODO(voz): Consider making "explain" output alongside a run / part of a run
@patch("torch._dynamo.symbolic_convert.explain", True)
def explain(f, *extra_args, **extra_kwargs):
    def inner(*args, **kwargs):
        # TODO(voz): Do we want a decorator for this?
        from . import reset  # type: ignore[attr-defined]

        reset()

        graphs: list[torch.fx.GraphModule] = []
        break_reasons: list[Any] = []
        op_count: int = 0
        ops_per_graph: list[torch.fx.Node] = []
        out_guards: list[_guards.Guard] = []

        def dynamo_graph_accumulating_compiler(
            gm: torch.fx.GraphModule, example_inputs
        ):
            from .backends.debugging import _explain_graph_detail

            nonlocal graphs
            nonlocal op_count
            nonlocal ops_per_graph
            nonlocal break_reasons

            gm, graphs, op_count, ops_per_graph, break_reasons = _explain_graph_detail(
                gm, graphs, op_count, ops_per_graph, break_reasons
            )

            return gm.forward

        def guard_export_print(guards):
            nonlocal out_guards
            out_guards.extend(guards)

        opt_f = optimize(
            dynamo_graph_accumulating_compiler,
            nopython=False,
            guard_export_fn=guard_export_print,
        )(f)
        # TODO(voz): We may have instances of `f` that mutate inputs, we should track sideeffects and reject.
        opt_f(*args, **kwargs)

        graph_count = len(graphs)
        graph_break_count = graph_count - 1
        compile_time = compile_times(repr="str")

        # TODO(voz): Do we want a decorator for this?
        reset()
        from .backends.debugging import ExplainOutput

        return ExplainOutput(
            graphs,
            graph_count,
            graph_break_count,
            break_reasons,
            op_count,
            ops_per_graph,
            out_guards,
            compile_time,
        )

    if extra_args or extra_kwargs:
        warnings.warn(
            "explain(f, *args, **kwargs) is deprecated, use explain(f)(*args, **kwargs) instead.  "
            "If you don't migrate, we may break your explain call in the future if your user defined kwargs "
            "conflict with future kwargs added to explain(f).",
            FutureWarning,
            stacklevel=2,
        )
        return inner(*extra_args, **extra_kwargs)
    else:
        return inner


class FlattenInputOutputSignature(torch.fx.Transformer):
    def __init__(
        self,
        m: torch.fx.GraphModule,
        flat_args: tuple[Any],
        matched_input_elements_positions: list[int],
        flat_results: list[Any],
        matched_output_elements_positions: list[int],
        example_fake_inputs: list[torch.Tensor],
        flat_args_dynamic_dims: list[set[int]],
        fake_mode: Optional[fake_tensor.FakeTensorMode] = None,
    ) -> None:
        super().__init__(m)

        assert len(flat_args_dynamic_dims) == len(flat_args)
        matched_input_elements_to_fake = {
            val: example_fake_inputs[ix]
            for ix, val in enumerate(matched_input_elements_positions)
        }

        self.new_args = []
        for i in range(0, len(flat_args)):
            arg = super().placeholder(f"arg{i}", (), {})
            if i in matched_input_elements_to_fake:
                arg.node.meta["val"] = matched_input_elements_to_fake[i]
            else:
                # Fill node.mata["val"] with faketensor from the input,
                # if it's not found in matched_input_elements_positions
                if fake_mode is not None and isinstance(flat_args[i], torch.Tensor):
                    # TODO(zhxchen17) Also preserve all the user constraints here.
                    arg.node.meta["val"] = fake_mode.from_tensor(
                        flat_args[i],
                        symbolic_context=StatelessSymbolicContext(
                            dynamic_sizes=[
                                (
                                    DimDynamic.DYNAMIC
                                    if d in flat_args_dynamic_dims[i]
                                    else DimDynamic.STATIC
                                )
                                for d in range(len(flat_args[i].shape))
                            ],
                            constraint_sizes=[None] * len(flat_args[i].shape),
                        ),
                    )
            self.new_args.append(arg)
        self.old_args_gen = (self.new_args[i] for i in matched_input_elements_positions)
        self.matched_output_elements_positions = matched_output_elements_positions
        self.flat_results = flat_results

    def placeholder(self, target, args, kwargs):
        arg = next(self.old_args_gen)
        if "val" in self.current_node.meta:
            arg.node.meta["val"] = self.current_node.meta["val"]
        if "tensor_dict" in self.current_node.meta:
            arg.node.meta["tensor_dict"] = self.current_node.meta["tensor_dict"]
        if "example_value" in self.current_node.meta:
            # NB: intentionally do not use set_example_value
            arg.node.meta["example_value"] = self.current_node.meta["example_value"]
        if "unbacked_bindings" in self.current_node.meta:
            arg.node.meta["unbacked_bindings"] = self.current_node.meta[
                "unbacked_bindings"
            ]
        return arg

    def output(self, target, args, kwargs):
        dynamo_result_flat = args[0]
        lookup = [*dynamo_result_flat, *self.new_args]
        new_results_flat = []
        for i in range(len(self.flat_results)):
            if self.matched_output_elements_positions[i] is not None:
                new_results_flat.append(
                    lookup[self.matched_output_elements_positions[i]]
                )
            else:
                const_val = self.flat_results[i]
                assert isinstance(const_val, tuple(common_constant_types))
                new_results_flat.append(const_val)
        return super().output(target, (new_results_flat,), {})

    def run_node(self, n):
        self.current_node = n
        result_proxy = super().run_node(n)
        if "val" in self.current_node.meta:
            result_proxy.node.meta["val"] = self.current_node.meta["val"]
        if "example_value" in self.current_node.meta:
            # NB: intentionally do not use set_example_value
            result_proxy.node.meta["example_value"] = self.current_node.meta[
                "example_value"
            ]
        if "unbacked_bindings" in self.current_node.meta:
            result_proxy.node.meta["unbacked_bindings"] = self.current_node.meta[
                "unbacked_bindings"
            ]
        if self.current_node.op != "output":
            result_proxy.node._rename(
                getattr(self.current_node, "name", result_proxy.node.name)
            )
        return result_proxy

    def transform(self):
        result_gm = super().transform()
        if "dynamo_flat_name_to_original_fqn" in self.module.meta:  # type: ignore[operator]
            result_gm.meta["dynamo_flat_name_to_original_fqn"] = self.module.meta[  # type: ignore[index]
                "dynamo_flat_name_to_original_fqn"  # type: ignore[index]
            ]
        if "dynamo_compile_id" in self.module.meta:  # type: ignore[operator]
            result_gm.meta["dynamo_compile_id"] = self.module.meta["dynamo_compile_id"]  # type: ignore[index]
        return result_gm


class ExportResult(NamedTuple):
    graph_module: torch.fx.GraphModule
    guards: _guards.GuardsSet
    # NB: Do not add new fields without overriding __iter__; people are
    # destructuring so it is BC-breaking


# NOTE: this function only supports graphs created by Dynamo's OutputGraph module
def check_signature_rewritable(graph):
    input_errors = []
    for node in graph.graph.find_nodes(op="placeholder"):
        # set in OutputGraph._call_user_compiler
        assert hasattr(node, "_dynamo_source")
        assert hasattr(graph, "_source_to_user_stacks")

        source = node._dynamo_source
        user_stacks = graph._source_to_user_stacks.get(source)
        if user_stacks is None:
            continue
        assert len(user_stacks) > 0
        # In some cases we may not have a useful stack.  Look for a
        # useful stack
        stack = None
        for s in user_stacks:
            if len(s) == 0:
                continue
            stack = s
            break
        if stack is None:
            msg = f"{source.name()}, a closed over free variable"
        else:
            tb = "".join(traceback.format_list(stack))
            extra = ""
            if len(user_stacks) > 1:
                extra = f"(elided {len(user_stacks) - 1} more accesses)"
            msg = f"{source.name()}, accessed at:\n{tb}{extra}"
        # TODO: option to print ALL of the stack traces at once
        input_errors.append(msg)

    if input_errors:
        raise UserError(
            UserErrorType.INVALID_INPUT,
            "Cannot export model which references tensors that are neither "
            "buffers/parameters/constants nor are direct inputs.  For each tensor, if you'd "
            "like this tensor to be an explicit input, add it as a dummy argument "
            "to the top-level model definition you are exporting; if you would "
            "like its value to be embedded as an exported constant, wrap its access "
            "in a function marked with @assume_constant_result.\n\n"
            + "\n\n".join(input_errors),
        )


def rewrite_signature(
    f_sig,
    graph,
    fake_mode,
    flat_args,
    in_spec,
    example_fake_inputs,
    graph_captured_input,
    graph_captured_output,
    dynamo_traced_result,
    flat_args_dynamic_dims,
):
    orig_args, orig_kwargs = pytree.tree_unflatten(flat_args, in_spec)

    def check_user_input_output(flat_values, error_type):
        supported_types = [
            torch.Tensor,
            torch.SymInt,
            torch.SymFloat,
            torch.SymBool,
            torch._C.ScriptObject,
        ] + list(common_constant_types)

        def is_supported_type(val):
            return isinstance(val, tuple(supported_types))

        value_type = "input" if error_type == UserErrorType.INVALID_INPUT else "output"
        # We only check that the outputs are not None. Inputs can be None.
        for v in flat_values:
            if not is_supported_type(v):
                if error_type == UserErrorType.INVALID_INPUT and v is None:
                    continue

                raise UserError(
                    error_type,
                    f"It looks like one of the {value_type}s with type `{type(v)}` "
                    "is not supported or pytree-flattenable. \n"
                    f"Exported graphs {value_type}s can only contain the "
                    f"following supported types: {supported_types}. \n"
                    "If you are using a custom class object, "
                    "please register a pytree_flatten/unflatten function "
                    "using `torch.utils._pytree.register_pytree_node` or "
                    "`torch.export.register_dataclass`.",
                )

    check_user_input_output(flat_args, UserErrorType.INVALID_INPUT)
    flat_results_traced, out_spec_traced = pytree.tree_flatten(dynamo_traced_result)
    check_user_input_output(flat_results_traced, UserErrorType.INVALID_OUTPUT)

    def check_optional_input_and_error(f_sig: inspect.Signature):
        # Check if function has optional input.
        for name, param in f_sig.parameters.items():
            if param.default is not inspect.Parameter.empty:
                from torch._dynamo.exc import Unsupported

                log.error(
                    "Parameter %s is optional with a default value of %s",
                    name,
                    param.default,
                )
                raise Unsupported(
                    "Tracing through optional input is not supported yet",
                    case_name="optional_input",
                )

    def produce_matching(debug_type, sources, candidates):
        matched_elements_positions: list[Optional[int]] = []
        dict_of_source_vals = {}
        for i, val in enumerate(sources):
            dict_of_source_vals[id(val)] = i

        for i, val in enumerate(candidates):
            if isinstance(val, tuple(common_constant_types)):
                matched_elements_positions.append(None)
            elif id(val) not in dict_of_source_vals:
                if debug_type == "inputs":
                    check_optional_input_and_error(f_sig)
                raise AssertionError(
                    f"Unexpectedly found a {type(val)} in the {debug_type}.\n"
                    'Please file an issue along with a paste of the logs from TORCH_LOGS="+export"',
                )
            else:
                matched_elements_positions.append(dict_of_source_vals[id(val)])

        return matched_elements_positions

    matched_input_elements_positions = produce_matching(
        "inputs", flat_args, graph_captured_input
    )

    assert graph_captured_output is not None
    matched_output_elements_positions = produce_matching(
        "outputs", list(graph_captured_output) + flat_args, flat_results_traced
    )

    new_graph = FlattenInputOutputSignature(
        graph,
        flat_args,
        matched_input_elements_positions,
        flat_results_traced,
        matched_output_elements_positions,
        example_fake_inputs,
        flat_args_dynamic_dims,
        fake_mode,
    ).transform()

    # Make dynamo graph to have same input/output spec as user code
    def argument_names(f_sig, args, kwargs) -> list[str]:
        def signature_to_fullargspec(sig: inspect.Signature):
            # Get a list of Parameter objects from the Signature object
            params = list(sig.parameters.values())
            # Separate positional arguments, keyword-only arguments and varargs/varkw
            args = [
                p.name
                for p in params
                if p.kind == inspect.Parameter.POSITIONAL_OR_KEYWORD
            ]
            kwonlyargs = [
                p.name for p in params if p.kind == inspect.Parameter.KEYWORD_ONLY
            ]
            varargs = next(
                (p.name for p in params if p.kind == inspect.Parameter.VAR_POSITIONAL),
                None,
            )
            varkw = next(
                (p.name for p in params if p.kind == inspect.Parameter.VAR_KEYWORD),
                None,
            )
            # Get default values for positional arguments and keyword-only arguments
            defaults = tuple(
                p.default
                for p in params
                if p.kind == inspect.Parameter.POSITIONAL_OR_KEYWORD
                and p.default is not inspect.Parameter.empty
            )
            kwonlydefaults = {
                p.name: p.default
                for p in params
                if p.kind == inspect.Parameter.KEYWORD_ONLY
                and p.default is not inspect.Parameter.empty
            }
            # Get annotations for parameters and return value
            annotations = {}
            if sig.return_annotation:
                annotations = {"return": sig.return_annotation}
            for parameter in params:
                annotations[parameter.name] = parameter.annotation
            # Return a FullArgSpec object with the extracted attributes
            return inspect.FullArgSpec(
                args, varargs, varkw, defaults, kwonlyargs, kwonlydefaults, annotations
            )

        fullargspec = signature_to_fullargspec(f_sig)

        # 1. Map `args` 1-to-1 to positional arguments in original signature.
        input_strs = fullargspec.args[: len(args)]

        if len(args) > len(fullargspec.args):
            # 2. If there are more arguments left in `args`, they map to varargs in original
            # signature. Assign names as {varargs}_0, {varargs}_1, ...
            assert fullargspec.varargs is not None, "More arguments than expected"
            input_strs += [
                f"{fullargspec.varargs}_{i}"
                for i in range(0, len(args) - len(input_strs))
            ]
        elif len(args) < len(fullargspec.args):
            # 3. If there are fewer arguments in `args` than `fullargspec.args`,
            # it implies these are arguments either with default values, or provided in
            # `kwargs`. The former can be safely ignored. Because Dynamo.export does not
            # export them as part of the function signature. The latter will be handled
            # in the next step.
            for unprovided_arg in fullargspec.args[
                len(args) : -len(fullargspec.defaults or [])
            ]:
                assert unprovided_arg in kwargs, f"Missing argument {unprovided_arg}"

        # 4. Keyword arguments provided in `kwargs`.
        input_strs += list(kwargs.keys())

        # 5. Keyword-only arguments with default values if not provided are not exported
        # as part of the function signature.
        for kwonly_arg in fullargspec.kwonlyargs:
            kwonlydefaults = fullargspec.kwonlydefaults or {}
            assert kwonly_arg in kwargs or kwonly_arg in kwonlydefaults, (
                f"Missing keyword only argument {kwonly_arg}"
            )

        return input_strs

    new_graph.graph._codegen = _PyTreeCodeGen(
        _PyTreeInfo(
            argument_names(f_sig, orig_args, orig_kwargs),
            in_spec,
            out_spec_traced,
        )
    )
    new_graph.recompile()
    return new_graph


def export(
    f: Callable[..., Any],
    *extra_args,
    aten_graph: bool = False,
    pre_dispatch: bool = False,
    decomposition_table: Optional[
        dict[torch._ops.OpOverload, Callable[..., Any]]
    ] = None,
    tracing_mode: str = "symbolic",
    dynamic_shapes: Optional[Union[dict[str, Any], tuple[Any], list[Any]]] = None,
    specialize_float: bool = True,
    assume_static_by_default: bool = False,
    same_signature: bool = True,
    disable_constraint_solver: bool = False,
    prefer_deferred_runtime_asserts_over_guards: bool = False,
    allow_complex_guards_as_runtime_asserts: bool = False,
    _log_export_usage: bool = True,
    **extra_kwargs,
) -> Callable[..., ExportResult]:
    """
    Export an input function f to a format that can be executed outside of PyTorch using the FX graph.

    Args:
        f (callable): A PyTorch function to be exported.

        aten_graph (bool): If True, exports a graph with ATen operators.
        If False, exports a graph with Python operators. Default is False.

        pre_dispatch (bool): If True, exports a graph with ATen operators,
        but before any logic in the PyTorch dispatcher has run.
        This can be useful if you want to apply further transformations on a graph before running it
        through autograd, autocast, or any other functionalities that are integrated into the dispatcher.
        This flag is only valid if aten_graph=True is set.
        Default is False.

        decomposition_table (dict): A dictionary that maps operators to their decomposition functions.
        Required if aten_graph or tracing_mode is specified. Default is None.

        tracing_mode (str): If "symbolic", turn on dynamic shapes support. Default is "symbolic".

        dynamic_shapes:
         An optional argument where the type should either be:
         1) a dict from argument names of ``f`` to their dynamic shape specifications,
         2) a tuple that specifies dynamic shape specifications for each input in original order.
         If you are specifying dynamism on keyword args, you will need to pass them in the order that
         is defined in the original function signature.

         The dynamic shape of a tensor argument can be specified as either
         (1) a dict from dynamic dimension indices to :func:`Dim` types, where it is
         not required to include static dimension indices in this dict, but when they are,
         they should be mapped to None; or (2) a tuple / list of :func:`Dim` types or None,
         where the :func:`Dim` types correspond to dynamic dimensions, and static dimensions
         are denoted by None. Arguments that are dicts or tuples / lists of tensors are
         recursively specified by using mappings or sequences of contained specifications.

        same_signature (bool): If True, rewrite the returned graph's signature to be the same as f.

        disable_constraint_solver (bool): Whether the dim constraint solver must be disabled.

    Returns:
        A function that given args and kwargs, returns a tuple of (graph, guards)
        Graph: An FX graph representing the execution of the input PyTorch function with the provided arguments and options.
        Guards: The guards we accumulated during tracing f above

    Raises:
        AssertionError: If decomposition_table is specified without setting aten_graph=True,
        or if graph breaks during tracing in export.

        AssertionError: If Dynamo input and output is not consistent with traced input/output.

    Note - this headerdoc was authored by ChatGPT, with slight modifications by the author.
    """
    if _log_export_usage:
        log_export_usage(event="export.private_api", flags={"_dynamo"})

    # Deal with "local variable referenced before assignment"
    _f = f
    _specialize_float = specialize_float
    _assume_static_by_default = assume_static_by_default

    def inner(*args, **kwargs):
        combined_args = _combine_args(_f, args, kwargs)
        constraints = _process_dynamic_shapes(combined_args, dynamic_shapes)
        f = _f
        specialize_float = _specialize_float
        assume_static_by_default = _assume_static_by_default
        check_if_dynamo_supported()
        torch._C._log_api_usage_once("torch._dynamo.export")
        if decomposition_table is not None:
            assert aten_graph, (
                "Specifying a decomposition_table table or tracing mode is illegal without setting aten_graph=True"
            )
        if pre_dispatch:
            assert aten_graph, "pre_dispatch=True can only be used when aten_graph=True"
        f = innermost_fn(f)
        call_to_inspect = f.forward if isinstance(f, torch.nn.Module) else f
        original_signature = inspect.signature(call_to_inspect)
        graph = None
        out_guards = None
        graph_captured_input = None
        graph_captured_result: Optional[tuple[torch.Tensor, ...]] = None
        fake_mode = None
        result_traced = None

        def guard_export_print(guards: _guards.GuardsSet):
            nonlocal out_guards
            assert out_guards is None, (
                "whole graph export entails exactly one guard export"
            )
            out_guards = guards

        example_inputs = []

        def dynamo_normalization_capturing_compiler(
            gm: torch.fx.GraphModule, inner_example_inputs
        ):
            nonlocal graph
            assert graph is None, (
                "Tried to emit a second graph during export. Tracing through 'f' must produce a single graph."
            )
            graph = gm

            nonlocal fake_mode, example_inputs
            # NB: do NOT pass inner_example_inputs here, we are detecting the
            # Dynamo allocated fake mode, which should be DISTINCT from a
            # potential outer ambient fake mode which the user provided.
            # example_inputs is always the user specified inputs, so they
            # would have the wrong fake mode attached to them
            fake_mode = _guards.detect_fake_mode()
            example_inputs = inner_example_inputs

            def result_capturing_wrapper(*graph_inputs):
                nonlocal graph_captured_result
                nonlocal graph_captured_input

                graph_captured_input = graph_inputs
                assert graph is not None

                named_parameters = dict(graph.named_parameters(remove_duplicate=False))
                named_buffers = dict(graph.named_buffers(remove_duplicate=False))

                ambient_fake_mode = (
                    _guards.detect_fake_mode(graph_inputs)
                    if _guards.detect_fake_mode(graph_inputs) is not None
                    else fake_mode
                )

                # We reran fake tensor propagation, but we didn't do
                # anything with the resulting unbacked SymInts.  Drop them
                # from the pending list.
                # NB: this is wrong if graph_captured_result has
                # data-dependent output size!
                ignore_fresh_unbacked = null_context()
                assert ambient_fake_mode is not None
                if shape_env := ambient_fake_mode.shape_env:
                    ignore_fresh_unbacked = shape_env.ignore_fresh_unbacked_symbols()

                with (
                    ambient_fake_mode,
                    enable_python_dispatcher(),
                    ignore_fresh_unbacked,
                ):
                    params_and_buffers = {
                        **named_parameters,
                        **named_buffers,
                    }
                    fake_params_buffers = {}

                    for name, value in params_and_buffers.items():
                        fake_params_buffers[name] = ambient_fake_mode.from_tensor(
                            value, static_shapes=True
                        )

                    fake_graph_inputs = pytree.tree_map(
                        ambient_fake_mode.from_tensor, graph_inputs
                    )
                    graph_captured_result = torch.func.functional_call(
                        graph, fake_params_buffers, fake_graph_inputs
                    )

                return graph_captured_result

            return result_capturing_wrapper

        # Note: This is needed by rewrite_signature. We need to put it before
        # optimize_assert since user program may mutate the inputs.
        flat_args, in_spec = pytree.tree_flatten((args, kwargs))

        remove_from_cache(f)
        constraint_violation_error = None
        if tracing_mode != "symbolic":
            assume_static_by_default = True
        with config.patch(
            specialize_int=True,
            specialize_float=specialize_float,
            assume_static_by_default=assume_static_by_default,
            automatic_dynamic_shapes=False,
            capture_dynamic_output_shape_ops=True,
            capture_scalar_outputs=True,
            prefer_deferred_runtime_asserts_over_guards=prefer_deferred_runtime_asserts_over_guards,
            allow_complex_guards_as_runtime_asserts=allow_complex_guards_as_runtime_asserts,
        ):
            opt_f = optimize_assert(
                dynamo_normalization_capturing_compiler,
                hooks=Hooks(
                    guard_export_fn=guard_export_print,
                    guard_fail_fn=None,
                ),
                export=True,
                export_constraints=constraints,
            )(f)
            # TODO(voz): We may have instances of `f` that mutate inputs, we should track sideeffects and reject.
            try:
                result_traced = opt_f(*args, **kwargs)
            except ConstraintViolationError as e:
                constraint_violation_error = e
        remove_from_cache(f)

        if (
            not disable_constraint_solver
            and (shape_env := getattr(fake_mode, "shape_env", None)) is not None
            and (dim_constraints := shape_env.dim_constraints) is not None
            and not isinstance(
                call_to_inspect, (torch._ops.OpOverloadPacket, torch._ops.OpOverload)
            )
            and not trace_rules.check(call_to_inspect)
        ):
            dim_constraints.solve()
            forced_specializations = dim_constraints.forced_specializations()
            msg = dim_constraints.prettify_results(
                original_signature,
                dynamic_shapes,
                constraint_violation_error,
                forced_specializations,
            )
            if constraint_violation_error:
                constraint_violation_error.args = (
                    constraint_violation_error.args[0] + msg,
                )
            else:
                if forced_specializations:
                    constraint_violation_error = ConstraintViolationError(msg)
                else:
                    log.info(
                        "Summary of dimension constraints:%s",
                        msg,
                    )

            # Error if we have any constraints on static values
            for k in shape_env.var_to_range.keys():
                if isinstance(k, sympy.Integer):
                    constraint_violation_error = ConstraintViolationError(
                        f"{''.join(traceback.format_list(shape_env.var_to_stack[k]))}\n"
                        "It appears that you're trying to set a constraint on a "
                        f"value which we evaluated to have a static value of {k}. "
                        'Set TORCH_LOGS="+export" for more information.'
                    )
        if constraint_violation_error:
            raise constraint_violation_error

        if graph is None:
            assert same_signature, (
                "Failed to produce a graph during tracing as no tensor operations were found and same_signature is False."
            )
            # If the module does not contain any tensor computation, we would create a graph with inputs and outputs.
            # To be consitant with the graph traced by dynano, `graph` will have only tensor inputs as placeholders
            # and tensor outputs as output nodes. non-tensor inputs and outputs will be added when rewriting signature.
            # We will also construct the `example_inputs`, `graph_captured_input`, and `graph_captured_result` corresponding
            # to `graph`.
            example_inputs = []
            graph_captured_input = ()
            graph_captured_result = ()
            fake_mode = torch._subclasses.FakeTensorMode(
                shape_env=ShapeEnv(), export=True
            )
            if out_guards is None:
                out_guards = _guards.GuardsSet()
            assert out_guards is not None  # suppress mypy error
            parameter_names = list(original_signature.parameters.keys())
            fx_graph = torch.fx.Graph()
            for i, name in enumerate(parameter_names):
                if torch.is_tensor(flat_args[i]):
                    node = fx_graph.placeholder(name)
                    node.meta["val"] = fake_mode.from_tensor(
                        flat_args[i], static_shapes=True
                    )
                    graph_captured_input = graph_captured_input + (flat_args[i],)
                    example_inputs.append(flat_args[i])
            fx_graph.output(graph_captured_result)
            module = torch.nn.Module()
            graph = torch.fx.GraphModule(module, fx_graph)
            log.info(
                "Failed to capture a graph during tracing as no tensor operations were found.:\n\n%s",
                graph.print_readable(print_output=False, colored=True),
            )
        else:
            assert out_guards is not None, "Failed to produce guards during tracing"
            assert fake_mode is not None

            log.info(
                "Dynamo captured graph:\n\n%s",
                graph.print_readable(print_output=False, colored=True),
            )

            # This check need to happened before aten_graph
            # because placeholder's _source_node attribute is not preserved by make_fx
            if same_signature:
                check_signature_rewritable(graph)

        # NB: This is mostly hitting the cache; Dynamo already converted these
        example_fake_inputs = [fake_mode.from_tensor(t) for t in example_inputs]

        if aten_graph:
            # Running graph with interpreter is needed for propagating the stack_trace
            def graph_with_interpreter(*args):
                with torch.fx.traceback.preserve_node_meta():
                    return torch.fx.Interpreter(graph).run(*args)  # type: ignore[arg-type]

            with unset_fake_temporarily(), enable_python_dispatcher(), fake_mode:
                try:
                    graph = make_fx(
                        graph_with_interpreter,
                        decomposition_table=decomposition_table,
                        tracing_mode="real",
                        _allow_non_fake_inputs=True,
                        pre_dispatch=pre_dispatch,
                        _allow_fake_constant=False,
                    )(*example_fake_inputs)
                except CondOpArgsMismatchError as e:
                    # Wrap the internal error to the user-facing error
                    raise UserError(  # noqa: B904
                        UserErrorType.DYNAMIC_CONTROL_FLOW,
                        str(e),
                        case_name="cond_operands",
                    )

            assert graph is not None
            for node in graph.graph.find_nodes(op="get_attr"):
                if isinstance(getattr(graph, node.target), torch.Tensor):  # type: ignore[arg-type]
                    node.meta["val"] = fake_mode.from_tensor(
                        getattr(graph, node.target),  # type: ignore[arg-type]
                        static_shapes=True,
                    )

        if same_signature:
            flat_args_dynamic_dims = [
                {
                    c.dim
                    for c in (constraints or ())
                    if (
                        c.t_id == id(x)
                        and not isinstance(c, _RelaxedConstraint)
                        and c.constraint_range.vr.lower != c.constraint_range.vr.upper
                    )
                }
                for x in flat_args
            ]
            graph = rewrite_signature(
                original_signature,
                graph,
                fake_mode,
                flat_args,
                in_spec,
                example_fake_inputs,
                graph_captured_input,
                graph_captured_result,
                result_traced,  # type: ignore[possibly-undefined]
                flat_args_dynamic_dims,
            )
        return ExportResult(graph, out_guards)  # type: ignore[arg-type]

    if extra_args or extra_kwargs:
        warnings.warn(
            "export(f, *args, **kwargs) is deprecated, use export(f)(*args, **kwargs) instead.  "
            "If you don't migrate, we may break your export call in the future if your user defined kwargs "
            "conflict with future kwargs added to export(f).",
            FutureWarning,
            stacklevel=2,
        )
        return inner(*extra_args, **extra_kwargs)
    else:
        return inner


def optimize_assert(
    backend,
    *,
    hooks=Hooks(None, None),
    export=False,
    export_constraints=None,
    dynamic=None,
    rebuild_ctx=None,
):
    """
    The same as `torch._dynamo.optimize(backend, nopython=True)`
    """
    backend = get_compiler_fn(backend)

    # Find if backend has any extra context manager
    backend_ctx_ctor = getattr(backend, "backend_ctx_ctor", null_context)

    return _optimize_catch_errors(
        convert_frame.convert_frame_assert(
            backend, export=export, export_constraints=export_constraints
        ),
        hooks,
        backend_ctx_ctor,
        export=export,
        dynamic=dynamic,
        rebuild_ctx=rebuild_ctx,
    )


class TorchPatcher:
    @staticmethod
    @functools.lru_cache(None)
    def patch():
        # A better way to disable the following would be decorate the source
        # functions with @torch._disable_dynamo. However, this causes issues
        # with torch.deploy internally.
        from .decorators import disable

        torch.jit.trace = disable(
            torch.jit.trace, reason="tracing into TorchScript not fully supported"
        )
        torch.jit.trace_module = disable(
            torch.jit.trace_module,
            reason="tracing into TorchScript not fully supported",
        )
        torch.jit._get_trace_graph = disable(
            torch.jit._get_trace_graph,
            reason="tracing into TorchScript not fully supported",
        )
        torch.fx._symbolic_trace.Tracer.trace = disable(
            torch.fx._symbolic_trace.Tracer.trace,
            reason="tracing into FX not fully supported",
        )
        torch.distributions.Distribution.set_default_validate_args(False)

        from torch.optim import (
            adadelta,
            adagrad,
            adam,
            adamax,
            adamw,
            asgd,
            lbfgs,
            nadam,
            radam,
            rmsprop,
            rprop,
            sgd,
            sparse_adam,
        )

        optimizer_modules = {
            adadelta,
            adagrad,
            adam,
            adamax,
            adamw,
            asgd,
            lbfgs,
            nadam,
            radam,
            rmsprop,
            rprop,
            sgd,
            sparse_adam,
        }

        for opt_mod in optimizer_modules:
            opt_name = opt_mod.__name__.split(".")[-1]
            fused_fn_name = f"_fused_{opt_name}"

            if hasattr(opt_mod, fused_fn_name):
                setattr(
                    opt_mod,
                    fused_fn_name,
                    disable(
                        getattr(opt_mod, fused_fn_name),
                        reason="don't trace into fused optimizer",
                    ),
                )

        optimizer_classes = [
            opt
            for opt in torch.optim.__dict__.values()
            if inspect.isclass(opt) and issubclass(opt, torch.optim.Optimizer)
        ]

        # Note: we don't support sparsity or tracing through backwards
        excluded_optimizer_classes = {
            torch.optim.SparseAdam,
            torch.optim.LBFGS,
        }

        for opt in optimizer_classes:
            if opt in excluded_optimizer_classes:
                opt.step = disable(
                    opt.step, reason=f"optimizer {opt} step not supported"
                )

            if hasattr(opt, "_init_group"):
                opt._init_group = disable(
                    opt._init_group, reason=f"optimizer {opt} _init_group not supported"
                )

    @staticmethod
    def suppress_torch_distributed_warnings(fn):
        def inner_fn(*args, **kwargs):
            warnings.filterwarnings(
                "ignore", category=UserWarning, module="torch.distributed"
            )
            return fn(*args, **kwargs)

        return inner_fn


def skip_code(code: types.CodeType):
    set_code_exec_strategy(
        code, FrameExecStrategy(FrameAction.SKIP, FrameAction.DEFAULT)
    )<|MERGE_RESOLUTION|>--- conflicted
+++ resolved
@@ -942,15 +942,9 @@
 
 def check_for_incompatible_configs():
     # Some of the configs should be mutually exclusive
-<<<<<<< HEAD
-    assert not (
-        config.suppress_errors and config.fail_on_recompile_limit_hit
-    ), "Dynamo configs suppress_error and fail_on_recompile_limit_hit can not both be active at the same time."
-=======
     assert not (config.suppress_errors and config.fail_on_recompile_limit_hit), (
         "Dynamo configs suppress_error and fail_on_recompile_limit_hit can not both be active at the same time."
     )
->>>>>>> 47b494ef
 
 
 def optimize(*args, **kwargs):
