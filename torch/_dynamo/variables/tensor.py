--- conflicted
+++ resolved
@@ -1445,7 +1445,7 @@
         args: list[VariableTracker],
         kwargs: dict[str, VariableTracker],
     ) -> VariableTracker:
-<<<<<<< HEAD
+        # Handle `Subclass(existing_tensor, ...)` calls.
         from .torch_function import TensorWithTFOverrideVariable
 
         new_func = self.value.__new__
@@ -1484,35 +1484,7 @@
         # which is `object.__init__`, so that we can remove this check.
         if init_func is not torch.Tensor.__init__:
             VariableTracker.build(tx, init_func).call_function(tx, [var], kwargs)
-        return var
-=======
-        # Handle `Subclass(existing_tensor)` calls.
-        def impl():
-            if len(args) == 1 and isinstance(args[0], TensorVariable):
-                from .torch_function import TensorWithTFOverrideVariable
-
-                # This simulates `__new__` and _assumes_ it doesn't have
-                # side-effects that matters to Dynamo tracing. TODO trace through
-                # `__new__`.
-                var = TensorWithTFOverrideVariable.from_tensor_var(
-                    tx, args[0], self.value, self.source
-                )
-
-                # Let Dynamo trace through custom `__init__`
-                init_func = self.value.__init__
-                # TODO builder should be able to handle `torch.Tensor.__init__`,
-                # which is `object.__init__`, so that we can remove this check.
-                if init_func is not torch.Tensor.__init__:
-                    cls_kwargs = kwargs or {}
-                    VariableTracker.build(tx, init_func).call_function(
-                        tx, [var], cls_kwargs
-                    )
-                return var
-
-            return super().call_function(tx, args, kwargs)
->>>>>>> 26c87a27
-
-        var = impl()
+
         # See NOTE [Side effect tracking for newly constructed tensor]
         tx.output.side_effects._track_obj(
             object(), var, mutation_type_cls=variables.base.AttributeMutationNew
