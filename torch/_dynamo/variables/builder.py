--- conflicted
+++ resolved
@@ -453,12 +453,8 @@
                 result = DefaultDictVariable(
                     result,
                     type(value),
-<<<<<<< HEAD
                     default_factory=self._wrap(value.default_factory),
                     source=self.source,
-=======
-                    self._wrap(value.default_factory),
->>>>>>> 0ea126e8
                 )
             else:
                 result = ConstDictVariable(result, type(value), source=self.source)
