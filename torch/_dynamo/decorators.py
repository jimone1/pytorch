--- conflicted
+++ resolved
@@ -30,11 +30,11 @@
     skip_code,
 )
 from .exc import IncorrectUsage
-<<<<<<< HEAD
-from .external_utils import dont_skip_tracing_decorator_wrapper, is_compiling
-=======
-from .external_utils import get_nonrecursive_disable_wrapper, is_compiling
->>>>>>> b6363763
+from .external_utils import (
+    dont_skip_tracing_decorator_wrapper,
+    get_nonrecursive_disable_wrapper,
+    is_compiling,
+)
 from .utils import is_function
 
 
