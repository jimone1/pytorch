"""Testing utilities and infrastructure for Dynamo.

This module provides a comprehensive set of testing utilities including:
- Test result collection and validation
- Graph manipulation and comparison tools
- Test case management and execution helpers
- Specialized test decorators for different Python versions and features
- RNG state management
- Compilation counting and monitoring
- Debug utilities for bytecode transformation

The utilities in this module are used across Dynamo's test suite to ensure
consistent testing patterns and proper test isolation.
"""

import contextlib
import dis
import functools
import logging
import os.path
import random
import re
import sys
import types
import unittest
from collections.abc import Sequence
from typing import Any, Callable, Optional, overload, TypeVar, Union
from typing_extensions import ParamSpec
from unittest.mock import patch

import torch
from torch import fx
from torch._dynamo.backends.debugging import aot_eager
from torch._dynamo.output_graph import OutputGraph

from . import config, eval_frame, optimize_assert, reset
from .bytecode_transformation import (
    create_instruction,
    debug_checks,
    is_generator,
    transform_code_object,
)
from .guards import CheckFunctionManager, CompileId, GuardedCode
<<<<<<< HEAD
from .test_case import CompileCounterInt
from .types import DynamoFrameType
=======
from .types import ConvertFrameReturn, DynamoFrameType, wrap_guarded_code
>>>>>>> a3d6cdb4
from .utils import same


np: Optional[types.ModuleType] = None
try:
    import numpy as np
except ModuleNotFoundError:
    np = None


unsupported = eval_frame.unsupported
three = 3

log = logging.getLogger(__name__)

_P = ParamSpec("_P")


def clone_me(x: Optional[torch.Tensor]) -> Optional[torch.Tensor]:
    if x is None:
        return None
    return x.detach().clone().requires_grad_(x.requires_grad)


def remove_optimized_module_prefix(name: str) -> str:
    return re.sub(r"^_orig_mod[.]", "", name)


def extract_graph_and_tracker(fn, *args, **kwargs):  # type: ignore[no-untyped-def]
    from torch._dynamo.symbolic_convert import InstructionTranslator

    gm = None
    region_tracker = None

    def extract_graph_backend(_gm, *args, **kwargs):  # type: ignore[no-untyped-def]
        nonlocal gm
        nonlocal region_tracker
        gm = _gm
        region_tracker = InstructionTranslator.current_tx().output.region_tracker
        return _gm

    torch.compile(backend=extract_graph_backend, fullgraph=True)(fn)(*args, **kwargs)
    return gm.graph, region_tracker  # type: ignore[union-attr]


def collect_results(
    model: torch.nn.Module, prediction: Any, loss: Any, example_inputs: Any
) -> list[Any]:
    results = []
    results.append(prediction)
    results.append(loss)
    # if isinstance(loss, torch.Tensor) and loss.item() > 1:
    #     log.warning(
    #         f"High loss value alert - {loss:.2f}. Can result in unstable gradients."
    #     )

    grads = {}
    params = {}
    for name, param in model.named_parameters():
        if isinstance(model, eval_frame.OptimizedModule):
            name = remove_optimized_module_prefix(name)
        param_copy = param
        grad = param.grad
        # Treat None and zero grad as same
        if param.grad is None:
            grad = torch.zeros_like(param)
        grads[name + ".grad"] = grad
        params[name] = param_copy
    results.append(grads)
    results.append(params)
    buffers = {}
    for name, buffer in model.named_buffers():
        if isinstance(model, eval_frame.OptimizedModule):
            name = remove_optimized_module_prefix(name)
        buffers[name] = buffer
    results.append(buffers)
    for example in example_inputs:
        if isinstance(example, (tuple, list)):
            results.extend(inp.grad for inp in example if isinstance(inp, torch.Tensor))
        else:
            if isinstance(example, torch.Tensor):
                results.append(example.grad)
    return results


def requires_bwd_pass(out: Any) -> bool:
    if isinstance(out, torch.Tensor):
        return out.requires_grad
    elif isinstance(out, (list, tuple)):
        return any(requires_bwd_pass(x) for x in out)
    elif out is None:
        return False
    elif isinstance(out, int):
        return False
    raise NotImplementedError("Don't know how to reduce", type(out))


@overload
def reduce_to_scalar_loss(out: torch.Tensor) -> torch.Tensor: ...


@overload
def reduce_to_scalar_loss(
    out: Union[list[Any], tuple[Any, ...], dict[Any, Any]],
) -> float: ...


def reduce_to_scalar_loss(out: Any) -> Union[torch.Tensor, float]:
    """Reduce the output of a model to get scalar loss"""
    if isinstance(out, torch.Tensor):
        # Mean does not work on integer tensors
        return out.sum() / out.numel()
    elif isinstance(out, (list, tuple)):
        return sum(reduce_to_scalar_loss(x) for x in out) / len(out)
    elif type(out).__name__ in (
        "MaskedLMOutput",
        "Seq2SeqLMOutput",
        "CausalLMOutputWithCrossAttentions",
    ):
        return reduce_to_scalar_loss(out.logits)
    elif type(out).__name__ == "SquashedNormal":
        return out.mean.sum()
    elif isinstance(out, dict):
        return sum(reduce_to_scalar_loss(value) for value in out.values()) / len(
            out.keys()
        )
    raise NotImplementedError("Don't know how to reduce", type(out))


def debug_dir() -> str:
    path = os.path.join(os.path.dirname(__file__), "../debug")
    if not os.path.exists(path):
        os.mkdir(path)
    return path


def debug_dump(name: str, code: types.CodeType, extra: str = "") -> None:
    with open(os.path.join(debug_dir(), name), "w") as fd:
        fd.write(
            f"{dis.Bytecode(code).info()}\n\n{dis.Bytecode(code).dis()}\n\n{extra}\n"
        )


def debug_insert_nops(
    frame: DynamoFrameType, cache_size: int, hooks: Any, _: Any, *, skip: int = 0
) -> ConvertFrameReturn:
    """used to debug jump updates"""

    def insert_nops(instructions: list[Any], code_options: Any) -> None:
        instructions.insert(0, create_instruction("NOP"))
        instructions.insert(0, create_instruction("NOP"))

    metrics_context = torch._dynamo.utils.get_metrics_context()
    with torch._dynamo.utils.dynamo_timed("debug_insert_nops"), metrics_context:
        if is_generator(frame.f_code):
            return ConvertFrameReturn()

        debug_checks(frame.f_code)
        code = transform_code_object(frame.f_code, insert_nops)
        graph = OutputGraph(
            code_options={},
            compiler_fn=None,
            root_tx=None,
            export=False,
            export_constraints=None,
            frame_state={"_id": 0},
            # TODO: shouldn't this be f_locals/f_globals from frame?
            local_scope=locals(),
            global_scope=globals(),
            f_code=frame.f_code,
            torch_function_mode_stack=[],
        )

        return wrap_guarded_code(
            GuardedCode(
                code,
                CheckFunctionManager(frame.f_code, graph).guard_manager,  # type: ignore[arg-type]
                CompileId(frame_id=0, frame_compile_id=0),
            )
        )


class CompileCounter:
    def __init__(self) -> None:
        self.clear()

    def __call__(
        self, gm: torch.fx.GraphModule, example_inputs: list[torch.Tensor]
    ) -> Callable[..., Any]:
        self.frame_count += 1
        for node in gm.graph.nodes:
            if "call" in node.op:
                self.op_count += 1
        return gm.forward

    def clear(self) -> None:
        if config.debug_disable_compile_counter:
            self.frame_count = CompileCounterInt(0)
        else:
            self.frame_count = 0
        self.op_count = 0


class CompileCounterWithBackend:
    def __init__(self, backend: str) -> None:
        if config.debug_disable_compile_counter:
            self.frame_count = CompileCounterInt(0)
        else:
            self.frame_count = 0
        self.op_count = 0
        self.backend = backend
        self.graphs: list[torch.fx.GraphModule] = []

    def __call__(
        self, gm: torch.fx.GraphModule, example_inputs: list[torch.Tensor]
    ) -> Callable[..., Any]:
        from .backends.registry import lookup_backend

        self.frame_count += 1
        for node in gm.graph.nodes:
            if "call" in node.op:
                self.op_count += 1
        self.graphs.append(gm)
        return lookup_backend(self.backend)(gm, example_inputs)

    def clear(self) -> None:
        self.frame_count = 0
        self.op_count = 0
        self.graphs = []


# Equivalent to backend="eager", but also records graphs that
# we can assert on
class EagerAndRecordGraphs:
    def __init__(self) -> None:
        self.graphs: list[torch.fx.GraphModule] = []

    def __call__(
        self, gm: torch.fx.GraphModule, example_inputs: list[torch.Tensor]
    ) -> Callable[..., Any]:
        self.graphs.append(gm)
        return gm.forward


class AotEagerAndRecordGraphs:
    def __init__(self) -> None:
        self.graphs: list[torch.fx.GraphModule] = []
        self.fw_graphs: list[torch.fx.GraphModule] = []
        self.bw_graphs: list[torch.fx.GraphModule] = []

    def __call__(
        self, gm: torch.fx.GraphModule, example_inputs: list[torch.Tensor]
    ) -> Callable[..., Any]:
        self.graphs.append(gm)

        def fw_compiler(
            gm: torch.fx.GraphModule, example_inputs: list[torch.Tensor]
        ) -> Callable[..., Any]:
            self.fw_graphs.append(gm)
            return gm.forward

        def bw_compiler(
            gm: torch.fx.GraphModule, example_inputs: list[torch.Tensor]
        ) -> Callable[..., Any]:
            self.bw_graphs.append(gm)
            return gm.forward

        return aot_eager(
            gm,
            example_inputs,
            fw_compiler=fw_compiler,
            bw_compiler=bw_compiler,
        )


def strip_comment(code: str) -> str:
    return re.sub(r"(?m)^ *#.*\n?", "", code)


def remove_trailing_space(code: str) -> str:
    return "\n".join([line.rstrip() for line in code.split("\n")])


def normalize_gm(gm_str: str) -> str:
    # strip comments as comments have path to files which may differ from
    # system to system.
    return remove_trailing_space(strip_comment(gm_str))


def empty_line_normalizer(code: str) -> str:
    """
    Normalize code: remove empty lines.
    """
    normal_code = re.sub(r"[\r\n]+", "\n", code)
    return normal_code


def standard_test(
    self: Any,
    fn: Callable[..., Any],
    nargs: int,
    expected_ops: Optional[int] = None,
    expected_ops_dynamic: Optional[int] = None,
    expected_frame_count: int = 1,
) -> None:
    if not config.assume_static_by_default and expected_ops_dynamic is not None:
        expected_ops = expected_ops_dynamic

    actual = CompileCounter()

    args1 = [torch.randn(10, 10) for _ in range(nargs)]
    args2 = [torch.randn(10, 10) for _ in range(nargs)]
    correct1 = fn(*args1)
    correct2 = fn(*args2)
    reset()
    opt_fn = optimize_assert(actual)(fn)
    val1a = opt_fn(*args1)
    val2a = opt_fn(*args2)
    val1b = opt_fn(*args1)
    val2b = opt_fn(*args2)
    reset()
    self.assertTrue(same(val1a, correct1))
    self.assertTrue(same(val1b, correct1))
    self.assertTrue(same(val2a, correct2))
    self.assertTrue(same(val2b, correct2))
    self.assertEqual(actual.frame_count, expected_frame_count)
    if expected_ops is not None:
        self.assertEqual(actual.op_count, expected_ops)


def dummy_fx_compile(
    gm: fx.GraphModule, example_inputs: list[torch.Tensor]
) -> Callable[..., Any]:
    return gm.forward


def format_speedup(
    speedup: float,
    pvalue: float,
    is_correct: bool = True,
    pvalue_threshold: float = 0.1,
) -> str:
    if not is_correct:
        return "ERROR"
    if pvalue > pvalue_threshold:
        return f"{speedup:.3f}x SAME"
    return f"{speedup:.3f}x p={pvalue:.2f}"


def rand_strided(
    size: Sequence[int],
    stride: Sequence[int],
    dtype: torch.dtype = torch.float32,
    device: Union[str, torch.device] = "cpu",
    extra_size: int = 0,
) -> torch.Tensor:
    needed_size = (
        sum((shape - 1) * stride for shape, stride in zip(size, stride))
        + 1
        + extra_size
    )
    if dtype.is_floating_point:
        if dtype.itemsize == 1:
            """
            normal distribution kernel is not implemented for fp8..
            Workaround that by creating a fp16 tensor and then cast.
            """
            buffer = torch.randn(needed_size, dtype=torch.float16, device=device).to(
                dtype=dtype
            )
        else:
            buffer = torch.randn(needed_size, dtype=dtype, device=device)
    else:
        buffer = torch.zeros(size=[needed_size], dtype=dtype, device=device)
    return torch.as_strided(buffer, size, stride)


_T = TypeVar("_T")


def check_dynamic_shape_capture() -> bool:
    # This also mirrors config from `test/dynamo/test_dynamic_shapes.py:make_dynamic_cls`
    return not config.assume_static_by_default


def _make_fn_with_patches(fn: Callable[_P, _T], *patches: Any) -> Callable[_P, _T]:
    @functools.wraps(fn)
    def _fn(*args: _P.args, **kwargs: _P.kwargs) -> _T:
        with contextlib.ExitStack() as stack:
            for module, attr, val in patches:
                stack.enter_context(patch.object(module, attr, val))

            return fn(*args, **kwargs)

    return _fn


def make_test_cls_with_patches(
    cls: type,
    cls_prefix: str,
    fn_suffix: str,
    *patches: Any,
    xfail_prop: Optional[str] = None,
    decorator: Callable[[Callable[..., Any]], Callable[..., Any]] = lambda x: x,
) -> type:
    DummyTestClass = type(f"{cls_prefix}{cls.__name__}", cls.__bases__, {})
    DummyTestClass.__qualname__ = DummyTestClass.__name__

    for name in dir(cls):
        if name.startswith("test_"):
            fn = getattr(cls, name)
            if not callable(fn):
                setattr(DummyTestClass, name, getattr(cls, name))
                continue
            new_name = f"{name}{fn_suffix}"
            new_fn = _make_fn_with_patches(fn, *patches)
            new_fn.__name__ = new_name
            if xfail_prop is not None and hasattr(fn, xfail_prop):
                new_fn = unittest.expectedFailure(new_fn)
            setattr(DummyTestClass, new_name, decorator(new_fn))
        # NB: Doesn't handle slots correctly, but whatever
        elif not hasattr(DummyTestClass, name):
            setattr(DummyTestClass, name, getattr(cls, name))

    return DummyTestClass


# test Python 3.11+ specific features
def skipIfNotPy311(fn: Callable[..., Any]) -> Callable[..., Any]:
    if sys.version_info >= (3, 11):
        return fn
    return unittest.skip(fn)


def skipIfNotPy312(fn: Callable[..., Any]) -> Callable[..., Any]:
    if sys.version_info >= (3, 12):
        return fn
    return unittest.skip("Requires Python 3.12+")(fn)


def xfailIfPy312(fn: Callable[..., Any]) -> Callable[..., Any]:
    if sys.version_info >= (3, 12):
        return unittest.expectedFailure(fn)
    return fn


def skipIfPy312(fn: Callable[..., Any]) -> Callable[..., Any]:
    if sys.version_info >= (3, 12):
        return unittest.skip("Not supported in Python 3.12+")(fn)
    return fn


def requiresPy310(fn: Callable[..., Any]) -> Callable[..., Any]:
    if sys.version_info >= (3, 10):
        return fn
    else:
        return unittest.skip("Requires Python 3.10+")(fn)


# Controls tests generated in test/inductor/test_torchinductor_dynamic_shapes.py
# and test/dynamo/test_dynamic_shapes.py
def expectedFailureDynamic(fn: Callable[..., Any]) -> Callable[..., Any]:
    fn._expected_failure_dynamic = True  # type: ignore[attr-defined]
    return fn


# Controls tests generated in test/inductor/test_torchinductor_codegen_dynamic_shapes.py
def expectedFailureCodegenDynamic(fn: Callable[..., Any]) -> Callable[..., Any]:
    fn._expected_failure_codegen_dynamic = True  # type: ignore[attr-defined]
    return fn


# Controls test generated in test/inductor/test_cpp_wrapper.py
def expectedFailureDynamicWrapper(fn: Callable[..., Any]) -> Callable[..., Any]:
    fn._expected_failure_dynamic_wrapper = True  # type: ignore[attr-defined]
    return fn


def reset_rng_state(use_xla: bool = False) -> None:
    torch.manual_seed(1337)
    random.seed(1337)
    if np:
        np.random.seed(1337)
    if use_xla:
        import torch_xla.core.xla_model as xm

        xm.set_rng_state(1337, str(xm.xla_device()))


def _skipped_function_for_test_reconstruct(
    f: Callable[_P, _T], *args: _P.args, **kwargs: _P.kwargs
) -> _T:
    return f(*args, **kwargs)<|MERGE_RESOLUTION|>--- conflicted
+++ resolved
@@ -41,12 +41,8 @@
     transform_code_object,
 )
 from .guards import CheckFunctionManager, CompileId, GuardedCode
-<<<<<<< HEAD
 from .test_case import CompileCounterInt
-from .types import DynamoFrameType
-=======
 from .types import ConvertFrameReturn, DynamoFrameType, wrap_guarded_code
->>>>>>> a3d6cdb4
 from .utils import same
 
 
