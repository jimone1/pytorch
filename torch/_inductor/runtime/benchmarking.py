import time
from functools import cached_property, wraps
from itertools import chain
from statistics import mean, median
from typing import Any, Callable, Dict, List, Tuple
from typing_extensions import Concatenate, ParamSpec, Self, TypeVar

import torch
from torch._dynamo.utils import counters, dynamo_timed
from torch._inductor.config import use_experimental_benchmarker


logger = torch._logging.getArtifactLogger(__name__, "benchmarking")


MILLISECONDS_PER_SECOND = 1000

P = ParamSpec("P")
T = TypeVar("T")


def time_and_count(
    fn: Callable[Concatenate[Any, P], T]
) -> Callable[Concatenate[Any, P], T]:
    """Wraps `fn` with `dynamo_timed` context, and increments the appropriate dynamo
    counters. It is expected that `fn` is a method of `Benchmarker` or one of its
    subclasses; typing limitations prevent us from declaring this directly.
    """

    @wraps(fn)
    def wrapper(self: Any, *args: P.args, **kwargs: P.kwargs) -> T:
        fn_qual_name = f"{self.__class__.__name__}.{fn.__name__}"
        counters["inductor"][f"benchmarking.{fn_qual_name}"] += 1
        with dynamo_timed(fn_qual_name, log_pt2_compile_event=True):
            return fn(self, *args, **kwargs)

    return wrapper


class Benchmarker:
    def __init__(self: Self) -> None:
        pass

    @time_and_count
    def benchmark(
        self: Self,
        fn: Callable[..., Any],
        fn_args: Tuple[Any, ...],
        fn_kwargs: Dict[str, Any],
        **kwargs: Any,
    ) -> float:
        """Benchmark `fn(*fn_args, *fn_kwargs)` and return the runtime, in milliseconds (the
        actual runtime calculation is dictated by the benchmarking implementation, but may be
        one of [mean, median, minimum, etc.]). Functions as a convenience wrapper around
        device-specific implementations, like `benchmark_cpu` and `benchmark_gpu`. Raises
        `ValueError(...)` if we can't safely infer the device type of `fn`; for example,
        if multiple device types are found in `fn_args` and `fn_kwargs`, or if no device
        types are found.

        Arguments:
        - fn: The function to benchmark.
        - fn_args: The function's arguments.
        - fn_kwargs: The function's kwargs.

        Keyword Arguments:
        - **kwargs: The benchmarking implementation's kwargs.

        Returns:
        - The runtime of `fn(*fn_args, **fn_kwargs)`, in milliseconds.
        """
        inferred_device = None
        for arg_or_kwarg in chain(fn_args, fn_kwargs.values()):
            if not isinstance(arg_or_kwarg, torch.Tensor):
                continue
            if inferred_device is None:
                inferred_device = arg_or_kwarg.device
            elif arg_or_kwarg.device != inferred_device:
                raise ValueError(
                    "Can't safely infer the device type of `fn` with multiple device types in `fn_args` and `fn_kwargs`!"
                )
        if inferred_device is None:
            raise ValueError(
                "Can't safely infer the device type of `fn` with no device types in `fn_args` or `fn_kwargs`! You should be calling `.benchmark_cpu` or `.benchmark_gpu` directly."  # noqa: B950
            )
        _callable = lambda: fn(*fn_args, **fn_kwargs)  # noqa: E731
        if inferred_device == torch.device("cpu"):
            return self.benchmark_cpu(_callable, **kwargs)
        # TODO(nmacchioni): For non-CPU functions we default to using the GPU-specific benchmarking
        # implementation which was written specifically with CUDA devices in mind, we may want to
        # explore alternate implementations for other device types.
        return self.benchmark_gpu(_callable, **kwargs)

    @time_and_count
    def benchmark_cpu(
        self: Self, _callable: Callable[[], Any], warmup: int = 20, rep: int = 100
    ) -> float:
        """Benchmark the CPU callable, `_callable`, and return the median runtime,
        in milliseconds.

        Arguments:
        - _callable: The CPU callable to benchmark.

        Keyword Arguments:
        - warmup: Optionally, the duration, in milliseconds, to run `_callable`
        before benchmarking starts.
        - rep: Optionally, the duration, in milliseconds, to run `_callable`
        during benchmarking.

        Returns:
        - The median runtime of `_callable`, in milliseconds.
        """

        def run_for(ms: int) -> List[float]:
            timings = []
            run_start_t = time.perf_counter()
            while True:
                start_t = time.perf_counter()
                _callable()
                end_t = time.perf_counter()
                timings.append((end_t - start_t) * MILLISECONDS_PER_SECOND)
                if ((end_t - run_start_t) * MILLISECONDS_PER_SECOND) > ms:
                    break
            return timings

        run_for(warmup)
        return median(run_for(rep))

    @time_and_count
    def benchmark_gpu(self: Self, *args: Any, **kwargs: Any) -> float:
        raise NotImplementedError

    @maybe_time
    @count
    def benchmark_many_gpu(
        self: Self, callables: List[Callable[[], Any]], *args: Any, **kwargs: Any
    ) -> List[float]:
        return [
            self.benchmark_gpu(_callable, *args, **kwargs) for _callable in callables
        ]


class TritonBenchmarker(Benchmarker):
    @cached_property
    def triton_do_bench(self: Self) -> Callable[..., Any]:
        """Lazily import Triton's `do_bench`."""
        try:
            from triton.testing import do_bench
        except ImportError as e:
            raise NotImplementedError("requires Triton") from e
        return do_bench

    @time_and_count
    def benchmark_gpu(self: Self, _callable: Callable[[], Any], **kwargs: Any) -> float:
        """Benchmark the GPU callable, `_callable`, and return the runtime, in milliseconds.

        Arguments:
        - _callable: The GPU callable to benchmark.

        Keyword Arguments:
        - quantiles: Optionally, a tuple of floats denoting the requested quantiles.
        - return_mode: Optionally, the requested return mode. Currently, Triton's
        `do_bench` supports min, max, mean, and median return modes.
        - **kwargs: Additional kwargs passed to Triton's `do_bench`.

        Returns:
        - The runtime of `callable`, in milliseconds. If `kwargs["quantiles"]` is specified,
        this is the first requested quantile. Else, if `kwargs["return_mode"]` is specified,
        this is the requested return mode. Otherwise, this is the median.
        """
        if "quantiles" in kwargs:
            return self.triton_do_bench(_callable, **kwargs)[0]
        elif "return_mode" in kwargs:
            return self.triton_do_bench(_callable, **kwargs)
        return self.triton_do_bench(_callable, **kwargs, return_mode="median")


<<<<<<< HEAD
def is_feature_enabled(feature_name: str) -> bool:
    """Method to decide whether or not a feature is enabled. For more context, see the
    benchmarking configuration section in `torch._inductor.config.benchmarking`.
    """
    feature_config = getattr(benchmarking_config, feature_name)
    if feature_config.env_val is not None:
        if feature_config.env_val == "1":
            return True
        elif feature_config.env_val == "0":
            return False
    if not is_fbcode():
        return feature_config.oss_default
    if feature_config.local_version is not None:
        return (
            feature_config.local_version
            >= torch._utils_internal.justknobs_getval_int(
                f"pytorch/benchmarking:{feature_name.upper()}_VERSION"
            )
        )
    return False


def maybe_fallback(
    fn: Callable[Concatenate[Any, P], T]
) -> Callable[Concatenate[Any, P], T]:
    """Wrapper that controls feature fallbacks. It is expected that `fn` is a
    method of one of `Benchmarker`'s subclasses with a corresponding `feature_name`
    attribute; typing limitations prevent us from declaring this directly. When
    `fn` is called, in the form `fn(self, ...)`, we will check that the feature
    `self.feature_name` is enabled; if the feature `feature_name` is not enabled,
    we will fallback to the parent class' implementation of `fn`.
    """

    @wraps(fn)
    def wrapper(self: Any, *args: P.args, **kwargs: P.kwargs) -> T:
        fn_class = inspect._findclass(fn)  # type: ignore
        feature_name = fn_class.feature_name
        if not is_feature_enabled(feature_name):
            fallback_fn = getattr(super(fn_class, self), fn.__name__)
            counters["inductor"]["benchmarking." + feature_name + ".disabled"] += 1
            logger.debug(
                "Feature `%s` is disabled, `benchmarking.%s.%s` will fallback to `benchmarking.%s.%s`.",
                feature_name,
                fn_class.__name__,
                fn.__name__,
                fn_class.__base__.__name__,
                fallback_fn.__name__,
            )
            # don't need `self` since we called `getattr`
            return fallback_fn(*args, **kwargs)
        return fn(self, *args, **kwargs)

    return wrapper


=======
>>>>>>> aec75f8a
class InductorBenchmarker(TritonBenchmarker):
    @cached_property
    def L2_cache_size(self: Self) -> int:
        """Get the L2 cache size, in bytes, of the current device."""
        device = torch.cuda.current_device()
        props = torch.cuda.get_device_properties(device)
        return props.L2_cache_size

    def get_event_pairs(
        self: Self, iters: int
    ) -> List[Tuple[torch.cuda.Event, torch.cuda.Event]]:
        """Get `iters` pairs of CUDA events."""
        return [
            (
                torch.cuda.Event(enable_timing=True),
                torch.cuda.Event(enable_timing=True),
            )
            for _ in range(iters)
        ]

    def get_event_pairs_min_timing(
        self: Self, event_pairs: List[Tuple[torch.cuda.Event, torch.cuda.Event]]
    ) -> float:
        """Get the minimum timing, in milliseconds, for a group of CUDA event pairs."""
        return min(
            [
                start_event.elapsed_time(end_event)
                for start_event, end_event in event_pairs
            ]
        )

    @time_and_count
    def benchmark_gpu(
        self: Self,
        _callable: Callable[[], Any],
        estimation_iters: int = 5,
        memory_warmup_iters: int = 100,
        benchmark_iters: int = 100,
        max_benchmark_duration: int = 25,
        **kwargs: Any,
    ) -> float:
        """Benchmark a GPU callable using a custom benchmarking implementation.

        Arguments:
        - _callable: The callable to benchmark.

        Keyword Arguments:
        - estimation_iters: Optionally, the number of iterations to run `_callable`
        during runtime estimation.
        - memory_warmup_iters: Optionally, the number of iterations to flush the L2
        cache before starting benchmarking.
        - benchmark_iters: Optionally, the number of iterations to run `_callable`
        during the benchmarking.
        - max_benchmark_duration: Optionally, the maximum duration of the benchmarking,
        in milliseconds. An estimated duration is calculated based on the values
        of `memory_warmup_iters` and `benchmark_iters`, along with the estimated
        runtime of `_callable` and various other factors, and we then shrink
        `benchmark_iters` to fit in the alloted maximum duration.
        - **kwargs: Additional kwargs that may be passed to the fallback.

        Returns:
        - The minimum runtime of `_callable`, in milliseconds.
        """
        # we don't want any outside errors propagating into benchmarking
        torch.cuda.synchronize()

        # warmup `_callable` (and catches any failures in the process)
        _callable()
        torch.cuda.synchronize()

        # see https://github.com/triton-lang/triton/pull/840 for why `dtype=torch.int`
        buffer = torch.empty(self.L2_cache_size // 4, dtype=torch.int, device="cuda")
        buffer.zero_()

        # estimate the runtime of `_callable`
        event_pairs = self.get_event_pairs(estimation_iters)
        for start_event, end_event in event_pairs:
            buffer.zero_()
            start_event.record()
            _callable()
            end_event.record()
        torch.cuda.synchronize()
        estimated_timing = self.get_event_pairs_min_timing(event_pairs)

        # adjust `benchmark_iters` to fit in the maximum benchmarking duration
        benchmark_iters = max(
            min(benchmark_iters, int(max_benchmark_duration // estimated_timing)), 1
        )

        # do the memory warmup
        for _ in range(memory_warmup_iters):
            buffer.zero_()

        # benchmark `_callable`
        event_pairs = self.get_event_pairs(benchmark_iters)
        for start_event, end_event in event_pairs:
            buffer.zero_()
            start_event.record()
            _callable()
            end_event.record()
        torch.cuda.synchronize()
        benchmarked_timing = self.get_event_pairs_min_timing(event_pairs)

        # explicitly delete the buffer, sometimes helps memory
        # footprint metrics in OSS Inductor performance benchmarks
        del buffer

        # return the minimum of `estimated_timing` and `benchmarked_timing`,
        # we just want the minimum timing overall so we might as well check both
        return min(estimated_timing, benchmarked_timing)


<<<<<<< HEAD
class InductorGroupedBenchmarker(InductorBenchmarker):
    feature_name = "inductor_grouped_benchmarker"

    def get_interleaved_event_pairs(
        self: Self, num_callables: int, iters: int
    ) -> List[List[Tuple[torch.cuda.Event, torch.cuda.Event]]]:
        """Get `iters` interleaved `num_callables` pairs of CUDA events."""
        return [self.get_event_pairs(num_callables) for _ in range(iters)]

    def get_interleaved_event_pairs_min_timing(
        self: Self,
        interleaved_event_pairs: List[List[Tuple[torch.cuda.Event, torch.cuda.Event]]],
    ) -> List[float]:
        """Get the interleaved minimum timings, in milliseconds, for an interleaved
        grouping of CUDA event pairs.
        """
        return [self.get_event_pairs_min_timing(list(event_pairs)) for event_pairs in zip(*interleaved_event_pairs)]

    @maybe_fallback
    @maybe_time
    @count
    def benchmark_many_gpu(
        self: Self,
        callables: List[Callable[[], Any]],
        estimation_iters: int = 5,
        memory_warmup_iters: int = 100,
        benchmark_iters: int = 100,
        max_benchmark_duration: int = 25,
        **kwargs: Any,
    ) -> List[float]:
        """Benchmark many GPU callables using a custom benchmarking implementation.

        Arguments:
        - callables: The callables to benchmark.

        Keyword Arguments:
        - estimation_iters: The number of iterations to run `_callable` during
        runtime estimation.
        - memory_warmup_iters: The number of iterations to flush the L2 cache
        before benchmarking.
        - benchmark_iters: The number of iterations to run `_callable` during
        benchmarking.
        - max_benchmark_duration: The maximum duration of the benchmarking per
        callable, in milliseconds. An estimated duration is calculated based on
        the values of `memory_warmup_iters` and `benchmark_iters`, along with the
        estimated runtime of `_callable` and various other factors, and we then
        shrink `benchmark_iters` to fit in the alloted maximum duration.
        - **kwargs: Additional kwargs that may be passed to the fallback.

        Returns:
        - The minimum runtime of each callable in `callables`, in milliseconds.
        """
        # we don't want any outside errors propagating into benchmarking
        torch.cuda.synchronize()

        # warmup each callable in `callables` (and catches any failures in the process)
        for _callable in callables:
            _callable()
        torch.cuda.synchronize()

        # see https://github.com/triton-lang/triton/pull/840 for why `dtype=torch.int`
        buffer = torch.empty(self.L2_cache_size // 4, dtype=torch.int, device="cuda")
        buffer.zero_()

        # estimate the runtime of `_callable`
        interleaved_event_pairs = self.get_interleaved_event_pairs(
            len(callables), estimation_iters
        )
        for event_pairs in interleaved_event_pairs:
            for _callable, (start_event, end_event) in zip(callables, event_pairs):
                buffer.zero_()
                start_event.record()
                _callable()
                end_event.record()
        torch.cuda.synchronize()
        estimated_timings = self.get_interleaved_event_pairs_min_timing(
            interleaved_event_pairs
        )

        # adjust `benchmark_iters` to fit in the maximum benchmarking duration, we're
        # alloted `max_benchmark_duration` per-callable, so we can just take the average
        # of the estimated timings
        benchmark_iters = max(
            min(benchmark_iters, max_benchmark_duration // mean(estimated_timings)), 1
        )

        # do the memory warmup
        for _ in range(memory_warmup_iters):
            buffer.zero_()

        # benchmark `_callable`
        interleaved_event_pairs = self.get_interleaved_event_pairs(
            len(callables), estimation_iters
        )
        for event_pairs in interleaved_event_pairs:
            for _callable, (start_event, end_event) in zip(callables, event_pairs):
                buffer.zero_()
                start_event.record()
                _callable()
                end_event.record()
        torch.cuda.synchronize()
        benchmarked_timings = self.get_interleaved_event_pairs_min_timing(
            interleaved_event_pairs
        )

        # explicitly delete the buffer, sometimes helps memory
        # footprint metrics in OSS Inductor performance benchmarks
        del buffer

        # return the minimum of estimated_timing and benchmarked_timing, since
        # we just want the minimum timing overall we might check both
        return [
            min(estimated_timing, benchmarked_timing)
            for estimated_timing, benchmarked_timing in zip(
                estimated_timings, benchmarked_timings
            )
        ]


benchmarker = InductorGroupedBenchmarker()
=======
benchmarker = InductorBenchmarker() if use_experimental_benchmarker else TritonBenchmarker()
>>>>>>> aec75f8a
<|MERGE_RESOLUTION|>--- conflicted
+++ resolved
@@ -174,64 +174,6 @@
         return self.triton_do_bench(_callable, **kwargs, return_mode="median")
 
 
-<<<<<<< HEAD
-def is_feature_enabled(feature_name: str) -> bool:
-    """Method to decide whether or not a feature is enabled. For more context, see the
-    benchmarking configuration section in `torch._inductor.config.benchmarking`.
-    """
-    feature_config = getattr(benchmarking_config, feature_name)
-    if feature_config.env_val is not None:
-        if feature_config.env_val == "1":
-            return True
-        elif feature_config.env_val == "0":
-            return False
-    if not is_fbcode():
-        return feature_config.oss_default
-    if feature_config.local_version is not None:
-        return (
-            feature_config.local_version
-            >= torch._utils_internal.justknobs_getval_int(
-                f"pytorch/benchmarking:{feature_name.upper()}_VERSION"
-            )
-        )
-    return False
-
-
-def maybe_fallback(
-    fn: Callable[Concatenate[Any, P], T]
-) -> Callable[Concatenate[Any, P], T]:
-    """Wrapper that controls feature fallbacks. It is expected that `fn` is a
-    method of one of `Benchmarker`'s subclasses with a corresponding `feature_name`
-    attribute; typing limitations prevent us from declaring this directly. When
-    `fn` is called, in the form `fn(self, ...)`, we will check that the feature
-    `self.feature_name` is enabled; if the feature `feature_name` is not enabled,
-    we will fallback to the parent class' implementation of `fn`.
-    """
-
-    @wraps(fn)
-    def wrapper(self: Any, *args: P.args, **kwargs: P.kwargs) -> T:
-        fn_class = inspect._findclass(fn)  # type: ignore
-        feature_name = fn_class.feature_name
-        if not is_feature_enabled(feature_name):
-            fallback_fn = getattr(super(fn_class, self), fn.__name__)
-            counters["inductor"]["benchmarking." + feature_name + ".disabled"] += 1
-            logger.debug(
-                "Feature `%s` is disabled, `benchmarking.%s.%s` will fallback to `benchmarking.%s.%s`.",
-                feature_name,
-                fn_class.__name__,
-                fn.__name__,
-                fn_class.__base__.__name__,
-                fallback_fn.__name__,
-            )
-            # don't need `self` since we called `getattr`
-            return fallback_fn(*args, **kwargs)
-        return fn(self, *args, **kwargs)
-
-    return wrapper
-
-
-=======
->>>>>>> aec75f8a
 class InductorBenchmarker(TritonBenchmarker):
     @cached_property
     def L2_cache_size(self: Self) -> int:
@@ -344,127 +286,4 @@
         return min(estimated_timing, benchmarked_timing)
 
 
-<<<<<<< HEAD
-class InductorGroupedBenchmarker(InductorBenchmarker):
-    feature_name = "inductor_grouped_benchmarker"
-
-    def get_interleaved_event_pairs(
-        self: Self, num_callables: int, iters: int
-    ) -> List[List[Tuple[torch.cuda.Event, torch.cuda.Event]]]:
-        """Get `iters` interleaved `num_callables` pairs of CUDA events."""
-        return [self.get_event_pairs(num_callables) for _ in range(iters)]
-
-    def get_interleaved_event_pairs_min_timing(
-        self: Self,
-        interleaved_event_pairs: List[List[Tuple[torch.cuda.Event, torch.cuda.Event]]],
-    ) -> List[float]:
-        """Get the interleaved minimum timings, in milliseconds, for an interleaved
-        grouping of CUDA event pairs.
-        """
-        return [self.get_event_pairs_min_timing(list(event_pairs)) for event_pairs in zip(*interleaved_event_pairs)]
-
-    @maybe_fallback
-    @maybe_time
-    @count
-    def benchmark_many_gpu(
-        self: Self,
-        callables: List[Callable[[], Any]],
-        estimation_iters: int = 5,
-        memory_warmup_iters: int = 100,
-        benchmark_iters: int = 100,
-        max_benchmark_duration: int = 25,
-        **kwargs: Any,
-    ) -> List[float]:
-        """Benchmark many GPU callables using a custom benchmarking implementation.
-
-        Arguments:
-        - callables: The callables to benchmark.
-
-        Keyword Arguments:
-        - estimation_iters: The number of iterations to run `_callable` during
-        runtime estimation.
-        - memory_warmup_iters: The number of iterations to flush the L2 cache
-        before benchmarking.
-        - benchmark_iters: The number of iterations to run `_callable` during
-        benchmarking.
-        - max_benchmark_duration: The maximum duration of the benchmarking per
-        callable, in milliseconds. An estimated duration is calculated based on
-        the values of `memory_warmup_iters` and `benchmark_iters`, along with the
-        estimated runtime of `_callable` and various other factors, and we then
-        shrink `benchmark_iters` to fit in the alloted maximum duration.
-        - **kwargs: Additional kwargs that may be passed to the fallback.
-
-        Returns:
-        - The minimum runtime of each callable in `callables`, in milliseconds.
-        """
-        # we don't want any outside errors propagating into benchmarking
-        torch.cuda.synchronize()
-
-        # warmup each callable in `callables` (and catches any failures in the process)
-        for _callable in callables:
-            _callable()
-        torch.cuda.synchronize()
-
-        # see https://github.com/triton-lang/triton/pull/840 for why `dtype=torch.int`
-        buffer = torch.empty(self.L2_cache_size // 4, dtype=torch.int, device="cuda")
-        buffer.zero_()
-
-        # estimate the runtime of `_callable`
-        interleaved_event_pairs = self.get_interleaved_event_pairs(
-            len(callables), estimation_iters
-        )
-        for event_pairs in interleaved_event_pairs:
-            for _callable, (start_event, end_event) in zip(callables, event_pairs):
-                buffer.zero_()
-                start_event.record()
-                _callable()
-                end_event.record()
-        torch.cuda.synchronize()
-        estimated_timings = self.get_interleaved_event_pairs_min_timing(
-            interleaved_event_pairs
-        )
-
-        # adjust `benchmark_iters` to fit in the maximum benchmarking duration, we're
-        # alloted `max_benchmark_duration` per-callable, so we can just take the average
-        # of the estimated timings
-        benchmark_iters = max(
-            min(benchmark_iters, max_benchmark_duration // mean(estimated_timings)), 1
-        )
-
-        # do the memory warmup
-        for _ in range(memory_warmup_iters):
-            buffer.zero_()
-
-        # benchmark `_callable`
-        interleaved_event_pairs = self.get_interleaved_event_pairs(
-            len(callables), estimation_iters
-        )
-        for event_pairs in interleaved_event_pairs:
-            for _callable, (start_event, end_event) in zip(callables, event_pairs):
-                buffer.zero_()
-                start_event.record()
-                _callable()
-                end_event.record()
-        torch.cuda.synchronize()
-        benchmarked_timings = self.get_interleaved_event_pairs_min_timing(
-            interleaved_event_pairs
-        )
-
-        # explicitly delete the buffer, sometimes helps memory
-        # footprint metrics in OSS Inductor performance benchmarks
-        del buffer
-
-        # return the minimum of estimated_timing and benchmarked_timing, since
-        # we just want the minimum timing overall we might check both
-        return [
-            min(estimated_timing, benchmarked_timing)
-            for estimated_timing, benchmarked_timing in zip(
-                estimated_timings, benchmarked_timings
-            )
-        ]
-
-
-benchmarker = InductorGroupedBenchmarker()
-=======
-benchmarker = InductorBenchmarker() if use_experimental_benchmarker else TritonBenchmarker()
->>>>>>> aec75f8a
+benchmarker = InductorBenchmarker() if use_experimental_benchmarker else TritonBenchmarker()