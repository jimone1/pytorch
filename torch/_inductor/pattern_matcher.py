--- conflicted
+++ resolved
@@ -251,11 +251,11 @@
             else contextlib.nullcontext()
         )
 
-        def should_propagate_arg_kwarg_vals(nodes: list[torch.fx.Node]) -> bool:
+        def should_propagate_eager_input_vals(nodes: list[torch.fx.Node]) -> bool:
             if len(nodes) != 1:
                 return False
             node = nodes[0]
-            if "arg_kwarg_vals" not in node.meta:
+            if "eager_input_vals" not in node.meta:
                 return False
             return node.target in OrderedSet(
                 [
@@ -270,27 +270,18 @@
                 trace_fn = functools.partial(
                     fwd_only, run_functional_passes=run_functional_passes
                 )
-<<<<<<< HEAD
-            if len(self.nodes) == 1 and "original_arg_kwarg_vals" in self.nodes[0].meta:
-                # original_arg_kwarg_vals are the FakeTensor vals we saw during
-                # AOTDispatcher tracing that match the eager-mode metadata.
-                # We want to use these vals to trace out the replacement graph,
-                # so that any original_arg_kwarg_vals in the replacement graph are
-                # set correctly.
-=======
-
-            if should_propagate_arg_kwarg_vals(self.nodes):
+
+            if should_propagate_eager_input_vals(self.nodes):
                 # Our strategy is:
-                # 1) trace out the graph with arg_kwarg_vals (which have accurate eager-mode metadata)
+                # 1) trace out the graph with eager_input_vals (which have accurate eager-mode metadata)
                 # 2) trace out the graph with vals (which have the accurate Inductor metadata)
-                # 3) Propagate the arg_kwarg_vals from the first graph to the second.
+                # 3) Propagate the eager_input_vals from the first graph to the second.
                 # 4) Use the second graph as the replacement graph.
->>>>>>> daf0e26b
-
-                # Construct a map of node -> FakeTensor val in original_arg_kwarg_vals
+
+                # Construct a map of node -> FakeTensor val in eager_input_vals
                 node_to_val = {}
 
-                fake_args, fake_kwargs = self.nodes[0].meta["original_arg_kwarg_vals"]
+                fake_args, fake_kwargs = self.nodes[0].meta["eager_input_vals"]
                 fake_kwargs = {**fake_kwargs}
                 match_args, match_kwargs = tuple(self.args), self.kwargs
 
@@ -301,12 +292,7 @@
                 torch.utils._pytree.tree_map(
                     record, (match_args, match_kwargs), (fake_args, fake_kwargs)
                 )
-<<<<<<< HEAD
-
-                # map args to their FakeTensor val in original_arg_kwarg_vals
-=======
-                # map args to their FakeTensor val in arg_kwarg_vals
->>>>>>> daf0e26b
+                # map args to their FakeTensor val in eager_input_vals
                 example_vals = torch.fx.map_arg(args, lambda arg: node_to_val[arg])
 
                 # first graph
@@ -326,9 +312,9 @@
                 for old_node, new_node in zip(
                     graph_with_eager_vals.graph.nodes, replacement.graph.nodes
                 ):
-                    if "arg_kwarg_vals" in old_node.meta:
-                        new_node.meta["arg_kwarg_vals"] = old_node.meta[
-                            "arg_kwarg_vals"
+                    if "eager_input_vals" in old_node.meta:
+                        new_node.meta["eager_input_vals"] = old_node.meta[
+                            "eager_input_vals"
                         ]
 
             else:
@@ -1158,18 +1144,11 @@
                         old_node=node,
                         pass_name="Interpreter_Replacer",
                     )
-<<<<<<< HEAD
-                    if "original_arg_kwarg_vals" in node.meta:
-                        result.meta["original_arg_kwarg_vals"] = node.meta[
-                            "original_arg_kwarg_vals"
-                        ]
-=======
                     # This function copy-pastes the replacement graph into
-                    # the graph. If the replacement graph had any arg_kwarg_vals,
+                    # the graph. If the replacement graph had any eager_input_vals,
                     # or val/tensor_meta, we propagate those over.
-                    if "arg_kwarg_vals" in node.meta:
-                        result.meta["arg_kwarg_vals"] = node.meta["arg_kwarg_vals"]
->>>>>>> daf0e26b
+                    if "eager_input_vals" in node.meta:
+                        result.meta["eager_input_vals"] = node.meta["eager_input_vals"]
                     if "val" in node.meta and "val" not in result.meta:
                         result.meta["val"] = node.meta["val"]
                         if isinstance(node.meta["val"], torch.Tensor):
