--- conflicted
+++ resolved
@@ -2012,17 +2012,10 @@
         result = [torch.tensor([]) if r is None else r for r in result]
         for i, r in enumerate(result):
             assert isinstance(r, torch.Tensor), op + " returns a list of non-tensors"
-<<<<<<< HEAD
-        return torch._C._aoti.unsafe_alloc_void_ptrs_from_tensors(result)
-    else:
-        assert isinstance(result, torch.Tensor), op + " returns a non-tensor"
-        return torch._C._aoti.unsafe_alloc_void_ptr_from_tensor(result)
-=======
         return torch._C._aoti.unsafe_alloc_void_ptrs_from_tensors(result)  # type: ignore[arg-type]
 
     assert isinstance(result, torch.Tensor), op + " returns a non-tensor"
     return torch._C._aoti.unsafe_alloc_void_ptr_from_tensor(result)
->>>>>>> 05874b40
 
 
 # Precompiled headers are persistent past program runtime, but associated with one
