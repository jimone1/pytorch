# mypy: allow-untyped-defs
from __future__ import annotations

import dataclasses
import re
from itertools import count, zip_longest
from typing import Any, Optional, Union
from typing_extensions import Self

import sympy

from torch import dtype as torch_dtype
from torch._inductor.codecache import get_cpp_wrapper_cubin_path_name
from torch._inductor.runtime.runtime_utils import dynamo_timed

from .. import config
from ..codecache import CudaKernelParamCache
from ..ir import GraphPartitionSignature, TensorBox
from ..utils import cache_on_self, get_gpu_type, GPU_ALIGN_BYTES, IndentedBuffer
from ..virtualized import V
from .aoti_hipify_utils import maybe_hipify_code_wrapper
from .common import get_device_op_overrides
from .cpp_utils import cexpr
from .cpp_wrapper_cpu import CppWrapperCpu
from .multi_kernel import MultiKernelCall
from .triton_utils import should_unwrap_unspec_arg
from .wrapper import PythonWrapperCodegen, SymbolicCallArg


_cpp_string_literal_escapes = {
    "\\": "\\\\",
    '"': '\\"',
    "\n": "\\n",
    "\t": "\\t",
    "\r": "\\r",
}
_cpp_string_literal_pattern = re.compile(r'["\\\n\t\r]')


def cpp_string_literal(s: str) -> str:
    escaped = _cpp_string_literal_pattern.sub(
        lambda match: _cpp_string_literal_escapes[match.group(0)], s
    )
    return f'"{escaped}"'


@dataclasses.dataclass
class DeferredTritonCallWrapper:
    """
    When using cpp wrapper, GPU kernel load and launch needs to wait for Triton kernels
    to be tuned and stored as cubin files, so use a deferred generating the final wrapper around
    the triton kernel until right before the prefix is written.
    """

    wrapper_name: str
    kernel_name: str
    arg_types: list[Any]

    def generate(self, wrapper: CppWrapperGpu):
        prefix = wrapper.prefix
        if self.kernel_name.startswith("multi_kernel_"):
            # MultiKernel will select one kernel after running the autotune block
            self.kernel_name = MultiKernelCall.lookup_choice(self.kernel_name)
        params = CudaKernelParamCache.get(self.kernel_name)
        assert params, f"CudaKernelParamCache not populated for {self.kernel_name}"
        def_args = params["def_args"]
        arg_types = self.arg_types
        inductor_meta = params["inductor_meta"]

        if "extra_launcher_args" in inductor_meta and len(def_args) > len(arg_types):
            # extra_launcher_args should already be in def_args
            assert len(def_args) == len(arg_types) - len(
                inductor_meta["extra_launcher_args"]
            )
            arg_types = arg_types + [SymbolicCallArg] * len(
                inductor_meta["extra_launcher_args"]
            )

        if not V.graph.aot_mode:
            prefix.writeline(
                maybe_hipify_code_wrapper(
                    f"static {wrapper.device_codegen.cpp_kernel_type()} {self.kernel_name} = nullptr;"
                )
            )
            kernel_var_name = self.kernel_name
        else:
            kernel_var_name = f"kernels_.{self.kernel_name}"

        # tensors can be RAIIAtenTensorHandle or ConstantHandle, so make them template types
        template_types = [
            f"typename {name}_type_"
            for name, arg_type in zip(def_args, arg_types)
            if isinstance(arg_type, (torch_dtype, UnwrapUnspecArg))
        ]
        if V.graph.aot_mode:
            template_types.append("typename kernels_type_")
        if template_types:
            prefix.writeline(f"template <{', '.join(template_types)}>")
        prefix.writeline(f"static inline void {self.wrapper_name}(")
        with prefix.indent():
            assert len(def_args) == len(arg_types), (def_args, arg_types)
            for name, arg_type in zip(def_args, arg_types):
                if isinstance(arg_type, (torch_dtype, UnwrapUnspecArg)):
                    prefix.writeline(f"const {name}_type_& {name},")
                elif issubclass(arg_type, (SymbolicCallArg, sympy.Expr, int)):
                    prefix.writeline(f"int64_t {name},")
                elif arg_type is float:
                    prefix.writeline(f"float {name},")
                elif arg_type is bool:
                    prefix.writeline(f"bool {name},")
                else:
                    raise ValueError(f"Unexpected arg type {arg_type}")
            prefix.writeline(
                maybe_hipify_code_wrapper(
                    f"{wrapper.device_codegen.cpp_stream_type()} stream_,"
                )
            )
            if V.graph.aot_mode:
                prefix.writeline("kernels_type_& kernels_,")
            prefix.writeline(
                "const std::optional<std::string>& cubin_dir_ = std::nullopt"
            )
        prefix.writeline("){")
        with prefix.indent():
            self.generate_grid(prefix, inductor_meta, params)
            self.generate_load_kernel(prefix, kernel_var_name, params)
            self.generate_launch_kernel(prefix, wrapper, kernel_var_name, params)
        prefix.writeline("}")
        # Ensure the cubin file is included in the package
        V.graph.wrapper_code.additional_files.append(
            params[get_cpp_wrapper_cubin_path_name()]
        )

    def generate_grid(
        self,
        prefix: IndentedBuffer,
        inductor_meta: dict[str, Any],
        params: dict[str, Any],
    ):
        from ..runtime.triton_heuristics import GridExpr

        grid = GridExpr.from_meta(inductor_meta, params["config"], mode="cpp")
        for line in grid.prefix:
            prefix.writeline(line)
        prefix.splice(
            f"""\
            uint32_t grid_0 = {grid.x_grid};
            uint32_t grid_1 = {grid.y_grid};
            uint32_t grid_2 = {grid.z_grid};
            """
        )
        prefix.writeline("if (grid_0 == 0 || grid_1 == 0 || grid_2 == 0) return;")

    def generate_load_kernel(self, prefix, kernel_var_name, params):
        prefix.writeline(f"if ({kernel_var_name} == nullptr) {{")
        with prefix.indent():
            load_kernel_args = [
                cpp_string_literal(params[get_cpp_wrapper_cubin_path_name()]),
                cpp_string_literal(params["mangled_name"]),
                str(params["shared_mem"]),
                "cubin_dir_",
            ]
            prefix.writeline(
                f"{kernel_var_name} = loadKernel({', '.join(load_kernel_args)}); "
            )
        prefix.writeline("}")

    def generate_launch_kernel(self, prefix, wrapper, kernel_var_name, params):
        triton_meta = params["triton_meta"]
        assert len(self.arg_types) == len(params["def_args"]), (
            self.arg_types,
            params["def_args"],
        )
        arg_type_loookup = dict(zip(params["def_args"], self.arg_types))
        # difference between Python and C++ wrapper: C++ wrapper strips out equal_to_1 constants
        call_args = [
            name for name in params["call_args"] if name not in triton_meta["constants"]
        ]
        arg_types = [arg_type_loookup[name] for name in call_args]
        arg_signatures = [triton_meta["signature"][name] for name in call_args]
        call_args_str = wrapper.generate_args_decl(
            prefix, call_args, arg_types, arg_signatures
        )
        prefix.writeline(f"void* kernel_args_[] = {{{call_args_str}}};")
        launch_kernel_args = [
            kernel_var_name,
            "grid_0",
            "grid_1",
            "grid_2",
            str(params["num_warps"]),
            str(params["shared_mem"]),
            "kernel_args_",
            "stream_",
        ]
        prefix.writeline(f"launchKernel({', '.join(launch_kernel_args)});")


class CppWrapperGpu(CppWrapperCpu):
    """
    Generates cpp wrapper for running on GPU and calls CUDA kernels
    """

    def __init__(self) -> None:
        self.device = get_gpu_type()
        self.device_codegen = get_device_op_overrides(self.device)
        super().__init__()
        self.grid_id = count()
        self._triton_call_wrappers: dict[str, DeferredTritonCallWrapper] = {}
        self.autotune_input_prefix = "_REAL_AUTOTUNE_INPUT"

    @staticmethod
    def create(
        is_subgraph: bool,
        subgraph_name: Optional[str],
        parent_wrapper: Optional[PythonWrapperCodegen],
        partition_signatures: Optional[GraphPartitionSignature] = None,
    ):
        # TODO - support subgraph codegen by lifting functions. Check the
        # comment at CppWrapperCpu `codegen_subgraph` function.
        return CppWrapperGpu()

    def write_header(self):
        if V.graph.is_const_graph:
            # We do not write header for constant graph, it will be written by main module.
            return

        super().write_header()
        self.header.splice(
            maybe_hipify_code_wrapper(self.device_codegen.kernel_driver())
        )

    @cache_on_self
    def write_tma_descriptor_helpers_once(self):
        self.header.splice(self.device_codegen.tma_descriptor_helpers())

    def write_get_raw_stream(
        self, code: IndentedBuffer, device_idx: int, graph_name: str
    ) -> str:
        name = f"stream{device_idx}"
        code.writeline(
            maybe_hipify_code_wrapper(
                f"{self.device_codegen.cpp_stream_type()} {name};"
            )
        )
        code.writeline(
            f"AOTI_TORCH_ERROR_CODE_CHECK({self.device_codegen.aoti_get_stream()}({device_idx}, (void**)&{name}));"
        )
        return name

    def get_autotuning_input_name(self, idx):
        return f"{self.autotune_input_prefix}_{idx}"

    def codegen_inputs(self):
        # See Note: [Input Alignment handling in Inductor]
        #
        # JIT Inductor does not guard on input alignment. It relies on copy_misaligned_inputs to
        # copy misaligned inputs to aligned buffers. For AOTInductor, we need to do the same in cpp.

        if config.is_fbcode():
            # TODO: This is added because FC. Remove this once the newly added shim symbols,
            # e.g. aoti_torch_clone_preserve_strides, have landed
            return super().codegen_inputs()

        if V.graph.aot_mode and V.graph.inputs_to_check:
            for idx in V.graph.inputs_to_check:
                input_name = V.graph.graph_input_names[idx]
                assert input_name in V.graph.graph_inputs, (
                    f"{input_name} not found in graph inputs"
                )
                value = V.graph.graph_inputs[input_name]
                assert isinstance(value, TensorBox), (
                    f"{input_name} is expected to be tensor but found as {type(value)}"
                )
                warn_msg = (
                    f"Input {idx} was compiled as {GPU_ALIGN_BYTES}-bytes aligned, "
                    "but it is not aligned at run time. Copying to an aligned tensor "
                    "to guarantee correctness, but expect a performance hit."
                )
                self.prefix.splice(
                    f"""
                    if ((long({input_name}.data_ptr()) & ({GPU_ALIGN_BYTES} -1)) != 0) {{
                        AOTI_TORCH_WARN("{warn_msg}");
                        AtenTensorHandle {input_name}_aligned;
                        aoti_torch_clone_preserve_strides({input_name}, &{input_name}_aligned);
                        {input_name} = std::move(RAIIAtenTensorHandle({input_name}_aligned));
                    }}
                    """
                )

        super().codegen_inputs()

    def _define_kernel_helper(
        self,
        kernel_name: str,
        kernel_body: str,
        metadata: Optional[str] = None,
        gpu: bool = True,
        cpp_definition: Optional[str] = None,
    ):
        if gpu:
            if config.triton.autotune_at_compile_time:
                # Call PythonWrapperCodegen to create the autotune code block
                PythonWrapperCodegen._define_kernel_helper(
                    self, kernel_name, kernel_body, metadata, gpu, cpp_definition
                )
        else:
            return CppWrapperCpu._define_kernel_helper(
                self, kernel_name, kernel_body, metadata, gpu, cpp_definition
            )

    def generate(self, is_inference):
        with dynamo_timed("CppWrapperGpu.generate", log_pt2_compile_event=True):
            return super().generate(is_inference)

    def finalize_prefix(self):
        """Define the triton kernels now that autotuning is finished"""
        old_prefix = self.prefix  # new content should go at start of prefix
        self.prefix = IndentedBuffer()
        super().finalize_prefix()
        for kernel in self._triton_call_wrappers.values():
            self.prefix.writeline("\n")
            kernel.generate(self)
        self.prefix.writeline("\n")
        self.prefix.splice(old_prefix)

    def generate_tma_descriptor(self, desc):
        self.write_tma_descriptor_helpers_once()

        # generate data pointer for the source tensor
        source = self.generate_args_decl(
            code=self,
            call_args=[self.val_to_arg_str(desc.tensor)],
            arg_types=[desc.tensor.get_dtype()],
            arg_signatures=[None],
            # these args are passed to initNDTMADescriptor, which is NOT a triton kernel
            is_triton_kernel=False,
        )

        desc_name = desc.name
        self.writeline(f"alignas(64) CUtensorMap {desc_name};")

        # `source` is in the form of `&var_x`, where `var_x` is the data pointer
        # (CUdeviceptr); we dereference `source` and cast to `void*` to pass to
        # the data pointer of the source tensor ot the helper function
        # `init{1,2}DTMADescriptor`
        ptr = f"reinterpret_cast<void*>(*({source}))"
        dims = ", ".join(self.val_to_arg_str(dim) for dim in desc.dims)
        block_dims = ", ".join(self.val_to_arg_str(dim) for dim in desc.block_dims)
        element_size = self.val_to_arg_str(desc.element_size)
        fn = f"init{desc.rank}DTMADescriptor"
        args = f"&{desc_name}, {ptr}, {dims}, {block_dims}, {element_size}"
        self.writeline(f"{fn}({args});")

    def generate_args_decl(
        self,
        code: Union[IndentedBuffer, Self],
        call_args,
        arg_types,
        arg_signatures,
        is_triton_kernel=True,
    ):
        """
        Generates any declarations of args to pass into a kernel call, and then returns the arg names.

        In more detail:
        * declarations: e.g. this function has a side effect of generating lines like `auto var_0 = ...;`
        * returns: a string with the list of args, e.g. "var_0, var_1"

        call_args: list of call arguments
        arg_types: list of argument types
        arg_signatures: list with signatures of all the args
        is_triton_kernel: whether these are passed into a triton kernel or not. In particular,
                          calls to triton kernels will have an additional global scratch space
                          arg injected at the front of the arg list.
        """
        new_args: list[str] = []

        # Add more cases for other types as needed
        signature2dtype = {
            "i32": "int32_t",
            "i64": "int64_t",
            "fp32": "float",
        }

        def process_args(arg, arg_type, arg_signature=None):
            var_name = f"var_{next(self.arg_var_id)}"
            # ignore nvTmaDesc, as host-side TMA descriptors need
            # to be passed to the compiled Triton kernel by value
            if isinstance(arg_type, UnwrapUnspecArg) and arg_signature != "nvTmaDesc":
                self.codegen_tensor_item(
                    arg_type.dtype,
                    arg,
                    var_name,
                    indented_buffer=code,
                )
            elif isinstance(arg_type, torch_dtype) and arg_signature != "nvTmaDesc":
                device_ptr_type = self.device_codegen.cpp_device_ptr()
                code.writeline(
                    maybe_hipify_code_wrapper(
                        f"{device_ptr_type} {var_name} = reinterpret_cast<{device_ptr_type}>({arg}.data_ptr());"
                    )
                )
            elif arg_type in (sympy.Integer, int):
                code.writeline(f"int {var_name} = {cexpr(arg)};")
            elif arg_type in (sympy.Float, float):
                code.writeline(f"float {var_name} = {cexpr(arg)};")
            # For symbolic call arguments, examine the arg signatures from triton meta
            # to explicitly cast to the right type
            # Reason: `auto` can infer unexpected type against kernel input signature.
            elif (
                isinstance(arg_type, type(SymbolicCallArg))
                and arg_signature is not None
                and arg_signature in signature2dtype.keys()
            ):
                code.writeline(
                    f"{signature2dtype[arg_signature]} {var_name} = {cexpr(arg)};"
                )
            else:
                code.writeline(f"auto {var_name} = {cexpr(arg)};")
            new_args.append(f"&{var_name}")

        for arg, arg_type, arg_signature in zip_longest(
            call_args, arg_types, arg_signatures
        ):
            process_args(arg, arg_type, arg_signature)

        if (
            is_triton_kernel
            and (
                global_scratch := self.device_codegen.cpp_global_scratch(
                    next(self.arg_var_id)
                )
            )
            is not None
        ):
            global_scratch_def, global_scratch_var = global_scratch
            code.writeline(global_scratch_def)
            new_args.append(f"&{global_scratch_var}")

        return ", ".join(new_args)

    def _generate_kernel_call_helper(
        self,
        code: IndentedBuffer,
        kernel_name: str,
        call_args,
        *,
        device=None,
        triton=True,
        arg_types=None,
        raw_keys=None,
        raw_args=None,
        triton_meta=None,
<<<<<<< HEAD
        graph_name="",
=======
        original_fxnode_name=None,
>>>>>>> b48505a8
    ):
        """
        Override the default value of argument 'gpu' to True here.
        generate_kernel_call can still be called with gpu=False because of
        a mix of cpu kernels and gpu kernels.
        """
        device = device or V.graph.get_current_device_or_throw()
        if device.type == "cpu":
            # Even in CppWrapperGpu, we may see cpp kernels
            return CppWrapperCpu._generate_kernel_call_helper(
                self,
                code,
                kernel_name,
                call_args,
                device=device,
                triton=triton,
                arg_types=arg_types,
                raw_keys=raw_keys,
                raw_args=raw_args,
                triton_meta=triton_meta,
            )

        if (
            triton
            and config.triton.autotune_at_compile_time
            and kernel_name not in self.kernel_autotune_names
        ):
            # Call PythonWrapperCodegen to create the autotune code block
            PythonWrapperCodegen._generate_kernel_call_helper(
                self,
                code,
                kernel_name,
                call_args,
                device=device,
                triton=triton,
                arg_types=arg_types,
                raw_keys=raw_keys,
                raw_args=raw_args,
                triton_meta=triton_meta,
                original_fxnode_name=original_fxnode_name,
            )

        stream = (
            "stream"
            if V.graph.aot_mode
            else self.write_get_raw_stream(code, device.index, graph_name)
        )

        if triton:
            call_args, arg_types = self.prepare_triton_wrapper_args(
                call_args, arg_types
            )
            wrapper_name = f"call_{kernel_name}"
            if wrapper_name not in self._triton_call_wrappers:
                self._triton_call_wrappers[wrapper_name] = DeferredTritonCallWrapper(
                    wrapper_name, kernel_name, arg_types
                )
            call_args.append(stream)
            if V.graph.aot_mode:
                call_args.append("kernels")
                call_args.append("this->cubin_dir_")
            debug_printer_manager = V.graph.wrapper_code.debug_printer
            debug_printer_manager.set_printer_args(
                code.writeline,
                call_args[: len(arg_types)],
                kernel_name,
                arg_types,
                None,
            )
            with debug_printer_manager:
                code.writeline(f"{wrapper_name}({', '.join(call_args)});")
        else:
            casted = []
            for arg_type, arg in zip(arg_types, call_args):
                new_arg = arg
                if arg_type.endswith("*") and arg != "nullptr":
                    new_arg = f"{arg}.data_ptr()"
                casted.append(f"({arg_type}){cexpr(new_arg)}")
            call_args_str = ", ".join(casted)
            code.writeline(f"kernels.{kernel_name}({call_args_str}, {stream});")

    @staticmethod
    def prepare_triton_wrapper_args(
        call_args: list[Any], arg_types: list[Any]
    ) -> tuple[list[Any], list[Any]]:
        assert len(call_args) == len(arg_types), (call_args, arg_types)
        new_args = []
        new_args_types = []
        for arg, arg_type in zip(call_args, arg_types):
            if isinstance(arg, str):
                if isinstance(arg_type, torch_dtype) and should_unwrap_unspec_arg(arg):
                    # dynamo wraps unspec variable as 0d CPU tensor, need convert to scalar
                    arg_type = UnwrapUnspecArg(dtype=arg_type)
                new_args.append(arg)
            elif isinstance(arg, bool):
                new_args.append(str(arg).lower())
            elif isinstance(arg, (int, float, SymbolicCallArg)):
                new_args.append(str(arg))
            else:
                new_args.append(cexpr(V.graph.sizevars.simplify(arg)))
            new_args_types.append(arg_type)
        return new_args, new_args_types

    def make_zero_buffer(self, name):
        return f"AOTI_TORCH_ERROR_CODE_CHECK(aoti_torch_zero_({name}.get()));"


@dataclasses.dataclass
class UnwrapUnspecArg:
    """Marker that we need to call .item() on the tensor"""

    dtype: torch_dtype<|MERGE_RESOLUTION|>--- conflicted
+++ resolved
@@ -451,11 +451,8 @@
         raw_keys=None,
         raw_args=None,
         triton_meta=None,
-<<<<<<< HEAD
         graph_name="",
-=======
         original_fxnode_name=None,
->>>>>>> b48505a8
     ):
         """
         Override the default value of argument 'gpu' to True here.
