"""
This provides an abstract class which parametrizes over an "output code" concept
for Inductor.  Intuitively, this represents the compiled callable which Inductor
produces which you can call to get optimized code.  However, this callable
has some other capabilities:

- It is serializable, so you can save/load this product from disk without
  having to do compilation again.

- (When using remote cache) it is addressable, so you can save just a key
  which you can use to load this product from remote cache later.

This class is abstract because we have several different implementations of
serialized format:

- Python wrapper (the default)

- AOTInductor (this produces ABI stable binaries which work across PyTorch
  versions)

"""

from __future__ import annotations

import dataclasses
import logging
import os
import re
from functools import partial
from pathlib import Path
from typing import Any, Callable, Optional, TYPE_CHECKING, Union
from typing_extensions import TypeAlias

import torch
import torch._inductor.async_compile
from torch._dynamo.utils import counters, get_runtime_metrics_context
from torch._inductor.cudagraph_utils import (
    BoxedDeviceIndex,
    CudagraphCachedInfo,
    CudagraphMetadata,
    get_partition_cudagraph_metadata,
    get_placeholder_info,
    log_cudagraph_skip_and_bump_counter,
)
from torch._inductor.freezing_utils import has_frozen_params, is_frozen_param
from torch._inductor.utils import (
    align_inputs_from_check_idxs,
    BoxedBool,
    GraphPartitionMap,
    InputType,
    output_node,
    set_tracing_context_output_strides,
)
from torch.utils._ordered_set import OrderedSet

from . import config
from .runtime.autotune_cache import AutotuneCacheBundler


if TYPE_CHECKING:
    from collections import Counter
    from collections.abc import Sequence

    from torch._inductor import metrics
    from torch._inductor.graph import GraphLowering
<<<<<<< HEAD
    from torch._inductor.runtime.triton_heuristics import CachingAutotuner
=======
    from torch._library.fake_class_registry import FakeScriptObject
>>>>>>> 7336b76b

    from .compile_fx import _CompileFxKwargs
    from .triton_bundler import TritonKernelArtifacts

log = logging.getLogger(__name__)


@dataclasses.dataclass
class OutputCode:
    # TODO: Remove underscores here

    # None if the output is not remote cacheable
    _fx_graph_cache_key: Optional[str] = dataclasses.field(default=None, init=False)

    # How long it took to compile this OutputCode, end to end
    _time_taken_ns: Optional[int] = dataclasses.field(default=None, init=False)

    def __call__(self, inputs: Sequence[Any]) -> Any:
        raise NotImplementedError(type(self))

    def post_compile(
        self,
        example_inputs: Sequence[InputType],
        constants: CompiledFxGraphConstants,
        graph_kwargs: _CompileFxKwargs,
    ) -> None:
        raise NotImplementedError(type(self))

    # TODO: Get rid of this
    def set_triton_bundle(self, triton_bundle: Any) -> None:
        raise NotImplementedError(type(self))


_StrideExprStr: TypeAlias = str


# copy_ fails when trying to write to tensors with memory overlap,
# for expanded dimensions (a dimension which used to have size 1 -> ?)
# we can select one element from that dimension and write to it
# to achieve writing to all values of that dimension of the input tensor
def get_expanded_dims(t: torch.Tensor) -> list[int]:
    if not isinstance(t, torch.Tensor):
        return None
    return [i for i in range(t.ndim) if t.stride(i) == 0 and t.size(i) != 1]


def index_expanded_dims(t: torch.Tensor, expanded_dims: list[int]) -> torch.Tensor:
    for expanded_dim in expanded_dims:
        t = torch.ops.aten.slice(t, expanded_dim, 0, 1)
    return t


def complex_memory_overlap(t: torch.Tensor) -> bool:
    if config.always_complex_memory_overlap_TESTING_ONLY:
        return True

    # if torch._debug_has_internal_overlap thinks this tensor potentially has
    # memory overlap internally, let's dig deeper to find out whether it's true.
    #
    # Call squeeze() so that dimension with size 1 does not cause false positive.
    t = index_expanded_dims(t, get_expanded_dims(t)).squeeze()
    if torch._debug_has_internal_overlap(t) != 0:
        strides = t.stride()
        sizes = t.shape
        indices = list(range(len(strides)))
        indices = [x for _, x in sorted(zip(strides, indices))]
        for i in range(len(strides)):
            prev_stride = 1 if i == 0 else strides[indices[i - 1]]
            prev_size = 1 if i == 0 else sizes[indices[i - 1]]
            if strides[indices[i]] < prev_stride * prev_size:
                return True
    return False


def maybe_handle_backward_generation(
    compiled_graph: CompiledFxGraph,
    boxed_forward_device_index: Optional[BoxedDeviceIndex],
) -> None:
    assert compiled_graph.current_callable is not None
    is_backward = compiled_graph.fx_kwargs["is_backward"]

    # See [Backward Generation Handling]
    # if cudagraph'd the forward and set the device, we need to let the cudagraph manager
    # know we are we running the backward even if we will not run it in cudagraphs
    if is_backward and config.triton.cudagraph_trees:
        assert boxed_forward_device_index is not None
        assert boxed_forward_device_index.value is not None
        compiled_graph_callable = compiled_graph.current_callable

        manager = torch._inductor.cudagraph_trees.get_manager(
            boxed_forward_device_index.value, create_if_none_exists=False
        )
        # should already exist from forward
        assert manager is not None

        def compiled_artifact(new_inputs: list[Any]) -> Callable[..., Any]:
            manager.set_to_running_backward()  # type: ignore[union-attr]
            return compiled_graph_callable(new_inputs)

        compiled_graph.current_callable = compiled_artifact


def prepare_cudagraph_post_compile(
    compiled_graph: CompiledFxGraph,
    example_inputs: Sequence[InputType],
    boxed_forward_device_index: Optional[BoxedDeviceIndex],
) -> None:
    if not config.triton.cudagraph_trees:
        # Force specialize all inputs so that CUDA graphs will work
        for t in example_inputs:
            if isinstance(t, torch.SymInt):
                int(t)  # guard

    is_inference = compiled_graph.fx_kwargs["is_inference"]
    is_backward = compiled_graph.fx_kwargs["is_backward"]
    if boxed_forward_device_index is not None and not is_inference and not is_backward:
        boxed_forward_device_index.set(next(iter(compiled_graph.device_idxs)))


def cudagraph_post_compile(
    example_inputs: Sequence[InputType],
    compiled_graph: CompiledFxGraph,
    cudagraphs: BoxedBool,
    constants: dict[str, torch.Tensor],
    boxed_forward_device_index: Optional[BoxedDeviceIndex],
) -> None:
    """
    Checks for any reasons not to run cudagraphs and then
    runs it on compiled_graph.
    Mutates the `compiled_graph.current_callable` and `cudagraphs`
    """
    assert compiled_graph.current_callable is not None
    assert compiled_graph.cudagraph_info is not None
    cached_info = compiled_graph.cudagraph_info
    cudagraph_fail_reasons = cached_info.cudagraph_fail_reasons
    is_inference = compiled_graph.fx_kwargs["is_inference"]
    is_backward = compiled_graph.fx_kwargs["is_backward"]

    if not cudagraph_fail_reasons:
        fx_kwargs = compiled_graph.fx_kwargs
        static_input_idxs = fx_kwargs["static_input_idxs"]

        placeholders = cached_info.placeholders
        stack_traces = cached_info.stack_traces

        prepare_cudagraph_post_compile(
            compiled_graph, example_inputs, boxed_forward_device_index
        )

        from .compile_fx import cudagraphify

        current_callable = compiled_graph.current_callable
        assert current_callable is not None
        compiled_graph.current_callable = cudagraphify(
            current_callable,
            static_input_idxs=static_input_idxs or (),
            device_index=next(iter(compiled_graph.device_idxs)),
            stack_traces=stack_traces,
            is_backward=is_backward,
            is_inference=is_inference,
            constants=tuple(constants.values()),
            placeholders=placeholders,
            mutated_input_idxs=tuple(compiled_graph.mutated_input_idxs),
        )

    else:
        BoxedBool.disable(cudagraphs)
        maybe_handle_backward_generation(compiled_graph, boxed_forward_device_index)

        if "cuda" in compiled_graph.device_types:
            # prefer better disable_cudagraphs_reason bc stack trace
            # TODO: migrate all disable reasons to stack trace, refactor
            if compiled_graph.disabled_cudagraphs_reason:
                log_cudagraph_skip_and_bump_counter(
                    compiled_graph.disabled_cudagraphs_reason
                )
            else:
                log_cudagraph_skip_and_bump_counter(
                    f"skipping cudagraphs due to {cudagraph_fail_reasons}"
                )


def cudagraph_partition_post_compile(
    example_inputs: Sequence[InputType],
    compiled_graph: CompiledFxGraph,
    cudagraphs: BoxedBool,
    constants: dict[str, torch.Tensor],
    boxed_forward_device_index: Optional[BoxedDeviceIndex],
) -> None:
    """
    Cudagraphify each partition functions, which first prepares the necessary
    metadata and then applies the cudagraphify function to each partition.

    Assuming all partition functions are cudagraphified and share the same order
    as `compiled_graph.partition_maps`. See [Note: Graph Partition Map for CUDAGraph].
    """
    assert compiled_graph.cudagraph_info is not None
    cudagraph_fail_reasons = compiled_graph.cudagraph_info.cudagraph_fail_reasons

    if (
        cudagraph_fail_reasons
        or compiled_graph.partition_maps is None
        or len(compiled_graph.partition_maps) == 0
    ):
        # cudagraphify is not called if there are no partitions
        BoxedBool.disable(cudagraphs)
        maybe_handle_backward_generation(compiled_graph, boxed_forward_device_index)
        return

    from .compile_fx import cudagraphify

    assert compiled_graph.current_callable is not None
    assert compiled_graph.recursively_apply_fns is not None
    is_inference = compiled_graph.fx_kwargs["is_inference"]
    is_backward = compiled_graph.fx_kwargs["is_backward"]
    static_input_idxs = OrderedSet(compiled_graph.fx_kwargs["static_input_idxs"] or ())
    mutated_input_idxs = compiled_graph.mutated_input_idxs
    device_index = next(iter(compiled_graph.device_idxs))

    graph_metadata = CudagraphMetadata(
        compiled_graph.cudagraph_info.placeholders,
        static_input_idxs,
        mutated_input_idxs,
        compiled_graph.cudagraph_info.stack_traces,
        constants,
    )

    prepare_cudagraph_post_compile(
        compiled_graph, example_inputs, boxed_forward_device_index
    )

    # cudagraphify each partition function, assuming every graph partition function
    # is cudagraphable. Non-cudagraphable ops (e.g., cpu ops) are inlined into
    # `call` function and not included in partition functions.
    cudagraphify_fns = []
    for partition_map in compiled_graph.partition_maps:
        partition_metadata = get_partition_cudagraph_metadata(
            partition_map,
            graph_metadata,
        )

        cudagraphify_fn = partial(
            cudagraphify,
            static_input_idxs=tuple(partition_metadata.static_input_idxs),
            device_index=device_index,
            stack_traces=partition_metadata.stack_traces,
            is_backward=is_backward,
            is_inference=is_inference,
            constants=tuple(partition_metadata.constants.values()),
            placeholders=partition_metadata.placeholders,
            mutated_input_idxs=tuple(partition_metadata.mutated_input_idxs),
        )
        cudagraphify_fns.append(cudagraphify_fn)

    compiled_graph.recursively_apply_fns(cudagraphify_fns)


def maybe_realign_inputs(
    ran_cudagraphs: BoxedBool,
    compiled_graph: CompiledFxGraph,
    inputs_to_check: Sequence[int],
) -> None:
    """
    Realigns input strides from inputs_to_check if
    we didn't end up running cudagraphs. Mutates
    `compiled_graph.current_callable` if cudagraphs
    was run. Otherwise, does nothing.
    """
    if not ran_cudagraphs:
        assert compiled_graph.current_callable is not None
        new_callable = align_inputs_from_check_idxs(
            compiled_graph.current_callable, inputs_to_check
        )
        if new_callable is not compiled_graph.current_callable:
            compiled_graph.current_callable = new_callable


class CompiledFxGraphConstants:
    """Wrapper class that unwraps constants from a compiled fx graph. This
    version of the class only supports directly grabbing the saved constants off of
    a CompiledFxGraph.

    With freezing, FxGraphCache doesn't store the constants of the input
    GraphModule it gets from AOTAutograd. Instead, it saves just the **names**
    of those constants, and grabs the constant values directly from the graph module
    passed in at runtime.

    Thing is, we don't always *have* the graph module available at runtime, hence
    the existence of this class and its CompiledFxGraphConstantsWithGm counterpart.

    To support freezing, FXGraphCache gets passed a CompiledFxGraphConstantsWithGm during
    post compile. Otherwise, CompiledFxGraphConstants supports the basic case of loading
    the value of constants directly off of the original saved object.
    """

    def unwrap(self, g: CompiledFxGraph) -> dict[str, torch.Tensor]:
        assert g.constants is not None
        return g.constants


class CompiledFxGraphConstantsWithGm(CompiledFxGraphConstants):
    """
    This version of CompiledFxGraphConstants, instead of grabbing constants
    directly saved on CompiledFxGraphs, will just grab their names. Then, it takes
    a second GraphModule to grab the corresponding constant values out of.

    This is necessary for supporting freezing in FxGraphCache.
    """

    def __init__(self, gm: torch.fx.GraphModule) -> None:
        self.gm = gm

    def unwrap(self, g: CompiledFxGraph) -> dict[str, torch.Tensor]:
        frozen_params = {
            name: getattr(self.gm, orig_name)
            for name, orig_name in g.frozen_param_names.items()
        }
        constants = g.constants or {}
        return {**constants, **frozen_params}


@dataclasses.dataclass
class CompiledFxGraph(OutputCode):
    """
    Class holding a compiled FX graph. This is the object serialized on disk
    to support FxGraph caching.
    """

    current_callable: Optional[Callable[..., Any]]
    recursively_apply_fns: Optional[Callable[..., Any]]
    cache_key: str
    source_code: str = dataclasses.field(repr=False)  # Do not display source_code
    cache_linemap: Optional[list[tuple[int, str]]]
    device_types: OrderedSet[str]
    device_idxs: OrderedSet[int]
    mutated_inputs: OrderedSet[str]
    mutated_input_idxs: OrderedSet[int]
    constants: Optional[dict[str, torch.Tensor]]
    frozen_param_names: dict[str, str]
    torchbind_constants: dict[str, torch._C.ScriptObject | FakeScriptObject]
    output_strides: Optional[list[Optional[tuple[_StrideExprStr, ...]]]]
    disabled_cudagraphs_reason: Optional[str]
    metrics_deltas: metrics.CachedMetricsDeltas
    counter_deltas: Counter[str]
    # This is a string representation of an expression we serialize
    # with the object so the guards can be evaluated in a different
    # context in order to verify the validity of serving a cached
    # fx graph. The expression must be generated by:
    # ShapeEnv.produce_guards_expression()
    guards_expr: Optional[str]

    cudagraph_info: Optional[CudagraphCachedInfo]
    partition_maps: Optional[list[GraphPartitionMap]]
    fx_kwargs: _CompileFxKwargs
    inputs_to_check: Sequence[int]
<<<<<<< HEAD
    boxed_forward_device_index: Optional[BoxedDeviceIndex]
    static_compiled_triton_kernels: Optional[dict[str, CachingAutotuner]]
=======
>>>>>>> 7336b76b

    _boxed_call: Optional[bool] = None
    _triton_bundle: Optional[list[TritonKernelArtifacts]] = None

    def __init__(
        self,
        current_callable: Optional[Callable[..., Any]],
        graph: GraphLowering,
        gm: torch.fx.GraphModule,
        output_strides: list[Optional[tuple[_StrideExprStr, ...]]],
        disabled_cudagraphs_reason: Optional[str],
        metrics_deltas: metrics.CachedMetricsDeltas,
        counter_deltas: Counter[str],
        cudagraphs: BoxedBool,
        example_inputs: Sequence[InputType],
        static_input_idxs: Sequence[int],
        fx_kwargs: _CompileFxKwargs,
        inputs_to_check: Sequence[int],
        recursively_apply_fns: Optional[Callable[..., Any]] = None,
    ) -> None:
        self.current_callable = current_callable
        self.recursively_apply_fns = recursively_apply_fns
        self.cache_key = graph.cache_key
        if graph.cache_path:
            with open(graph.cache_path) as f:
                self.source_code = f.read()
        self.cache_linemap = graph.cache_linemap
        # TODO - ordered set
        self.device_types = OrderedSet(graph.device_types)
        self.device_idxs = OrderedSet(graph.device_idxs)
        self.mutated_inputs = OrderedSet(graph.mutated_inputs)
        self.mutated_input_idxs = OrderedSet(graph.mutated_input_idxs)

        # We store the constant attributes in the cache entry and re-attach them
        # to the module created in PyCodeCache.load_by_key_path. In the case that
        # the graph has frozen parameters, we save the mapping from the attribute
        # names in the GraphLowering to the original name of the attribute in the
        # GraphModule. When we create the module from the cache entry, we then
        # look up the constants from the current GraphModule. This scheme allows
        # us to support caching with freezing.
        if not has_frozen_params(gm):
            self.constants = graph.constants
            self.frozen_param_names = {}
        else:
            self.constants = {}
            self.frozen_param_names = {}
            for k, v in graph.constants.items():
                if is_frozen_param(v):
                    self.frozen_param_names[k] = graph.allocated_constant_name[k]
                else:
                    self.constants[k] = v

        self.torchbind_constants = graph.torchbind_constants
        self.output_strides = output_strides
        self.disabled_cudagraphs_reason = disabled_cudagraphs_reason
        self.metrics_deltas = metrics_deltas
        self.counter_deltas = counter_deltas
        self.guards_expr = None
        self.cudagraph_info = None
        self.partition_maps = graph.partition_maps
        self.fx_kwargs = {}
        self.inputs_to_check = ()

        cudagraph_info = None
        if cudagraphs:
            # check cudagraph disabling reasons from inductor lowering
            if self.disabled_cudagraphs_reason:
                if "cuda" in self.device_types:
                    log_cudagraph_skip_and_bump_counter(
                        f"skipping cudagraphs due to {self.disabled_cudagraphs_reason}"
                    )
                else:
                    counters["inductor"]["cudagraph_skips"] += 1
                BoxedBool.disable(cudagraphs)
            else:
                complex_memory_overlap_inputs = any(
                    complex_memory_overlap(t)
                    for t in example_inputs
                    if isinstance(t, torch.Tensor)
                )

                if not config.triton.cudagraph_support_input_mutation:
                    # Skip supports for cudagraph-managed tensors
                    from torch._inductor.cudagraph_utils import (
                        check_for_mutation_ignore_cuda_graph_managed_tensor,
                    )

                    has_mutation_str = (
                        check_for_mutation_ignore_cuda_graph_managed_tensor(
                            gm,
                            self.mutated_inputs,
                            self.mutated_input_idxs,
                            static_input_idxs,
                        )
                    )
                    has_mutation = has_mutation_str is not None

                    if has_mutation:
                        self.disabled_cudagraphs_reason = has_mutation_str
                else:
                    # Check mutation later to support cudagraph-managed tensors
                    has_mutation = None

                cudagraph_tests = [
                    (not has_mutation, "mutated inputs"),
                    (not complex_memory_overlap_inputs, "complex memory overlap"),
                    (
                        all(
                            isinstance(t, (torch.Tensor, torch.SymInt, torch.Generator))
                            for t in example_inputs
                        ),
                        "non-Tensor inputs",
                    ),
                ]
                output = output_node(gm)
                # output args are tuple of first argument
                assert len(output.args) == 1
                stack_traces = [
                    (arg.stack_trace if isinstance(arg, torch.fx.node.Node) else None)
                    for arg in output.args[0]  # type: ignore[union-attr]
                ]
                cudagraph_fail_reasons = [s for b, s in cudagraph_tests if not b]
                placeholders = tuple(get_placeholder_info(gm.graph))
                cudagraph_info = CudagraphCachedInfo(
                    placeholders, stack_traces, cudagraph_fail_reasons
                )

        self.cudagraph_info = cudagraph_info
        self.inputs_to_check = inputs_to_check
        self.fx_kwargs = fx_kwargs

        # aot autograd needs to know to pass in inputs as a list
        self._boxed_call = True

    def __call__(self, inputs: Sequence[Any]) -> Any:
        assert self.current_callable is not None
        try:
            return self.current_callable(inputs)
        finally:
            get_runtime_metrics_context().finish()
            AutotuneCacheBundler.end_compile()

    def post_compile(
        self,
        example_inputs: Sequence[InputType],
        constants: CompiledFxGraphConstants,
        graph_kwargs: _CompileFxKwargs,
    ) -> None:
        """
        Run a set of post processing steps after loading from the cache. These involve:
         - Setting the tracing context output strides
         - Running cudagraphs if enabled
         - Realigning inputs

        This runs whether or not we have a cache hit, and always runs directly after we get a CompiledFxGraph.
        The results of this function are *not* saved in the cache itself.
        """
        set_tracing_context_output_strides(example_inputs, self)
        assert graph_kwargs["cudagraphs"] is not None
        assert graph_kwargs["is_backward"] is not None
        is_backward = graph_kwargs["is_backward"]
        cudagraphs: BoxedBool = graph_kwargs["cudagraphs"]
        if cudagraphs:
            # It's possible that cudagraphs is enabled, but was disabled
            # during a previous compilation we're loading from the cache.
            # If so, we need to disable it on this new process too.
            if self.disabled_cudagraphs_reason:
                if "cuda" in self.device_types:
                    log_cudagraph_skip_and_bump_counter(
                        f"skipping cudagraphs due to {self.disabled_cudagraphs_reason}"
                    )
                else:
                    counters["inductor"]["cudagraph_skips"] += 1
                BoxedBool.disable(cudagraphs)
            else:
                if is_backward:
                    assert "boxed_forward_device_index" in graph_kwargs
                    boxed_forward_device_index = graph_kwargs[
                        "boxed_forward_device_index"
                    ]
                else:
                    # On the forward we don't know whether or not
                    # boxed_foward_device_index is set yet
                    boxed_forward_device_index = graph_kwargs.get(
                        "boxed_forward_device_index", None
                    )

                if config.graph_partition:
                    # with graph_partition=True, we skip some cudagraph checks if it's supported
                    # with partition. So we have to use cudagraph_partition_post_compile.
                    cudagraph_partition_post_compile(
                        example_inputs,
                        self,
                        cudagraphs,
                        constants.unwrap(self),
                        boxed_forward_device_index,
                    )
                else:
                    cudagraph_post_compile(
                        example_inputs,
                        self,
                        cudagraphs,
                        constants.unwrap(self),
                        boxed_forward_device_index,
                    )
        inputs_to_check = self.inputs_to_check
        # cudagraphs could have been disabled from the earlier conditions
        # so we still need to realign inputs if that happens
        maybe_realign_inputs(
            cudagraphs,
            self,
            inputs_to_check,
        )

    def set_triton_bundle(self, triton_bundle: Any) -> None:
        self._triton_bundle = triton_bundle

    def prepare_for_serialization(self) -> None:
        # We can't really serialize callables that may be C++/Triton/etc.,
        # so we serialize their PyCodeCache disk cache location instead.
        # TODO: This could be better if we're ever able to serialize compiled
        # models to disk.
        self.current_callable = None
        self.recursively_apply_fns = None

    def after_deserialization(self, constants: CompiledFxGraphConstants) -> str:
        from torch._dynamo.utils import counters, dynamo_timed
        from torch._inductor.codecache import (
            cpp_prefix_path,
            get_path,
            PyCodeCache,
            write_atomic,
        )

        with dynamo_timed("load_compiled_kernels"):
            if static_compiled_triton_kernels := getattr(
                self, "static_compiled_triton_kernels", None
            ):
                log.warning(
                    "Loading %d triton kernels", len(static_compiled_triton_kernels)
                )
                torch._inductor.async_compile.CompiledTritonKernels._cache.update(
                    static_compiled_triton_kernels
                )

        # See _save_graph(); we don't store the callable in the cache entry so
        # recreate it here from the PyCodeCache disk cache.
        artifact_path = get_path(self.cache_key, "py")[2]
        code = self.source_code
        if not os.path.exists(artifact_path):
            counters["inductor"]["fxgraph_lookup_write_file"] += 1
            Path(os.path.dirname(artifact_path)).mkdir(parents=True, exist_ok=True)
            cpp_pp = cpp_prefix_path()
            if os.path.basename(cpp_pp) in code:
                if cpp_pp in code:
                    # Great the name is correct
                    pass
                else:
                    # Old dir name is included, replace it
                    pattern = rf'#include\s*"[^"]+{os.path.basename(cpp_pp)}"'
                    code = re.sub(pattern, f'#include "{cpp_pp}"', code)
                    self.source_code = code

            write_atomic(artifact_path, code, make_dirs=True)

        try:
            with dynamo_timed(
                "PyCodeCache.load_by_key_path",
                log_pt2_compile_event=True,
            ):
                code_cache = PyCodeCache.load_by_key_path(
                    self.cache_key,
                    artifact_path,
                    self.cache_linemap,
                    constants.unwrap(self),
                )
                self.current_callable = code_cache.call
                self.recursively_apply_fns = getattr(
                    code_cache, "recursively_apply_fns", None
                )
        except OSError:
            log.error("Failed to load artifact: %s", artifact_path)
            raise

        return artifact_path


@dataclasses.dataclass
class CompiledAOTI(OutputCode):
    """
    Class holding an AOTInductor compiled so.
    """

    filename: Union[str, list[str]]

    def __call__(self, inputs: Sequence[Any]) -> Any:
        raise NotImplementedError("NYI")

    def post_compile(
        self,
        example_inputs: Sequence[InputType],
        constants: CompiledFxGraphConstants,
        graph_kwargs: _CompileFxKwargs,
    ) -> None:
        pass

    def set_triton_bundle(self, triton_bundle: Any) -> None:
        pass


@dataclasses.dataclass
class MockFXGraphCacheOutput(OutputCode):
    gm: Any = None

    def __post_init__(self) -> None:
        self._boxed_call = True

    def post_compile(
        self,
        example_inputs: Sequence[InputType],
        constants: CompiledFxGraphConstants,
        graph_kwargs: _CompileFxKwargs,
    ) -> None:
        pass

    def __call__(self, inputs: Sequence[Any]) -> Any:
        return self.gm(inputs)

    def set_triton_bundle(self, triton_bundle: Any) -> None:
        pass<|MERGE_RESOLUTION|>--- conflicted
+++ resolved
@@ -63,14 +63,10 @@
 
     from torch._inductor import metrics
     from torch._inductor.graph import GraphLowering
-<<<<<<< HEAD
-    from torch._inductor.runtime.triton_heuristics import CachingAutotuner
-=======
     from torch._library.fake_class_registry import FakeScriptObject
->>>>>>> 7336b76b
 
     from .compile_fx import _CompileFxKwargs
-    from .triton_bundler import TritonKernelArtifacts
+    from .triton_bundler import TritonBundle
 
 log = logging.getLogger(__name__)
 
@@ -423,14 +419,9 @@
     partition_maps: Optional[list[GraphPartitionMap]]
     fx_kwargs: _CompileFxKwargs
     inputs_to_check: Sequence[int]
-<<<<<<< HEAD
-    boxed_forward_device_index: Optional[BoxedDeviceIndex]
-    static_compiled_triton_kernels: Optional[dict[str, CachingAutotuner]]
-=======
->>>>>>> 7336b76b
 
     _boxed_call: Optional[bool] = None
-    _triton_bundle: Optional[list[TritonKernelArtifacts]] = None
+    _triton_bundle: Optional[TritonBundle] = None
 
     def __init__(
         self,
@@ -662,17 +653,6 @@
             write_atomic,
         )
 
-        with dynamo_timed("load_compiled_kernels"):
-            if static_compiled_triton_kernels := getattr(
-                self, "static_compiled_triton_kernels", None
-            ):
-                log.warning(
-                    "Loading %d triton kernels", len(static_compiled_triton_kernels)
-                )
-                torch._inductor.async_compile.CompiledTritonKernels._cache.update(
-                    static_compiled_triton_kernels
-                )
-
         # See _save_graph(); we don't store the callable in the cache entry so
         # recreate it here from the PyCodeCache disk cache.
         artifact_path = get_path(self.cache_key, "py")[2]
