--- conflicted
+++ resolved
@@ -139,14 +139,12 @@
 # incompatible with disable_cpp_codegen
 cpp_wrapper: bool = os.environ.get("TORCHINDUCTOR_CPP_WRAPPER", "0") == "1"
 
-<<<<<<< HEAD
 # Controls automatic precompiling of common include files for codecache.CppCodeCache
 # (i.e. for cpp_wrapper mode and for cpp kernels on CPU).  AOTI header precompiling is
 # controlled by a separate flag.
 cpp_cache_precompile_headers: bool = True
-=======
+
 online_softmax = os.environ.get("TORCHINDUCTOR_ONLINE_SOFTMAX", "1") == "1"
->>>>>>> d4d7d813
 
 # dead code elimination
 dce = False
