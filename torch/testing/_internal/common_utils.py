--- conflicted
+++ resolved
@@ -5388,7 +5388,82 @@
     s = re.sub(r" +$", "", s, flags=re.MULTILINE)
     return s
 
-<<<<<<< HEAD
+
+@contextmanager
+def check_leaked_tensors(limit=1, matched_type=torch.Tensor):
+    """Wrap around operations you want to ensure are not leaking tensor memory.
+
+    This code intentionally ignores other reference cycles, which can be benign and which we have plenty
+    of in pytorch code.  It focuses on any reference cycles that directly or indirectly result holding a Tensor alive,
+    since this is likely a more serious leak than typical python refcycles.
+
+    limit specifies how many tensors to dump debug graphs for (default=1)
+    """
+    def match_obj(obj):
+        return isinstance(obj, matched_type)
+
+    try:
+        gc.collect()
+        gc.set_debug(gc.DEBUG_SAVEALL)
+        garbage_objs = []
+
+        # run the user code, after cleaning any existing refcycles, and then check for new ones
+        # also allow usercode to check the garbage objs (e.g. for assertion) after exiting ctxmgr
+        yield garbage_objs
+
+        gc.collect()
+        garbage_objs.extend(filter(match_obj, gc.garbage))
+        num_garbage_objs = len(garbage_objs)
+        if num_garbage_objs > 0:
+            warnings.warn(
+                f"{num_garbage_objs} tensors were found in the garbage. Did you introduce a reference cycle?"
+            )
+            try:
+                import objgraph
+                warnings.warn(
+                    f"Dumping first {limit} objgraphs of leaked {matched_type}s rendered to png"
+                )
+                for g in garbage_objs[:limit]:
+                    objgraph.show_backrefs([g], max_depth=10)
+            except ImportError:
+                warnings.warn("`pip install objgraph` to enable memory leak debugging")
+
+    finally:
+        gc.set_debug(0)
+
+
+def remove_cpp_extensions_build_root():
+    """
+    Removes the default root folder under which extensions are built.
+    """
+    default_build_root = cpp_extension.get_default_build_root()
+    if os.path.exists(default_build_root):
+        if IS_WINDOWS:
+            # rmtree returns permission error: [WinError 5] Access is denied
+            # on Windows, this is a workaround
+            subprocess.run(["rm", "-rf", default_build_root], stdout=subprocess.PIPE)
+        else:
+            shutil.rmtree(default_build_root, ignore_errors=True)
+
+# Decorator to provide a helper to load inline extensions to a temp directory
+def scoped_load_inline(func):
+
+    @wraps(func)
+    def wrapper(*args, **kwargs):
+        def load_inline(*args, **kwargs):
+            if IS_WINDOWS:
+                # TODO(xmfan): even using TemporaryDirectoryName will result in permission error
+                return cpp_extension.load_inline(*args, **kwargs)
+
+            assert "build_directory" not in kwargs
+            with TemporaryDirectoryName() as temp_dir_name:
+                if kwargs.get("verbose", False):
+                    print(f'Using temporary extension directory {temp_dir_name}...', file=sys.stderr)
+                kwargs["build_directory"] = temp_dir_name
+                return cpp_extension.load_inline(*args, **kwargs)
+
+        return func(*args, load_inline=load_inline, **kwargs)
+
 def recover_orig_fp32_precision(fn):
     @contextlib.contextmanager
     def recover():
@@ -5412,82 +5487,5 @@
     def wrapper(*args, **kwargs):
         with recover():
             fn(*args, **kwargs)
-=======
-
-@contextmanager
-def check_leaked_tensors(limit=1, matched_type=torch.Tensor):
-    """Wrap around operations you want to ensure are not leaking tensor memory.
-
-    This code intentionally ignores other reference cycles, which can be benign and which we have plenty
-    of in pytorch code.  It focuses on any reference cycles that directly or indirectly result holding a Tensor alive,
-    since this is likely a more serious leak than typical python refcycles.
-
-    limit specifies how many tensors to dump debug graphs for (default=1)
-    """
-    def match_obj(obj):
-        return isinstance(obj, matched_type)
-
-    try:
-        gc.collect()
-        gc.set_debug(gc.DEBUG_SAVEALL)
-        garbage_objs = []
-
-        # run the user code, after cleaning any existing refcycles, and then check for new ones
-        # also allow usercode to check the garbage objs (e.g. for assertion) after exiting ctxmgr
-        yield garbage_objs
-
-        gc.collect()
-        garbage_objs.extend(filter(match_obj, gc.garbage))
-        num_garbage_objs = len(garbage_objs)
-        if num_garbage_objs > 0:
-            warnings.warn(
-                f"{num_garbage_objs} tensors were found in the garbage. Did you introduce a reference cycle?"
-            )
-            try:
-                import objgraph
-                warnings.warn(
-                    f"Dumping first {limit} objgraphs of leaked {matched_type}s rendered to png"
-                )
-                for g in garbage_objs[:limit]:
-                    objgraph.show_backrefs([g], max_depth=10)
-            except ImportError:
-                warnings.warn("`pip install objgraph` to enable memory leak debugging")
-
-    finally:
-        gc.set_debug(0)
-
-
-def remove_cpp_extensions_build_root():
-    """
-    Removes the default root folder under which extensions are built.
-    """
-    default_build_root = cpp_extension.get_default_build_root()
-    if os.path.exists(default_build_root):
-        if IS_WINDOWS:
-            # rmtree returns permission error: [WinError 5] Access is denied
-            # on Windows, this is a workaround
-            subprocess.run(["rm", "-rf", default_build_root], stdout=subprocess.PIPE)
-        else:
-            shutil.rmtree(default_build_root, ignore_errors=True)
-
-# Decorator to provide a helper to load inline extensions to a temp directory
-def scoped_load_inline(func):
-
-    @wraps(func)
-    def wrapper(*args, **kwargs):
-        def load_inline(*args, **kwargs):
-            if IS_WINDOWS:
-                # TODO(xmfan): even using TemporaryDirectoryName will result in permission error
-                return cpp_extension.load_inline(*args, **kwargs)
-
-            assert "build_directory" not in kwargs
-            with TemporaryDirectoryName() as temp_dir_name:
-                if kwargs.get("verbose", False):
-                    print(f'Using temporary extension directory {temp_dir_name}...', file=sys.stderr)
-                kwargs["build_directory"] = temp_dir_name
-                return cpp_extension.load_inline(*args, **kwargs)
-
-        return func(*args, load_inline=load_inline, **kwargs)
->>>>>>> 73fde0d9
 
     return wrapper