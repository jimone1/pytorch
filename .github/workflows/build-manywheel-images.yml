name: Build manywheel docker images

on:
  workflow_dispatch:
  push:
    branches:
      - main
      - release/*
    tags:
      # NOTE: Binary build pipelines should only get triggered on release candidate or nightly builds
      # Release candidate tags look like: v1.11.0-rc1
      - v[0-9]+.[0-9]+.[0-9]+-rc[0-9]+
    paths:
      - '.ci/docker/common/*'
      - '.ci/docker/manywheel/*'
      - '.ci/docker/manywheel/build_scripts/*'
      - .github/workflows/build-manywheel-images.yml
  pull_request:
    paths:
      - '.ci/docker/common/*'
      - '.ci/docker/manywheel/*'
      - '.ci/docker/manywheel/build_scripts/*'
      - .github/workflows/build-manywheel-images.yml


env:
  DOCKER_REGISTRY: "docker.io"
  DOCKER_BUILDKIT: 1
  WITH_PUSH: ${{ github.event_name == 'push' && (github.ref == 'refs/heads/main' || startsWith(github.ref, 'refs/heads/release')) }}

concurrency:
  group: ${{ github.workflow }}-${{ github.event.pull_request.number || github.sha }}-${{ github.event_name == 'workflow_dispatch' }}
  cancel-in-progress: true

jobs:
  get-label-type:
    if: github.repository_owner == 'pytorch'
    name: get-label-type
    uses: pytorch/pytorch/.github/workflows/_runner-determinator.yml@main
    with:
      triggering_actor: ${{ github.triggering_actor }}
      issue_owner: ${{ github.event.pull_request.user.login || github.event.issue.user.login }}
      curr_branch: ${{ github.head_ref || github.ref_name }}
      curr_ref_type: ${{ github.ref_type }}

  build-docker-cuda-manylinux_2_28:
    environment: ${{ (github.ref == 'refs/heads/main' || startsWith(github.event.ref, 'refs/tags/v')) && 'docker-build' || '' }}
    needs: get-label-type
    runs-on: "${{ needs.get-label-type.outputs.label-type }}linux.9xlarge.ephemeral"
    strategy:
      matrix:
        cuda_version: ["12.8", "12.6", "12.4", "11.8"]
    env:
      GPU_ARCH_TYPE: cuda-manylinux_2_28
      GPU_ARCH_VERSION: ${{ matrix.cuda_version }}
    steps:
      - name: Purge tools folder (free space for build)
        run: rm -rf /opt/hostedtoolcache
      - name: Checkout PyTorch
        uses: pytorch/pytorch/.github/actions/checkout-pytorch@main
        with:
          submodules: false
      - name: Calculate docker image
        if: env.WITH_PUSH == 'false'
        uses: pytorch/test-infra/.github/actions/calculate-docker-image@main
        with:
            docker-image-name: manylinux2_28-builder-cuda${{matrix.cuda_version}}
            docker-build-dir:  .ci/docker/manywheel
            always-rebuild: true
            push: true
      - name: Authenticate if WITH_PUSH
        if: env.WITH_PUSH == 'true'
        env:
          DOCKER_TOKEN: ${{ secrets.DOCKER_TOKEN }}
          DOCKER_ID: ${{ secrets.DOCKER_ID }}
        run: |
          if [[ "${WITH_PUSH}" == true ]]; then
            echo "${DOCKER_TOKEN}" | docker login -u "${DOCKER_ID}" --password-stdin
          fi
      - name: Build Docker Image
        if: env.WITH_PUSH == 'true'
        uses: nick-fields/retry@v3.0.0
        with:
          shell: bash
          timeout_minutes: 90
          max_attempts: 3
          retry_wait_seconds: 90
          command: |
            .ci/docker/manywheel/build.sh manylinux2_28-builder:cuda${{matrix.cuda_version}}
  build-docker-cuda-aarch64:
    environment: ${{ (github.ref == 'refs/heads/main' || startsWith(github.event.ref, 'refs/tags/v')) && 'docker-build' || '' }}
    needs: get-label-type
    runs-on: "${{ needs.get-label-type.outputs.label-type }}linux.arm64.2xlarge.ephemeral"
    strategy:
      matrix:
        cuda_version: ["12.8"]
    env:
      GPU_ARCH_TYPE: cuda-aarch64
      GPU_ARCH_VERSION: ${{ matrix.cuda_version }}
    steps:
      - name: Checkout PyTorch
        uses: actions/checkout@v4
      - name: Calculate docker image
        if: env.WITH_PUSH == 'false'
        uses: pytorch/test-infra/.github/actions/calculate-docker-image@main
        with:
            docker-image-name: manylinuxaarch64-builder-cuda${{matrix.cuda_version}}
            docker-build-dir:  .ci/docker/manywheel
            always-rebuild: true
            push: true
      - name: Authenticate if WITH_PUSH
        if: env.WITH_PUSH == 'true'
        env:
          DOCKER_TOKEN: ${{ secrets.DOCKER_TOKEN }}
          DOCKER_ID: ${{ secrets.DOCKER_ID }}
        run: |
          if [[ "${WITH_PUSH}" == true ]]; then
            echo "${DOCKER_TOKEN}" | docker login -u "${DOCKER_ID}" --password-stdin
          fi
      - name: Build Docker Image
        if: env.WITH_PUSH == 'true'
        uses: nick-fields/retry@v3.0.0
        with:
          shell: bash
          timeout_minutes: 90
          max_attempts: 3
          retry_wait_seconds: 90
          command: |
            .ci/docker/manywheel/build.sh manylinuxaarch64-builder:cuda${{matrix.cuda_version}}
  build-docker-rocm-manylinux_2_28:
    environment: ${{ (github.ref == 'refs/heads/main' || startsWith(github.event.ref, 'refs/tags/v')) && 'docker-build' || '' }}
    needs: get-label-type
    runs-on: "${{ needs.get-label-type.outputs.label-type }}linux.9xlarge.ephemeral"
    strategy:
      matrix:
<<<<<<< HEAD
        rocm_version: ["6.2.4", "6.3"]
=======
        rocm_version: ["6.3", "6.4"]
>>>>>>> 29317f85
    env:
      GPU_ARCH_TYPE: rocm-manylinux_2_28
      GPU_ARCH_VERSION: ${{ matrix.rocm_version }}
    steps:
      - name: Checkout PyTorch
        uses: pytorch/pytorch/.github/actions/checkout-pytorch@main
        with:
          submodules: false
      - name: Calculate docker image
        if: env.WITH_PUSH == 'false'
        uses: pytorch/test-infra/.github/actions/calculate-docker-image@main
        with:
            docker-image-name: manylinux2_28-builder-rocm${{matrix.rocm_version}}
            docker-build-dir:  .ci/docker/manywheel
            always-rebuild: true
            push: true
      - name: Authenticate if WITH_PUSH
        if: env.WITH_PUSH == 'true'
        env:
          DOCKER_TOKEN: ${{ secrets.DOCKER_TOKEN }}
          DOCKER_ID: ${{ secrets.DOCKER_ID }}
        run: |
          if [[ "${WITH_PUSH}" == true ]]; then
            echo "${DOCKER_TOKEN}" | docker login -u "${DOCKER_ID}" --password-stdin
          fi
      - name: Build Docker Image
        if: env.WITH_PUSH == 'true'
        uses: nick-fields/retry@v3.0.0
        with:
          shell: bash
          timeout_minutes: 90
          max_attempts: 3
          retry_wait_seconds: 90
          command: |
            .ci/docker/manywheel/build.sh manylinux2_28-builder:rocm${{matrix.rocm_version}}
  build-docker-cpu-manylinux_2_28:
    environment: ${{ (github.ref == 'refs/heads/main' || startsWith(github.event.ref, 'refs/tags/v')) && 'docker-build' || '' }}
    needs: get-label-type
    runs-on: "${{ needs.get-label-type.outputs.label-type }}linux.9xlarge.ephemeral"
    env:
      GPU_ARCH_TYPE: cpu-manylinux_2_28
    steps:
      - name: Checkout PyTorch
        uses: pytorch/pytorch/.github/actions/checkout-pytorch@main
        with:
          submodules: false
      - name: Calculate docker image
        if: env.WITH_PUSH == 'false'
        uses: pytorch/test-infra/.github/actions/calculate-docker-image@main
        with:
            docker-image-name: manylinux2_28-builder-cpu
            docker-build-dir:  .ci/docker/manywheel
            always-rebuild: true
            push: true
      - name: Authenticate if WITH_PUSH
        if: env.WITH_PUSH == 'true'
        env:
          DOCKER_TOKEN: ${{ secrets.DOCKER_TOKEN }}
          DOCKER_ID: ${{ secrets.DOCKER_ID }}
        run: |
          if [[ "${WITH_PUSH}" == true ]]; then
            echo "${DOCKER_TOKEN}" | docker login -u "${DOCKER_ID}" --password-stdin
          fi
      - name: Build Docker Image
        if: env.WITH_PUSH == 'true'
        uses: nick-fields/retry@v3.0.0
        with:
          shell: bash
          timeout_minutes: 90
          max_attempts: 3
          retry_wait_seconds: 90
          command: |
            .ci/docker/manywheel/build.sh manylinux2_28-builder:cpu
  build-docker-cpu-aarch64:
    environment: ${{ (github.ref == 'refs/heads/main' || startsWith(github.event.ref, 'refs/tags/v')) && 'docker-build' || '' }}
    needs: get-label-type
    runs-on: "${{ needs.get-label-type.outputs.label-type }}linux.arm64.2xlarge.ephemeral"
    env:
      GPU_ARCH_TYPE: cpu-aarch64
    steps:
      - name: Checkout PyTorch
        uses: pytorch/pytorch/.github/actions/checkout-pytorch@main
        with:
          submodules: false
      - name: Calculate docker image
        if: env.WITH_PUSH == 'false'
        uses: pytorch/test-infra/.github/actions/calculate-docker-image@main
        with:
            docker-image-name: manylinuxaarch64-builder-cpu-aarch64
            docker-build-dir:  .ci/docker/manywheel
            always-rebuild: true
            push: true
      - name: Authenticate if WITH_PUSH
        if: env.WITH_PUSH == 'true'
        env:
          DOCKER_TOKEN: ${{ secrets.DOCKER_TOKEN }}
          DOCKER_ID: ${{ secrets.DOCKER_ID }}
        run: |
          if [[ "${WITH_PUSH}" == true ]]; then
            echo "${DOCKER_TOKEN}" | docker login -u "${DOCKER_ID}" --password-stdin
          fi
      - name: Build Docker Image
        if: env.WITH_PUSH == 'true'
        uses: nick-fields/retry@v3.0.0
        with:
          shell: bash
          timeout_minutes: 90
          max_attempts: 3
          retry_wait_seconds: 90
          command: |
            .ci/docker/manywheel/build.sh manylinuxaarch64-builder:cpu-aarch64
  build-docker-cpu-aarch64-2_28:
    environment: ${{ (github.ref == 'refs/heads/main' || startsWith(github.event.ref, 'refs/tags/v')) && 'docker-build' || '' }}
    needs: get-label-type
    runs-on: "${{ needs.get-label-type.outputs.label-type }}linux.arm64.2xlarge.ephemeral"
    env:
      GPU_ARCH_TYPE: cpu-aarch64-2_28
    steps:
      - name: Checkout PyTorch
        uses: pytorch/pytorch/.github/actions/checkout-pytorch@main
        with:
          submodules: false
      - name: Calculate docker image
        if: env.WITH_PUSH == 'false'
        uses: pytorch/test-infra/.github/actions/calculate-docker-image@main
        with:
            docker-image-name: manylinux2_28_aarch64-builder-cpu-aarch64
            docker-build-dir:  .ci/docker/manywheel
            always-rebuild: true
            push: true
      - name: Authenticate if WITH_PUSH
        if: env.WITH_PUSH == 'true'
        env:
          DOCKER_TOKEN: ${{ secrets.DOCKER_TOKEN }}
          DOCKER_ID: ${{ secrets.DOCKER_ID }}
        run: |
          if [[ "${WITH_PUSH}" == true ]]; then
            echo "${DOCKER_TOKEN}" | docker login -u "${DOCKER_ID}" --password-stdin
          fi
      - name: Build Docker Image
        if: env.WITH_PUSH == 'true'
        env:
          DOCKER_TOKEN: ${{ secrets.DOCKER_TOKEN }}
          DOCKER_ID: ${{ secrets.DOCKER_ID }}
        uses: nick-fields/retry@v3.0.0
        with:
          shell: bash
          timeout_minutes: 90
          max_attempts: 3
          retry_wait_seconds: 90
          command: |
            .ci/docker/manywheel/build.sh manylinux2_28_aarch64-builder:cpu-aarch64
  build-docker-cpu-cxx11-abi:
    environment: ${{ (github.ref == 'refs/heads/main' || startsWith(github.event.ref, 'refs/tags/v')) && 'docker-build' || '' }}
    needs: get-label-type
    runs-on: "${{ needs.get-label-type.outputs.label-type }}linux.9xlarge.ephemeral"
    env:
      GPU_ARCH_TYPE: cpu-cxx11-abi
    steps:
      - name: Checkout PyTorch
        uses: pytorch/pytorch/.github/actions/checkout-pytorch@main
        with:
          submodules: false
      - name: Calculate docker image
        if: env.WITH_PUSH == 'false'
        uses: pytorch/test-infra/.github/actions/calculate-docker-image@main
        with:
            docker-image-name: manylinuxcxx11-abi-builder-cpu-cxx11-abi
            docker-build-dir:  .ci/docker/manywheel
            always-rebuild: true
            push: true
      - name: Authenticate if WITH_PUSH
        if: env.WITH_PUSH == 'true'
        env:
          DOCKER_TOKEN: ${{ secrets.DOCKER_TOKEN }}
          DOCKER_ID: ${{ secrets.DOCKER_ID }}
        run: |
          if [[ "${WITH_PUSH}" == true ]]; then
            echo "${DOCKER_TOKEN}" | docker login -u "${DOCKER_ID}" --password-stdin
          fi
      - name: Build Docker Image
        if: env.WITH_PUSH == 'true'
        uses: nick-fields/retry@v3.0.0
        with:
          shell: bash
          timeout_minutes: 90
          max_attempts: 3
          retry_wait_seconds: 90
          command: |
            .ci/docker/manywheel/build.sh manylinuxcxx11-abi-builder:cpu-cxx11-abi
  build-docker-xpu:
    environment: ${{ (github.ref == 'refs/heads/main' || startsWith(github.event.ref, 'refs/tags/v')) && 'docker-build' || '' }}
    needs: get-label-type
    runs-on: "${{ needs.get-label-type.outputs.label-type }}linux.9xlarge.ephemeral"
    env:
      GPU_ARCH_TYPE: xpu
    steps:
      - name: Checkout PyTorch
        uses: pytorch/pytorch/.github/actions/checkout-pytorch@main
        with:
          submodules: false
      - name: Calculate docker image
        if: env.WITH_PUSH == 'false'
        uses: pytorch/test-infra/.github/actions/calculate-docker-image@main
        with:
            docker-image-name: manylinux2_28-builder-xpu
            docker-build-dir:  .ci/docker/manywheel
            always-rebuild: true
            push: true
      - name: Authenticate if WITH_PUSH
        if: env.WITH_PUSH == 'true'
        env:
          DOCKER_TOKEN: ${{ secrets.DOCKER_TOKEN }}
          DOCKER_ID: ${{ secrets.DOCKER_ID }}
        run: |
          if [[ "${WITH_PUSH}" == true ]]; then
            echo "${DOCKER_TOKEN}" | docker login -u "${DOCKER_ID}" --password-stdin
          fi
      - name: Build Docker Image
        if: env.WITH_PUSH == 'true'
        uses: nick-fields/retry@v3.0.0
        with:
          shell: bash
          timeout_minutes: 90
          max_attempts: 3
          retry_wait_seconds: 90
          command: |
            .ci/docker/manywheel/build.sh manylinux2_28-builder:xpu<|MERGE_RESOLUTION|>--- conflicted
+++ resolved
@@ -133,11 +133,7 @@
     runs-on: "${{ needs.get-label-type.outputs.label-type }}linux.9xlarge.ephemeral"
     strategy:
       matrix:
-<<<<<<< HEAD
-        rocm_version: ["6.2.4", "6.3"]
-=======
         rocm_version: ["6.3", "6.4"]
->>>>>>> 29317f85
     env:
       GPU_ARCH_TYPE: rocm-manylinux_2_28
       GPU_ARCH_VERSION: ${{ matrix.rocm_version }}
