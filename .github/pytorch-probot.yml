tracking_issue: 24422
ciflow_tracking_issue: 64124
ciflow_push_tags:
- ciflow/binaries
- ciflow/binaries_libtorch
- ciflow/binaries_wheel
- ciflow/inductor
- ciflow/inductor-periodic
- ciflow/inductor-rocm
- ciflow/inductor-perf-test-nightly-rocm
- ciflow/inductor-perf-compare
- ciflow/inductor-micro-benchmark
- ciflow/inductor-micro-benchmark-cpu-x86
- ciflow/inductor-cu126
- ciflow/linux-aarch64
- ciflow/mps
- ciflow/nightly
- ciflow/periodic
- ciflow/rocm
- ciflow/rocm-mi300
- ciflow/s390
- ciflow/slow
- ciflow/trunk
- ciflow/unstable
- ciflow/xpu
- ciflow/torchbench
- ciflow/autoformat
<<<<<<< HEAD
- ciflow/win-arm64
=======
- ciflow/op-benchmark
>>>>>>> 23183fef
retryable_workflows:
- pull
- trunk
- linux-binary
- windows-binary
- inductor-A100-perf-nightly
labeler_config: labeler.yml
label_to_label_config: label_to_label.yml
mergebot: True<|MERGE_RESOLUTION|>--- conflicted
+++ resolved
@@ -25,11 +25,8 @@
 - ciflow/xpu
 - ciflow/torchbench
 - ciflow/autoformat
-<<<<<<< HEAD
 - ciflow/win-arm64
-=======
 - ciflow/op-benchmark
->>>>>>> 23183fef
 retryable_workflows:
 - pull
 - trunk
